import React from 'react'
import { Session } from '@auth0/nextjs-auth0'
import AppLayout from '@ui/AppLayout'

import getCachedSession from '@ui/getCachedSession'
import { headers } from 'next/headers'
import { redirect } from 'next/navigation'

const MainUiLayout = async (props: {
    children: React.ReactNode
    params: {
        slug: string
    }
}) => {
    const [session] = await Promise.all([getCachedSession()])

<<<<<<< HEAD
    // TODO: Check if the user is accessing the correct answeraiDomain
    // Get the current domain from the request
    // Check if the domain is the same as the answeraiDomain
    // If not, redirect to the correct domain
    // If yes, continue
    // If no answeraiDomain, continue
    // If no session, continue
    // If no session, redirect to the login page
    const headersList = headers()
    const host = headersList.get('host') || ''
    const currentDomain = host.split(':')[0] // Remove port if present
    if (session?.user?.answersDomain !== currentDomain && !currentDomain.includes('localhost') && !currentDomain.includes('staging.')) {
        console.log('Redirecting to:', session.user.answersDomain)
=======
    const headersList = headers()
    const host = headersList.get('host') || ''
    const currentDomain = host.split(':')[0] // Remove port if present
    const userDomain = session ? session?.user?.answersDomain?.split('https://')[1] : null // Remove the protocol

    console.log('userDomain', userDomain, session?.user?.answersDomain, 'currentDomain', currentDomain)

    if (userDomain && userDomain !== currentDomain && !currentDomain.includes('localhost') && !currentDomain.includes('staging.')) {
        console.log('Redirecting to:', session.user.answersDomain, 'from', currentDomain)
>>>>>>> a15f0bb6
        redirect(session.user.answersDomain)
    }

    return (
        <AppLayout
            appSettings={session?.user?.appSettings!}
            // providers={providers}
            session={JSON.parse(JSON.stringify(session as Session))}
            params={props.params}
            flagsmithState={session?.flagsmithState}
        >
            {props.children}
        </AppLayout>
    )
}

export default MainUiLayout<|MERGE_RESOLUTION|>--- conflicted
+++ resolved
@@ -14,21 +14,6 @@
 }) => {
     const [session] = await Promise.all([getCachedSession()])
 
-<<<<<<< HEAD
-    // TODO: Check if the user is accessing the correct answeraiDomain
-    // Get the current domain from the request
-    // Check if the domain is the same as the answeraiDomain
-    // If not, redirect to the correct domain
-    // If yes, continue
-    // If no answeraiDomain, continue
-    // If no session, continue
-    // If no session, redirect to the login page
-    const headersList = headers()
-    const host = headersList.get('host') || ''
-    const currentDomain = host.split(':')[0] // Remove port if present
-    if (session?.user?.answersDomain !== currentDomain && !currentDomain.includes('localhost') && !currentDomain.includes('staging.')) {
-        console.log('Redirecting to:', session.user.answersDomain)
-=======
     const headersList = headers()
     const host = headersList.get('host') || ''
     const currentDomain = host.split(':')[0] // Remove port if present
@@ -38,7 +23,6 @@
 
     if (userDomain && userDomain !== currentDomain && !currentDomain.includes('localhost') && !currentDomain.includes('staging.')) {
         console.log('Redirecting to:', session.user.answersDomain, 'from', currentDomain)
->>>>>>> a15f0bb6
         redirect(session.user.answersDomain)
     }
 
