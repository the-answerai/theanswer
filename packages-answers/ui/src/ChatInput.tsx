--- conflicted
+++ resolved
@@ -12,21 +12,15 @@
 
 import { useAnswers } from './AnswersContext'
 
-import type { Sidekick, StarterPrompt } from 'types'
-<<<<<<< HEAD
-import { DefaultPrompts } from './DefaultPrompts'
-import { FileUpload } from './types'
+import type { Sidekick, StarterPrompt, FileUpload } from 'types'
 import { getAllowedUploadTypes } from './utils/getAllowedUploadTypes'
 import { Card, CardMedia } from '@mui/material'
 import { ImageButton, ImageSrc, ImageBackdrop, ImageMarked } from '@/ui-component/button/ImageButton'
-=======
 
 import dynamic from 'next/dynamic'
-import { FileUpload } from './types'
 const DefaultPrompts = dynamic(() => import('./DefaultPrompts').then((mod) => mod.DefaultPrompts))
 const Tooltip = dynamic(() => import('@mui/material/Tooltip'))
 const TextField = dynamic(() => import('@mui/material/TextField'))
->>>>>>> 646fcda1
 
 interface ChatInputProps {
     scrollRef?: React.RefObject<HTMLDivElement>
@@ -69,11 +63,6 @@
     const [isLoadingRecording, setIsLoadingRecording] = useState(false)
     const mediaRecorderRef = useRef<MediaRecorder | null>(null)
     const recordingIntervalRef = useRef<number | undefined>(undefined)
-<<<<<<< HEAD
-=======
-    const { chat, journey, messages, sendMessage, isLoading, sidekick, gptModel, startNewChat, chatbotConfig, handleAbort } = useAnswers()
-    const constraints = sidekick?.constraints
->>>>>>> 646fcda1
     const [isMessageStopping, setIsMessageStopping] = useState(false)
     const [sourceDialogOpen, setSourceDialogOpen] = useState(false)
     const [sourceDialogProps, setSourceDialogProps] = useState({})
@@ -198,12 +187,10 @@
         }
     }
 
-<<<<<<< HEAD
-=======
     const handleAbortMessage = async () => {
         setIsMessageStopping(true)
         try {
-            await handleAbort()
+            await contextHandleAbort()
             setIsMessageStopping(false)
         } catch (error) {
             setIsMessageStopping(false)
@@ -211,17 +198,6 @@
         }
     }
 
-    const onSourceDialogClick = (data: any, title: string) => {
-        setSourceDialogProps({ data, title })
-        setSourceDialogOpen(true)
-    }
-
-    const handlePromptSelected = (prompt: StarterPrompt) => {
-        sendMessage({ content: prompt.prompt, sidekick, gptModel })
-        setInputValue('')
-    }
-
->>>>>>> 646fcda1
     const handleStopAndSend = () => {
         if (mediaRecorderRef.current && mediaRecorderRef.current.state === 'recording') {
             setIsLoadingRecording(true)
