'use client'
import React, { SetStateAction, createContext, useCallback, useContext, useRef, useState, useEffect, ChangeEvent } from 'react'
import axios from 'axios'
import { useRouter } from 'next/navigation'
import { cloneDeep } from 'lodash'
// @ts-ignore
import { deepmerge } from '@utils/deepmerge'
import { clearEmptyValues } from './clearEmptyValues'

import predictionApi from '@/api/prediction'
<<<<<<< HEAD
import chatflowApi from '@/api/chatflows'
import attachmentsApi from '@/api/attachments'
import vectorstoreApi from '@/api/vectorstore'

import { EventStreamContentType, fetchEventSource } from '@microsoft/fetch-event-source'

import { AnswersFilters, AppSettings, Chat, Journey, Message, Prompt, Sidekick, User, MessageFeedback, SidekickListItem } from 'types'
import { AllowedUploads, ChatbotConfig, FileUpload, FlowData, UploadedFile } from './types'
=======
import chatmessagefeedbackApi from '@/api/chatmessagefeedback'

// import {
//     AnswersFilters,
//     AppSettings,
//     Chat,
//     Journey,
//     Message,
//     Prompt,
//     Sidekick,
//     User,
//     MessageFeedback,
//     SidekickListItem,
//     ChatbotConfig,
//     FlowData,
//     FeedbackPayload
// } from 'types'
import { EventStreamContentType, fetchEventSource } from '@microsoft/fetch-event-source'

import {
    AnswersFilters,
    AppSettings,
    Chat,
    Journey,
    Message,
    Prompt,
    Sidekick,
    User,
    MessageFeedback,
    SidekickListItem,
    FeedbackPayload
} from 'types'
import { ChatbotConfig } from './types'
import { FlowData } from './types'
>>>>>>> 8ebe4aef

// import { useUserPlans } from './hooks/useUserPlan';
import { v4 as uuidv4 } from 'uuid'
import { prepareFilesForAPI } from './utils/processFile'
import { isFileAllowedForUpload } from './utils/isFileAllowedForUpload'

interface PredictionParams {
    question: string
    chatId?: string
    journeyId?: string
    history?: { message: string; type: string }[]
    uploads?: string[]
    audio?: File | null
    socketIOClientId?: string
    streaming?: boolean
    action?: any
}

interface AnswersContextType {
    user: User
    appSettings: AppSettings
    error?: any
    chat?: Chat | null
    setChat: (action: SetStateAction<Chat>) => void
    journey?: Journey | null
    setJourney: (action: SetStateAction<Journey>) => void
    messages?: Array<Message>
    prompts?: Array<Prompt>
    chats?: Array<Chat>
    sendMessage: (args: {
        content: string
        isNewJourney?: boolean
        sidekick?: Sidekick | SidekickListItem
        gptModel?: string
        files?: string[]
        audio?: File | null
        action?: any
    }) => void
    clearMessages: () => void
    regenerateAnswer: () => void
    isLoading: boolean
    filters: AnswersFilters
    setFilters: (filters: SetStateAction<AnswersFilters>) => void
    updateFilter: (newFilter: AnswersFilters) => void
    useStreaming: boolean
    setUseStreaming: (useStreaming: boolean) => void
    showFilters?: boolean
    setShowFilters: (showFilters: boolean) => void
    inputValue: string
    setInputValue: (value: string) => void
    deleteChat: (id: string) => Promise<void>
    deletePrompt: (id: string) => Promise<void>
    deleteJourney: (id: string) => Promise<void>
    updateMessage: (message: Partial<Message>) => Promise<{ data: Message }>
    updateChat: (chat: Partial<Chat>) => Promise<{ data: Chat }>
    updatePrompt: (prompt: Partial<Prompt>) => Promise<{ data: Prompt }>
    upsertJourney: (journey: Partial<Journey>) => Promise<{ data: Journey }>
    startNewChat: () => void

    messageIdx: any
    setMessages: (arg: SetStateAction<Message[]>) => void
    journeyId: any
    chatId: any
    setIsLoading: any
    setError: any
    setChatId: any
    setJourneyId: any
    setSidekick: (arg: SetStateAction<Sidekick>) => void
    sidekick?: Sidekick | SidekickListItem
    chatbotConfig?: ChatbotConfig
    flowData?: FlowData
    gptModel: string
    setGptModel: (arg: SetStateAction<string>) => void
    sendMessageFeedback: (args: FeedbackPayload) => Promise<any>
    socketIOClientId?: string
    setSocketIOClientId: (id: string) => void
    isChatFlowAvailableToStream: boolean
    handleAbort: () => Promise<void>
<<<<<<< HEAD
    handleDrag: (e: React.DragEvent) => void
    handleDrop: (e: React.DragEvent) => Promise<void>
    handleFileChange: (event: React.ChangeEvent<HTMLInputElement>) => Promise<void>
    handleUploadClick: () => void
    clearPreviews: () => void
    fileUploadRef: React.RefObject<HTMLInputElement> | null
    handleDeletePreview: (index: number) => void
    allowedUploads: AllowedUploads
    previews: FileUpload[]
    uploadedFiles: UploadedFile[]
    isDragActive: boolean
=======
    feedbackId: string
    setFeedbackId: (id: string) => void
    showFeedbackContentDialog: boolean
    setShowFeedbackContentDialog: (show: boolean) => void
    submitFeedbackContent: (text: string) => Promise<void>
>>>>>>> 8ebe4aef
}
// ====================== Context Initialization ================================
// @ts-ignore
const AnswersContext = createContext<AnswersContextType>({
    appSettings: {},
    error: null,
    messages: [],
    chats: [],
    prompts: [],
    filters: {},
    sidekick: undefined,
    updateFilter: () => {},
    sendMessage: () => {},
    regenerateAnswer: () => {},
    clearMessages: () => {},
    isLoading: false,
    inputValue: '',
    useStreaming: true,
    setUseStreaming: () => {},
    showFilters: false,
    setShowFilters: () => {},
    setInputValue: () => {},
    deleteChat: async () => {},
    deletePrompt: async () => {},
    deleteJourney: async () => {},
    startNewChat: async () => {},
    sendMessageFeedback: async () => {},
    socketIOClientId: '',
    setSocketIOClientId: () => {},
    isChatFlowAvailableToStream: false,
    handleAbort: async () => {},
<<<<<<< HEAD
    handleDrop: async () => {},
    handleDrag: () => {},
    handleFileChange: async () => {},
    handleUploadClick: () => {},
    clearPreviews: () => {},
    fileUploadRef: null,

    handleDeletePreview: () => {},
    allowedUploads: {
        fileUploadSizeAndTypes: [],
        imgUploadSizeAndTypes: [],
        isImageUploadAllowed: false,
        isRAGFileUploadAllowed: false,
        isSpeechToTextEnabled: false
    },
    previews: [],
    uploadedFiles: [],
    isDragActive: false
=======
    feedbackId: '',
    setFeedbackId: () => {},
    showFeedbackContentDialog: false,
    setShowFeedbackContentDialog: () => {},
    submitFeedbackContent: async () => {}
>>>>>>> 8ebe4aef
})

// ====================== Context Hook =====================================
export function useAnswers() {
    const context = useContext(AnswersContext)

    return {
        ...context
    }
}

// ====================== Context Provider ===================================
interface AnswersProviderProps {
    children: React.ReactNode
    user?: User
    appSettings: AppSettings
    apiUrl?: string
    useStreaming?: boolean
    chat?: Chat
    journey?: Journey
    prompts?: Prompt[]
    sidekicks?: SidekickListItem[]
    // chats?: Chat[];
}

export function AnswersProvider({
    chat,
    journey: initialJourney,
    sidekicks,
    user,
    appSettings,
    children,
    prompts,
    useStreaming: initialUseStreaming = true,
    apiUrl = '/api'
}: AnswersProviderProps) {
    const router = useRouter()
    const [error, setError] = useState<string | null>(null)
    const [inputValue, setInputValue] = useState('')
    const [allowedUploads, setAllowedUploads] = useState<AllowedUploads>({
        fileUploadSizeAndTypes: [],
        imgUploadSizeAndTypes: [],
        isImageUploadAllowed: false,
        isRAGFileUploadAllowed: false,
        isSpeechToTextEnabled: false
    })

    const [previews, setPreviews] = useState<FileUpload[]>([])
    const [uploadedFiles, setUploadedFiles] = useState<UploadedFile[]>([])
    const [isDragActive, setIsDragActive] = useState(false)
    const fileUploadRef = useRef<HTMLInputElement>(null)

    // const [chat, setChat] = useState<Chat | undefined>(chat);
    const [journey, setJourney] = useState<Journey | undefined>(initialJourney)
    const [isLoading, setIsLoading] = useState(false)
    const [feedbackId, setFeedbackId] = useState('')
    const [showFeedbackContentDialog, setShowFeedbackContentDialog] = useState(false)

    const [showFilters, setShowFilters] = useState(false)
    const [useStreaming, setUseStreaming] = useState(initialUseStreaming)

    const [journeyId, setJourneyId] = useState<string | undefined>(journey?.id)

    const [gptModel, setGptModel] = useState('gpt-3.5-turbo')
    const messageIdx = useRef(0)

    const [chatId, setChatId] = useState<string | undefined>(chat?.id ?? uuidv4())

    const [sidekick, setSidekick] = useState<SidekickListItem | undefined>(
        sidekicks?.find((s) => s.id === chat?.messages?.[chat?.messages?.length - 1]?.chatflowid || s.id === chat?.chatflowId)
    )
    const chatbotConfig = React.useMemo(() => sidekick?.chatbotConfig, [sidekick])
    const flowData = React.useMemo(() => sidekick?.flowData, [sidekick])
    const [messages, setMessages] = useState<Array<Message>>(chat?.messages ?? [])
    const [filters, setFilters] = useState<AnswersFilters>(deepmerge({}, appSettings?.filters, journey?.filters, chat?.filters))

    const addMessage = useCallback(
        (message: Message) => {
            setMessages((currentMessages) => {
                messageIdx.current = currentMessages.length + 1
                return [...currentMessages, message]
            })
        },
        [messageIdx, setMessages]
    )

    const updateFilter = React.useCallback(
        (newFilter: AnswersFilters) => {
            const mergedSettings = clearEmptyValues(deepmerge({}, filters, newFilter))

            setFilters(mergedSettings)
        },
        [filters]
    )

    const regenerateAnswer = (retry?: boolean) => {
        if (!messages || messages.length === 0) return

        const [message] = messages.filter((m) => m.role === 'user').slice(-1) ?? []
        if (!message) return

        const fileUploads = message?.fileUploads || []

        sendMessage({
            content: message.content || '',
            retry: true,
            sidekick,
            gptModel,
            files: fileUploads
        })
    }

    const clearMessages = () => {
        setMessages([])
        setChatId(undefined)
        setError(null)
        setIsLoading(false)
        setSidekick(undefined as SidekickListItem | undefined)
        if (chatId) {
            router.push('/journey/' + journeyId)
        }
    }

    const deleteChat = async (id: string) => axios.delete(`${apiUrl}/chats?id=${id}`).then(() => router.refresh())

    const sendMessageFeedback = async (data: FeedbackPayload) => {
        const { chatflowid, messageId, rating } = data
        const response = await chatmessagefeedbackApi.addFeedback(chatflowid, { ...data })
        if (response.data) {
            const data = response.data
            let id = ''
            if (data && data.id) id = data.id

            setMessages((prevMessages) => {
                const allMessages = [...cloneDeep(prevMessages)]
                return allMessages.map((message) => {
                    if (message.id === messageId) {
                        return {
                            ...message,
                            feedback: { rating }
                        }
                    }
                    return message
                })
            })

            setFeedbackId(id)
            setShowFeedbackContentDialog(true)
        }
    }

    const submitFeedbackContent = async (text: string) => {
        const body = {
            content: text
        }
        const result = await chatmessagefeedbackApi.updateFeedback(feedbackId, body)
        if (result.data) {
            setFeedbackId('')
            setShowFeedbackContentDialog(false)
        }
    }

    const deletePrompt = async (id: string) => axios.delete(`${apiUrl}/prompts?id=${id}`).then(() => router.refresh())
    const deleteJourney = async (id: string) => axios.delete(`${apiUrl}/journeys?id=${id}`).then(() => router.refresh())
    const updateChat = async (chat: Partial<Chat>) => axios.patch(`${apiUrl}/chats`, chat).then(() => router.refresh())
    const updatePrompt = async (prompt: Partial<Prompt>) => axios.patch(`${apiUrl}/prompts`, prompt).then(() => router.refresh())
    const upsertJourney = async (journey: Partial<Journey>) => axios.patch(`${apiUrl}/journeys`, journey)

    const updateMessage = async (message: Partial<Message>) => axios.patch(`${apiUrl}/messages`, message).then(() => router.refresh())

    const startNewChat = () => {
        if (journey) {
            router.push(`/journey/${journey.id}`)
            setJourneyId(journey.id)
            return
        }

        if (sidekick) {
            router.push(`/chat/${sidekick.id}`)
            setChatId(uuidv4())
            setMessages([])
            setFilters({})
            return
        }

        setChatId(undefined)
        setMessages([])
        setFilters({})
    }
    const [socketIOClientId, setSocketIOClientId] = useState('')
    const [isChatFlowAvailableToStream, setIsChatFlowAvailableToStream] = useState(false)
    const [isMessageStopping, setIsMessageStopping] = useState(false)

    const updateLastMessage = (text: string) => {
        setMessages((prevMessages) => {
            let allMessages = [...cloneDeep(prevMessages)]
            if (allMessages[allMessages.length - 1]?.role === 'user') return allMessages
            allMessages[allMessages.length - 1].content += text
            return allMessages
        })
    }

    const updateLastMessageSourceDocuments = (sourceDocuments: any) => {
        setMessages((prevMessages) => {
            let allMessages = [...cloneDeep(prevMessages)]
            if (allMessages[allMessages.length - 1].role === 'user') return allMessages
            allMessages[allMessages.length - 1].sourceDocuments = sourceDocuments
            return allMessages
        })
    }

    const updateLastMessageUsedTools = (usedTools: any) => {
        setMessages((prevMessages) => {
            let allMessages = [...cloneDeep(prevMessages)]
            if (allMessages[allMessages.length - 1].role === 'user') return allMessages
            allMessages[allMessages.length - 1].usedTools = usedTools
            return allMessages
        })
    }

    const updateLastMessageFileAnnotations = (fileAnnotations: any) => {
        setMessages((prevMessages) => {
            let allMessages = [...cloneDeep(prevMessages)]
            if (allMessages[allMessages.length - 1].role === 'user') return allMessages
            allMessages[allMessages.length - 1].fileAnnotations = fileAnnotations
            return allMessages
        })
    }

    const updateLastMessageAgentReasoning = (agentReasoning: any) => {
        setMessages((prevMessages) => {
            let allMessages = [...cloneDeep(prevMessages)]
            if (allMessages[allMessages.length - 1].role === 'user') return allMessages
            allMessages[allMessages.length - 1].agentReasoning = agentReasoning
            return allMessages
        })
    }

    const updateLastMessageAction = (action: any) => {
        setMessages((prevMessages) => {
            let allMessages = [...cloneDeep(prevMessages)]
            if (allMessages[allMessages.length - 1].role === 'user') return allMessages
            allMessages[allMessages.length - 1].action = action
            return allMessages
        })
    }

    const updateLastMessageNextAgent = (nextAgent: any) => {
        setMessages((prevMessages) => {
            let allMessages = [...cloneDeep(prevMessages)]
            if (allMessages[allMessages.length - 1].role === 'user') return allMessages
            const lastAgentReasoning = allMessages[allMessages.length - 1].agentReasoning
            if (lastAgentReasoning && lastAgentReasoning.length > 0) {
                lastAgentReasoning.push({ nextAgent })
            }
            allMessages[allMessages.length - 1].agentReasoning = lastAgentReasoning
            return allMessages
        })
    }

    const updateLastMessageArtifacts = (artifacts: any) => {
        setMessages((prevMessages) => {
            let allMessages = [...cloneDeep(prevMessages)]
            if (allMessages[allMessages.length - 1].role === 'user') return allMessages
            allMessages[allMessages.length - 1].artifacts = artifacts
            return allMessages
        })
    }

    const abortMessage = () => {
        setIsMessageStopping(false)
        setMessages((prevMessages) => {
            let allMessages = [...cloneDeep(prevMessages)]
            if (allMessages[allMessages.length - 1].role === 'user') return allMessages
            const lastAgentReasoning = allMessages[allMessages.length - 1].agentReasoning
            if (lastAgentReasoning && lastAgentReasoning.length > 0) {
                allMessages[allMessages.length - 1].agentReasoning = lastAgentReasoning.filter(
                    (reasoning: { nextAgent?: any }) => !reasoning.nextAgent
                )
            }
            return allMessages
        })
    }

    const handleAbort = async () => {
        setIsMessageStopping(true)
        try {
            if (sidekick?.id && chatId) {
                await predictionApi.abortMessage(sidekick.id, chatId)
            }
        } catch (error: any) {
            setIsMessageStopping(false)
            setError(error.response?.data?.message || 'Error aborting message')
        }
    }

    const handleFileUploads = async (uploads: any[]) => {
        if (!uploadedFiles.length) return uploads

        if (chatbotConfig?.fullFileUpload?.status) {
            const filesWithFullUploadType = uploadedFiles.filter((file) => file.type === 'file:full')
            if (filesWithFullUploadType.length > 0) {
                const formData = new FormData()
                for (const file of filesWithFullUploadType) {
                    formData.append('files', file.file)
                }
                formData.append('chatId', chatId || '')

                try {
                    const response = await attachmentsApi.createAttachment(sidekick?.id!, chatId!, formData)
                    const data = response.data

                    for (const extractedFileData of data) {
                        const content = extractedFileData.content
                        const fileName = extractedFileData.name

                        // matching name in uploads to replace data with content
                        const uploadIndex = uploads.findIndex((upload) => upload.name === fileName)

                        if (uploadIndex !== -1) {
                            uploads[uploadIndex] = {
                                ...uploads[uploadIndex],
                                data: content,
                                name: fileName,
                                type: 'file:full'
                            }
                        }
                    }
                } catch (error) {
                    console.error('Error creating attachment:', error)
                    throw new Error('Unable to upload documents')
                }
            }
        } else if (allowedUploads.isRAGFileUploadAllowed) {
            const filesWithRAGUploadType = uploadedFiles.filter((file) => file.type === 'file:rag')

            if (filesWithRAGUploadType.length > 0) {
                const formData = new FormData()
                for (const file of filesWithRAGUploadType) {
                    formData.append('files', file.file)
                }
                formData.append('chatId', chatId || '')

                try {
                    await vectorstoreApi.upsertVectorStoreWithFormData(sidekick?.id!, formData)

                    // Delay for vector store to be updated
                    await new Promise((resolve) => setTimeout(resolve, 2500))

                    uploads = uploads.map((upload) => {
                        return {
                            ...upload,
                            type: 'file:rag'
                        }
                    })
                } catch (error) {
                    console.error('Error upserting vector store:', error)
                    throw new Error('Unable to upload documents')
                }
            }
        }
        return uploads
    }

    const handleDrop = async (e: React.DragEvent<HTMLDivElement>) => {
        if (!allowedUploads.isImageUploadAllowed && !(allowedUploads.isRAGFileUploadAllowed || chatbotConfig?.fullFileUpload?.status)) {
            return
        }
        e.preventDefault()
        setIsDragActive(false)
        let files: Promise<FileUpload>[] = []
        let uploadedFiles: UploadedFile[] = []

        if (e.dataTransfer.files.length > 0) {
            for (const file of Array.from(e.dataTransfer.files)) {
                if (isFileAllowedForUpload(file, allowedUploads, chatbotConfig?.fullFileUpload?.status) === false) {
                    return
                }
                // Only add files
                if (!file.type || !allowedUploads.imgUploadSizeAndTypes.some((allowed) => allowed.fileTypes.includes(file.type))) {
                    uploadedFiles.push({
                        file,
                        type: chatbotConfig?.fullFileUpload?.status ? 'file:full' : 'file:rag'
                    })
                }

                const reader = new FileReader()
                const { name } = file
                files.push(
                    new Promise<FileUpload>((resolve) => {
                        reader.onload = (evt: ProgressEvent<FileReader>) => {
                            if (!evt?.target?.result) {
                                return
                            }
                            const { result } = evt.target
                            let previewUrl: string
                            if (file.type && file.type.startsWith('audio/')) {
                                previewUrl = ''
                            } else {
                                previewUrl = URL.createObjectURL(file)
                            }
                            resolve({
                                data: result as string,
                                preview: previewUrl,
                                type: 'file',
                                name: name,
                                mime: file.type
                            })
                        }
                        reader.readAsDataURL(file)
                    })
                )
            }

            const newFiles = await Promise.all(files)
            setUploadedFiles(uploadedFiles)
            setPreviews((prevPreviews: FileUpload[]) => [...prevPreviews, ...newFiles])
        }

        if (e.dataTransfer.items) {
            Array.from(e.dataTransfer.items).forEach((item) => {
                if (item.kind === 'string' && item.type.match('^text/uri-list')) {
                    item.getAsString((s: string) => {
                        const upload: FileUpload = {
                            data: s,
                            preview: s,
                            type: 'url',
                            name: s ? s.substring(s.lastIndexOf('/') + 1) : '',
                            mime: 'text/uri-list'
                        }
                        setPreviews((prevPreviews) => [...prevPreviews, upload])
                    })
                } else if (item.kind === 'string' && item.type.match('^text/html')) {
                    item.getAsString((s: string) => {
                        if (s.indexOf('href') === -1) return
                        const start = s ? s.substring(s.indexOf('href') + 6) : ''
                        const hrefStr = start.substring(0, start.indexOf('"'))

                        const upload: FileUpload = {
                            data: hrefStr,
                            preview: hrefStr,
                            type: 'url',
                            name: hrefStr ? hrefStr.substring(hrefStr.lastIndexOf('/') + 1) : '',
                            mime: 'text/html'
                        }
                        setPreviews((prevPreviews) => [...prevPreviews, upload])
                    })
                }
            })
        }
    }

    const handleDrag = (e: React.DragEvent) => {
        e.preventDefault()
        e.stopPropagation()
        if (e.type === 'dragenter' || e.type === 'dragover') {
            setIsDragActive(true)
        } else if (e.type === 'dragleave') {
            setIsDragActive(false)
        }
    }

    const handleFileChange = async (event: ChangeEvent<HTMLInputElement>) => {
        if (!event.target.files || event.target.files.length === 0) {
            return
        }

        const files: Promise<FileUpload>[] = []
        const uploaded: UploadedFile[] = []

        for (const file of Array.from(event.target.files)) {
            if (isFileAllowedForUpload(file, allowedUploads, chatbotConfig?.fullFileUpload?.status) === false) {
                return
            }
            // Only add files
            if (!file.type || !allowedUploads.imgUploadSizeAndTypes.some((allowed) => allowed.fileTypes.includes(file.type))) {
                uploaded.push({
                    file,
                    type: chatbotConfig?.fullFileUpload?.status ? 'file:full' : 'file:rag'
                })
            }

            const reader = new FileReader()
            const { name } = file
            files.push(
                new Promise<FileUpload>((resolve) => {
                    reader.onload = (evt: ProgressEvent<FileReader>) => {
                        if (!evt?.target?.result) {
                            return
                        }
                        const { result } = evt.target
                        resolve({
                            data: result as string,
                            preview: URL.createObjectURL(file),
                            type: 'file',
                            name: name,
                            mime: file.type || ''
                        })
                    }
                    reader.readAsDataURL(file)
                })
            )
        }

        const newFiles = await Promise.all(files)
        setUploadedFiles(uploaded)
        setPreviews((prevPreviews: FileUpload[]) => [...prevPreviews, ...newFiles])
        // Reset file input
        event.target.value = ''
    }

    const handleUploadClick = () => {
        fileUploadRef.current?.click()
    }

    const clearPreviews = () => {
        previews.forEach((file) => URL.revokeObjectURL(file.preview))
        setPreviews([])
    }

    const handleDeletePreview = (index: number) => {
        const itemToDelete = previews[index]
        if (itemToDelete.type === 'file' && itemToDelete.preview) {
            URL.revokeObjectURL(itemToDelete.preview)
        }
        setPreviews(previews.filter((_, i) => i !== index))
    }

    const sendMessage = useCallback(
        async ({
            content,
            sidekick,
            gptModel,
            retry,
            files,
            audio,
            action
        }: {
            content: string
            sidekick?: SidekickListItem
            gptModel?: string
            retry?: boolean
            files?: string[]
            audio?: File | null
            action?: any
        }) => {
            let fileUploads = files ?? (previews.length > 0 ? prepareFilesForAPI(previews) : undefined)

            if (!retry) {
                addMessage({ role: 'user', content, fileUploads } as Message)
            }
            setError(null)
            setIsLoading(true)

            try {
                if (fileUploads && fileUploads.length > 0) {
                    try {
                        fileUploads = await handleFileUploads(fileUploads)
                    } catch (error: any) {
                        setError(error.message || 'Error uploading files')
                        setIsLoading(false)
                        setMessages((prevMessages) => [
                            ...prevMessages,
                            { role: 'assistant', content: error.message || 'Error uploading files' } as Message
                        ])
                        return
                    }
                }

                const params = {
                    question: content,
                    chatId,
                    journeyId,
                    uploads: fileUploads,
                    audio,
                    socketIOClientId: isChatFlowAvailableToStream ? socketIOClientId : undefined,
                    chatType: 'ANSWERAI',
                    socketIOClientId: socketIOClientId ?? undefined,
                    streaming: isChatFlowAvailableToStream,
                    action
                }

                if (isChatFlowAvailableToStream) {
                    // Use fetchEventSource for streaming
                    fetchResponseFromEventStream(sidekick?.id!, params)
                } else {
                    const response = await predictionApi.sendMessageAndGetPrediction(sidekick?.id!, params)
                    const data = response.data
                    setMessages((prevMessages) => {
                        let allMessages = [...cloneDeep(prevMessages)]
                        if (allMessages[allMessages.length - 1].type === 'apiMessage') {
                            allMessages[allMessages.length - 1].id = data?.chatMessageId
                        }
                        return allMessages
                    })
                    setChatId(data.chatId)

                    if (content === '' && data.question) {
                        // the response contains the question even if it was in an audio format
                        // so if input is empty but the response contains the question, update the user message to show the question
                        setMessages((prevMessages) => {
                            let allMessages = [...cloneDeep(prevMessages)]
                            if (allMessages[allMessages.length - 2].type === 'apiMessage') return allMessages
                            allMessages[allMessages.length - 2].content = data.question
                            return allMessages
                        })
                    }

                    let text = ''
                    if (data.text) text = data.text
                    else if (data.json) text = '```json\n' + JSON.stringify(data.json, null, 2)
                    else text = JSON.stringify(data, null, 2)

                    setMessages((prevMessages) => [
                        ...prevMessages,
                        {
                            role: 'assistant',
                            content: text,
                            id: data?.chatMessageId,
                            sourceDocuments: data?.sourceDocuments,
                            usedTools: data?.usedTools,
                            fileAnnotations: data?.fileAnnotations,
                            agentReasoning: data?.agentReasoning,
                            action: data?.action,
                            type: 'apiMessage',
                            feedback: null,
                            isLoading: false,
                            chat: data.chat
                        }
                    ])
                }

                setIsLoading(false)
                setInputValue('')

                if (fileUploads && fileUploads.length > 0) {
                    clearPreviews()
                }
            } catch (err: any) {
                const errorMessage = err.response?.data?.message || 'Error sending message'
                setError(errorMessage)
                setIsLoading(false)
                setMessages((prevMessages) => [...prevMessages, { role: 'assistant', content: errorMessage } as Message])
            }
        },
        [
            addMessage,
            chatId,
            journeyId,
            messages,
            isChatFlowAvailableToStream,
            setInputValue,
            setMessages,
            setChatId,
            setJourneyId,
            clearPreviews
        ]
    )

    // Add fetchResponseFromEventStream function
    const fetchResponseFromEventStream = async (chatflowid: string, params: PredictionParams) => {
        const baseURL = sessionStorage.getItem('baseURL') || ''
        const token = sessionStorage.getItem('access_token')
        // Set streaming flag
        params.streaming = true

        try {
            // Start with empty message that will be updated by streaming
<<<<<<< HEAD
            setMessages((prevMessages) => [...prevMessages, { role: 'assistant', content: '', isLoading: true } as Message])

            // Add retry logic for better reliability
            let retries = 0
            const maxRetries = 3

            const attemptFetch = async () => {
                try {
                    await fetchEventSource(`${baseURL}/api/v1/internal-prediction/${chatflowid}`, {
                        openWhenHidden: true,
                        method: 'POST',
                        body: JSON.stringify(params),
                        headers: {
                            'Content-Type': 'application/json',
                            'x-request-from': 'internal',
                            ...(token ? { Authorization: `Bearer ${token}` } : {})
                        },
                        async onopen(response) {
                            if (response.ok && response.headers.get('content-type') === EventStreamContentType) {
                                setIsChatFlowAvailableToStream(true)
                                console.log('Connection established successfully')
                            } else {
                                throw new Error(`Failed to establish connection: ${response.status} ${response.statusText}`)
                            }
                        },
                        async onmessage(ev) {
                            const payload = JSON.parse(ev.data)
                            console.log('Event stream payload:', payload)

                            switch (payload.event) {
                                case 'start':
                                    break
                                case 'token':
                                    updateLastMessage(payload.data)
                                    break
                                case 'sourceDocuments':
                                    updateLastMessageSourceDocuments(payload.data)
                                    break
                                case 'usedTools':
                                    updateLastMessageUsedTools(payload.data)
                                    break
                                case 'fileAnnotations':
                                    updateLastMessageFileAnnotations(payload.data)
                                    break
                                case 'agentReasoning':
                                    updateLastMessageAgentReasoning(payload.data)
                                    break
                                case 'action':
                                    updateLastMessageAction(payload.data)
                                    break
                                case 'nextAgent':
                                    updateLastMessageNextAgent(payload.data)
                                    break
                                case 'metadata':
                                    if (payload.data.chatId) {
                                        setChatId(payload.data.chatId)
                                    }
                                    break
                                case 'error':
                                    setError(payload.data)

                                    setMessages((prevMessages) => {
                                        const allMessages = [...cloneDeep(prevMessages)]
                                        const lastMessage = allMessages[allMessages.length - 1]
                                        if (lastMessage?.role === 'user') return allMessages
                                        lastMessage.content = `Error: ${payload.data}`
                                        lastMessage.isLoading = false
                                        return allMessages
                                    })
                                    break
                                case 'abort':
                                    abortMessage()
                                    break
                                case 'end':
                                    setMessages((prevMessages) => {
                                        const allMessages = [...cloneDeep(prevMessages)]
                                        const lastMessage = allMessages[allMessages.length - 1]
                                        if (lastMessage?.role === 'user') return allMessages
                                        lastMessage.isLoading = false
                                        return allMessages
                                    })
                                    setIsLoading(false)
                                    break
                            }
                        },
                        async onclose() {
                            // Clean up on close
                            setIsLoading(false)
                        },
                        onerror(err) {
                            console.error('EventSource Error:', err)

                            if (retries < maxRetries) {
                                console.log(`Retry attempt ${retries + 1} of ${maxRetries}`)
                                retries++
                                setTimeout(attemptFetch, 1000 * retries)
                                return
                            }

                            setError('Error during streaming - connection failed')
                            setIsLoading(false)

                            // Update the message to show error
=======
            setMessages((prevMessages) => [
                ...prevMessages,
                {
                    role: 'assistant',
                    content: '',
                    isLoading: true,
                    chatflowid: chatflowid,
                    type: 'apiMessage'
                } as Message
            ])
            await fetchEventSource(`${baseURL}/api/v1/internal-prediction/${chatflowid}`, {
                openWhenHidden: true,
                method: 'POST',
                body: JSON.stringify(params),
                headers: {
                    'Content-Type': 'application/json',
                    'x-request-from': 'internal',
                    ...(token ? { Authorization: `Bearer ${token}` } : {})
                },
                async onopen(response) {
                    if (response.ok && response.headers.get('content-type') === EventStreamContentType) {
                        setIsChatFlowAvailableToStream(true)
                        // console.log('Connection established successfully')
                        // Connection established successfully
                    } else {
                        throw new Error('Failed to establish connection')
                    }
                },
                async onmessage(ev) {
                    const payload = JSON.parse(ev.data)
                    // console.log('payload', payload)
                    switch (payload.event) {
                        case 'start':
                            // Already created an empty message when starting the stream
                            break
                        case 'token':
                            updateLastMessage(payload.data)
                            break
                        case 'sourceDocuments':
                            updateLastMessageSourceDocuments(payload.data)
                            break
                        case 'usedTools':
                            updateLastMessageUsedTools(payload.data)
                            break
                        case 'fileAnnotations':
                            updateLastMessageFileAnnotations(payload.data)
                            break
                        case 'agentReasoning':
                            updateLastMessageAgentReasoning(payload.data)
                            break
                        case 'action':
                            updateLastMessageAction(payload.data)
                            break
                        case 'nextAgent':
                            updateLastMessageNextAgent(payload.data)
                            break
                        case 'artifacts':
                            updateLastMessageArtifacts(payload.data)
                            break
                        case 'metadata':
                            if (payload.data.chatId) {
                                setChatId(payload.data.chatId)
                            }
                            if (payload.data.chatMessageId) {
                                setMessages((prevMessages) => {
                                    const allMessages = [...cloneDeep(prevMessages)]
                                    const lastMessage = allMessages[allMessages.length - 1]
                                    if (lastMessage?.role === 'user') return allMessages
                                    lastMessage.id = payload.data.chatMessageId
                                    lastMessage.chatId = payload.data.chatId
                                    lastMessage.chatflowid = chatflowid
                                    return allMessages
                                })
                            }
                            break
                        case 'error':
                            setError(payload.data)
                            // Update the current assistant message to show the error
                            setMessages((prevMessages) => {
                                const allMessages = [...cloneDeep(prevMessages)]
                                const lastMessage = allMessages[allMessages.length - 1]
                                if (lastMessage?.role === 'user') return allMessages
                                lastMessage.content = `Error: ${payload.data}`
                                lastMessage.isLoading = false
                                return allMessages
                            })
                            break
                        case 'abort':
                            abortMessage()
                            break
                        case 'end':
>>>>>>> 8ebe4aef
                            setMessages((prevMessages) => {
                                const allMessages = [...cloneDeep(prevMessages)]
                                const lastMessage = allMessages[allMessages.length - 1]
                                if (lastMessage?.role === 'user') return allMessages
                                lastMessage.content = `Error: Connection failed after multiple attempts`
                                lastMessage.isLoading = false
                                lastMessage.role = 'assistant'
                                lastMessage.type = 'apiMessage'
                                return allMessages
                            })
                        }
                    })
                } catch (error) {
                    if (retries < maxRetries) {
                        console.log(`Retry attempt ${retries + 1} of ${maxRetries} after error`)
                        retries++
                        setTimeout(attemptFetch, 1000 * retries)
                    } else {
                        throw error // Re-throw if we've exhausted retries
                    }
                }
            }

            await attemptFetch()
        } catch (error: any) {
            console.error('Stream error:', error)
            setError(error.message || 'Error during streaming')
            setIsLoading(false)

            // Update the last message to show the error
            setMessages((prevMessages) => {
                const allMessages = [...cloneDeep(prevMessages)]
                const lastMessage = allMessages[allMessages.length - 1]
                if (lastMessage?.role === 'user') {
                    allMessages.push({ role: 'assistant', content: `Error: ${error.message || 'Connection failed'}` } as Message)
                } else {
                    lastMessage.content = `Error: ${error.message || 'Connection failed'}`
                    lastMessage.isLoading = false
                }
                return allMessages
            })
        }
    }

    // Replace Socket.IO effect with event source availability check
    useEffect(() => {
        // Check if streaming is available for this chatflow
        if (sidekick?.id) {
            const checkStreamingAvailability = async () => {
                try {
                    // You might need to implement this method in your API to check if streaming is available
                    const streamable = await predictionApi.checkIfChatflowIsValidForStreaming(sidekick.id)
                    setIsChatFlowAvailableToStream(streamable?.isStreaming || false)
                } catch (error) {
                    console.error('Error checking streaming availability:', error)
                    setIsChatFlowAvailableToStream(false)
                }
            }

            const checkUploadCapabilities = async () => {
                try {
                    const response = await chatflowApi.getAllowChatflowUploads(sidekick.id)
                    const uploadCapabilities = response.data
                    console.log('UPLOAD CAPABILITIES =====', uploadCapabilities)
                    setAllowedUploads(uploadCapabilities)
                } catch (error) {
                    console.error('Error checking upload capabilities:', error)
                    setAllowedUploads({
                        fileUploadSizeAndTypes: [],
                        imgUploadSizeAndTypes: [],
                        isImageUploadAllowed: false,
                        isRAGFileUploadAllowed: false,
                        isSpeechToTextEnabled: false
                    })
                }
            }

            checkUploadCapabilities()
            checkStreamingAvailability()
        }

        return () => {
            // Clean up if needed
        }
    }, [sidekick?.id])

    React.useEffect(() => {
        setJourney(initialJourney)
        setFilters(deepmerge({}, initialJourney?.filters, chat?.filters))
    }, [chat, initialJourney, appSettings])

    const contextValue = {
        user,
        appSettings,
        chat,
        journey,
        messages,
        setJourney,
        setMessages,
        prompts,
        filters,
        setFilters,
        isLoading,
        setIsLoading,
        useStreaming,
        setUseStreaming,
        error,
        setError,
        showFilters,
        setShowFilters,
        inputValue,
        setInputValue,
        chatId,
        setChatId,
        journeyId,
        setJourneyId,
        messageIdx,
        sidekick,
        setSidekick,
        chatbotConfig,
        flowData,
        gptModel,
        setGptModel,
        sendMessage,
        clearMessages,
        regenerateAnswer,
        updateFilter,
        addMessage,
        deleteChat,
        deletePrompt,
        deleteJourney,
        updateChat,
        updatePrompt,
        upsertJourney,
        updateMessage,
        startNewChat,
        sendMessageFeedback,
        socketIOClientId,
        setSocketIOClientId,
        isChatFlowAvailableToStream,
        handleAbort,
<<<<<<< HEAD
        handleDrop,
        handleDrag,
        handleFileChange,
        handleUploadClick,
        clearPreviews,
        fileUploadRef,
        handleDeletePreview,
        previews,
        allowedUploads,
        isDragActive,
        uploadedFiles
=======
        feedbackId,
        setFeedbackId,
        showFeedbackContentDialog,
        setShowFeedbackContentDialog,
        submitFeedbackContent
>>>>>>> 8ebe4aef
    }
    // @ts-ignore
    return <AnswersContext.Provider value={contextValue}>{children}</AnswersContext.Provider>
}

// Add a fallback implementation for checkIfChatflowIsValidForStreaming if it doesn't exist in predictionApi
if (!predictionApi.checkIfChatflowIsValidForStreaming) {
    predictionApi.checkIfChatflowIsValidForStreaming = async (chatflowId: string) => {
        const baseURL = sessionStorage.getItem('baseURL') || ''
        try {
            const response = await axios.get(`${baseURL}/api/v1/chatflows-streaming/${chatflowId}`)
            return response.data
        } catch (error) {
            console.error('Error checking if chatflow is valid for streaming:', error)
            return { isStreaming: false }
        }
    }
}<|MERGE_RESOLUTION|>--- conflicted
+++ resolved
@@ -8,51 +8,14 @@
 import { clearEmptyValues } from './clearEmptyValues'
 
 import predictionApi from '@/api/prediction'
-<<<<<<< HEAD
 import chatflowApi from '@/api/chatflows'
 import attachmentsApi from '@/api/attachments'
 import vectorstoreApi from '@/api/vectorstore'
-
 import { EventStreamContentType, fetchEventSource } from '@microsoft/fetch-event-source'
-
-import { AnswersFilters, AppSettings, Chat, Journey, Message, Prompt, Sidekick, User, MessageFeedback, SidekickListItem } from 'types'
 import { AllowedUploads, ChatbotConfig, FileUpload, FlowData, UploadedFile } from './types'
-=======
 import chatmessagefeedbackApi from '@/api/chatmessagefeedback'
 
-// import {
-//     AnswersFilters,
-//     AppSettings,
-//     Chat,
-//     Journey,
-//     Message,
-//     Prompt,
-//     Sidekick,
-//     User,
-//     MessageFeedback,
-//     SidekickListItem,
-//     ChatbotConfig,
-//     FlowData,
-//     FeedbackPayload
-// } from 'types'
-import { EventStreamContentType, fetchEventSource } from '@microsoft/fetch-event-source'
-
-import {
-    AnswersFilters,
-    AppSettings,
-    Chat,
-    Journey,
-    Message,
-    Prompt,
-    Sidekick,
-    User,
-    MessageFeedback,
-    SidekickListItem,
-    FeedbackPayload
-} from 'types'
-import { ChatbotConfig } from './types'
-import { FlowData } from './types'
->>>>>>> 8ebe4aef
+import { AnswersFilters, AppSettings, Chat, Journey, Message, Prompt, Sidekick, User, SidekickListItem, FeedbackPayload } from 'types'
 
 // import { useUserPlans } from './hooks/useUserPlan';
 import { v4 as uuidv4 } from 'uuid'
@@ -131,7 +94,6 @@
     setSocketIOClientId: (id: string) => void
     isChatFlowAvailableToStream: boolean
     handleAbort: () => Promise<void>
-<<<<<<< HEAD
     handleDrag: (e: React.DragEvent) => void
     handleDrop: (e: React.DragEvent) => Promise<void>
     handleFileChange: (event: React.ChangeEvent<HTMLInputElement>) => Promise<void>
@@ -143,13 +105,11 @@
     previews: FileUpload[]
     uploadedFiles: UploadedFile[]
     isDragActive: boolean
-=======
     feedbackId: string
     setFeedbackId: (id: string) => void
     showFeedbackContentDialog: boolean
     setShowFeedbackContentDialog: (show: boolean) => void
     submitFeedbackContent: (text: string) => Promise<void>
->>>>>>> 8ebe4aef
 }
 // ====================== Context Initialization ================================
 // @ts-ignore
@@ -181,7 +141,6 @@
     setSocketIOClientId: () => {},
     isChatFlowAvailableToStream: false,
     handleAbort: async () => {},
-<<<<<<< HEAD
     handleDrop: async () => {},
     handleDrag: () => {},
     handleFileChange: async () => {},
@@ -199,14 +158,12 @@
     },
     previews: [],
     uploadedFiles: [],
-    isDragActive: false
-=======
+    isDragActive: false,
     feedbackId: '',
     setFeedbackId: () => {},
     showFeedbackContentDialog: false,
     setShowFeedbackContentDialog: () => {},
     submitFeedbackContent: async () => {}
->>>>>>> 8ebe4aef
 })
 
 // ====================== Context Hook =====================================
@@ -784,7 +741,6 @@
                     audio,
                     socketIOClientId: isChatFlowAvailableToStream ? socketIOClientId : undefined,
                     chatType: 'ANSWERAI',
-                    socketIOClientId: socketIOClientId ?? undefined,
                     streaming: isChatFlowAvailableToStream,
                     action
                 }
@@ -875,8 +831,10 @@
 
         try {
             // Start with empty message that will be updated by streaming
-<<<<<<< HEAD
-            setMessages((prevMessages) => [...prevMessages, { role: 'assistant', content: '', isLoading: true } as Message])
+            setMessages((prevMessages) => [
+                ...prevMessages,
+                { role: 'assistant', content: '', isLoading: true, chatflowid: chatflowid, type: 'apiMessage' } as Message
+            ])
 
             // Add retry logic for better reliability
             let retries = 0
@@ -979,107 +937,12 @@
                             setIsLoading(false)
 
                             // Update the message to show error
-=======
-            setMessages((prevMessages) => [
-                ...prevMessages,
-                {
-                    role: 'assistant',
-                    content: '',
-                    isLoading: true,
-                    chatflowid: chatflowid,
-                    type: 'apiMessage'
-                } as Message
-            ])
-            await fetchEventSource(`${baseURL}/api/v1/internal-prediction/${chatflowid}`, {
-                openWhenHidden: true,
-                method: 'POST',
-                body: JSON.stringify(params),
-                headers: {
-                    'Content-Type': 'application/json',
-                    'x-request-from': 'internal',
-                    ...(token ? { Authorization: `Bearer ${token}` } : {})
-                },
-                async onopen(response) {
-                    if (response.ok && response.headers.get('content-type') === EventStreamContentType) {
-                        setIsChatFlowAvailableToStream(true)
-                        // console.log('Connection established successfully')
-                        // Connection established successfully
-                    } else {
-                        throw new Error('Failed to establish connection')
-                    }
-                },
-                async onmessage(ev) {
-                    const payload = JSON.parse(ev.data)
-                    // console.log('payload', payload)
-                    switch (payload.event) {
-                        case 'start':
-                            // Already created an empty message when starting the stream
-                            break
-                        case 'token':
-                            updateLastMessage(payload.data)
-                            break
-                        case 'sourceDocuments':
-                            updateLastMessageSourceDocuments(payload.data)
-                            break
-                        case 'usedTools':
-                            updateLastMessageUsedTools(payload.data)
-                            break
-                        case 'fileAnnotations':
-                            updateLastMessageFileAnnotations(payload.data)
-                            break
-                        case 'agentReasoning':
-                            updateLastMessageAgentReasoning(payload.data)
-                            break
-                        case 'action':
-                            updateLastMessageAction(payload.data)
-                            break
-                        case 'nextAgent':
-                            updateLastMessageNextAgent(payload.data)
-                            break
-                        case 'artifacts':
-                            updateLastMessageArtifacts(payload.data)
-                            break
-                        case 'metadata':
-                            if (payload.data.chatId) {
-                                setChatId(payload.data.chatId)
-                            }
-                            if (payload.data.chatMessageId) {
-                                setMessages((prevMessages) => {
-                                    const allMessages = [...cloneDeep(prevMessages)]
-                                    const lastMessage = allMessages[allMessages.length - 1]
-                                    if (lastMessage?.role === 'user') return allMessages
-                                    lastMessage.id = payload.data.chatMessageId
-                                    lastMessage.chatId = payload.data.chatId
-                                    lastMessage.chatflowid = chatflowid
-                                    return allMessages
-                                })
-                            }
-                            break
-                        case 'error':
-                            setError(payload.data)
-                            // Update the current assistant message to show the error
-                            setMessages((prevMessages) => {
-                                const allMessages = [...cloneDeep(prevMessages)]
-                                const lastMessage = allMessages[allMessages.length - 1]
-                                if (lastMessage?.role === 'user') return allMessages
-                                lastMessage.content = `Error: ${payload.data}`
-                                lastMessage.isLoading = false
-                                return allMessages
-                            })
-                            break
-                        case 'abort':
-                            abortMessage()
-                            break
-                        case 'end':
->>>>>>> 8ebe4aef
                             setMessages((prevMessages) => {
                                 const allMessages = [...cloneDeep(prevMessages)]
                                 const lastMessage = allMessages[allMessages.length - 1]
                                 if (lastMessage?.role === 'user') return allMessages
                                 lastMessage.content = `Error: Connection failed after multiple attempts`
                                 lastMessage.isLoading = false
-                                lastMessage.role = 'assistant'
-                                lastMessage.type = 'apiMessage'
                                 return allMessages
                             })
                         }
@@ -1213,7 +1076,6 @@
         setSocketIOClientId,
         isChatFlowAvailableToStream,
         handleAbort,
-<<<<<<< HEAD
         handleDrop,
         handleDrag,
         handleFileChange,
@@ -1224,14 +1086,12 @@
         previews,
         allowedUploads,
         isDragActive,
-        uploadedFiles
-=======
+        uploadedFiles,
         feedbackId,
         setFeedbackId,
         showFeedbackContentDialog,
         setShowFeedbackContentDialog,
         submitFeedbackContent
->>>>>>> 8ebe4aef
     }
     // @ts-ignore
     return <AnswersContext.Provider value={contextValue}>{children}</AnswersContext.Provider>
