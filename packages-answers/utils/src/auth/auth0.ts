// utils/auth0.js
import { initAuth0 } from '@auth0/nextjs-auth0'

const getBaseUrl = () => {
    let baseURL
    if (process.env.VERCEL_PREVIEW_URL) {
        baseURL = `https://${process.env.VERCEL_PREVIEW_URL}`
    }
    if (process.env.VERCEL_URL) {
        baseURL = `https://${process.env.VERCEL_URL}`
    }
    if (process.env.AUTH0_BASE_URL) {
        baseURL = process.env.AUTH0_BASE_URL
    }
    if (baseURL) return baseURL
    throw new Error('No valid baseURL found. Set either VERCEL_PREVIEW_URL, VERCEL_URL, or AUTH0_BASE_URL environment variable.')
}
const domain = process.env.AUTH0_BASE_URL?.replace('https://', '')?.replace('http://', '')?.split(':')[0]?.split('.')?.slice(-2)?.join('.')
console.log('domain', domain)

export default initAuth0({
    secret: process.env.AUTH0_SECRET,
    issuerBaseURL: process.env.AUTH0_ISSUER_BASE_URL,
    baseURL: getBaseUrl(),
    clientID: process.env.AUTH0_CLIENT_ID,
    clientSecret: process.env.AUTH0_CLIENT_SECRET,
    idTokenSigningAlg: process.env.AUTH0_TOKEN_SIGN_ALG ?? 'HS256',
<<<<<<< HEAD
=======
    session: {
        cookie: {
            domain: domain
        }
    },
>>>>>>> ae11fafe
    routes: {
        callback: '/api/auth/callback',
        postLogoutRedirect: '/'
    }
})<|MERGE_RESOLUTION|>--- conflicted
+++ resolved
@@ -25,14 +25,11 @@
     clientID: process.env.AUTH0_CLIENT_ID,
     clientSecret: process.env.AUTH0_CLIENT_SECRET,
     idTokenSigningAlg: process.env.AUTH0_TOKEN_SIGN_ALG ?? 'HS256',
-<<<<<<< HEAD
-=======
     session: {
         cookie: {
             domain: domain
         }
     },
->>>>>>> ae11fafe
     routes: {
         callback: '/api/auth/callback',
         postLogoutRedirect: '/'
