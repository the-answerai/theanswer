--- conflicted
+++ resolved
@@ -526,7 +526,6 @@
 // Add the Sidekicks type
 export type Sidekicks = SidekickListItem[]
 
-<<<<<<< HEAD
 export interface FeedbackPayload {
     id?: string
     chatflowid: string
@@ -536,7 +535,7 @@
     content: string
     domain?: string
     accessToken?: string
-=======
+}
 export interface Chatflow {
     id: string
     name: string
@@ -714,5 +713,4 @@
     textColor: string
     placeholder: string
     sendButtonColor: string
->>>>>>> 85e9b059
 }