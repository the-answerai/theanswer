# The manifest for the "flowise" service.
# Read the full specification for the "Load Balanced Web Service" type at:
#  https://aws.github.io/copilot-cli/docs/manifest/lb-web-service/

# Your service name will be used in naming your resources like log groups, ECS services, etc.
name: flowise
type: Load Balanced Web Service

# Distribute traffic to your service.
http:
    # Requests to this path will be forwarded to your service.
    # To match all requests you can use the "/" path.
    path: '/'
    # You can specify a custom health check path. The default is "/".
    healthcheck: '/api/v1/ping'
    alias: ${COPILOT_ENVIRONMENT_NAME}.flowise.theanswer.ai
    stickiness: true

# Configuration for your containers and service.
image:
    # Docker build arguments. For additional overrides: https://aws.github.io/copilot-cli/docs/manifest/lb-web-service/#image-build
    build: Dockerfile

    # Port exposed through your container to route traffic to it.
    port: 4000

<<<<<<< HEAD
    # Container dependencies - main container depends on Lacework sidecar
=======
    # Container dependencies - Lacework sidecar is optional
>>>>>>> 28c9fbf1
    depends_on:
        datacollector-sidecar: start

cpu: 2048 # Number of CPU units for the task.
memory: 4096 # Amount of memory in MiB used by the task.
count: 1 # Number of tasks that should be running in your service.
exec: true # Enable running commands in your container.
network:
    connect: true # Enable Service Connect for intra-environment traffic between services.
    vpc:
        security_groups:
            - from_cfn: ${COPILOT_APPLICATION_NAME}-${COPILOT_ENVIRONMENT_NAME}-flowiseclusterSecurityGroup

storage:
    volumes:
        myManagedEFSVolume:
            efs: true
            path: /var/efs
            read_only: false
# readonly_fs: true       # Limit to read-only access to mounted root filesystems.

# Lacework sidecar configuration
sidecars:
    datacollector-sidecar:
        image: lacework/datacollector:latest-sidecar
        essential: false

# Task definition overrides for Lacework integration
taskdef_overrides:
    # Override main container entrypoint to use Lacework sidecar script and then start the app
    - path: ContainerDefinitions[0].EntryPoint
<<<<<<< HEAD
      value: ['/bin/sh', '-c', '/var/lib/lacework-backup/lacework-sidecar.sh; exec node dist/index.js']
=======
      value: ['/bin/sh', '-c', '/var/lib/lacework-backup/lacework-sidecar.sh && cd /app/packages/server && exec pnpm start']
>>>>>>> 28c9fbf1

    # Add volume mount from sidecar to main container
    - path: ContainerDefinitions[0].VolumesFrom
      value:
          - sourceContainer: datacollector-sidecar
            readOnly: true

# Optional fields for more advanced use-cases.
#
variables: # Pass environment variables as key value pairs.
    NUMBER_OF_PROXIES: '1'
    S3_STORAGE_BUCKET_NAME:
        from_cfn: ${COPILOT_APPLICATION_NAME}-${COPILOT_ENVIRONMENT_NAME}-theansweraiserverstorageBucketName
    AAI_DEFAULT_REDIS_URL:
        from_cfn: ${COPILOT_APPLICATION_NAME}-${COPILOT_ENVIRONMENT_NAME}-RedisURL
    REDIS_URL:
        from_cfn: ${COPILOT_APPLICATION_NAME}-${COPILOT_ENVIRONMENT_NAME}-RedisURL
    # Lacework configuration variables - will be loaded from env file
    LaceworkVerbose: 'true'
env_file: copilot.${COPILOT_ENVIRONMENT_NAME}.env
secrets:
    DATABASE_SECRET:
        from_cfn: ${COPILOT_APPLICATION_NAME}-${COPILOT_ENVIRONMENT_NAME}-flowiseclusterAuroraSecret

# You can override any of the values defined above by environment.flowiseSecurityGroup
environments:
    ${COPILOT_ENVIRONMENT_NAME}:
        env_file: copilot.${COPILOT_ENVIRONMENT_NAME}.env
#    count: 2               # Number of tasks to run for the "test" environment.
#    deployment:            # The deployment strategy for the "test" environment.
#       rolling: 'recreate' # Stops existing tasks before new ones are started for faster deployments.<|MERGE_RESOLUTION|>--- conflicted
+++ resolved
@@ -24,11 +24,7 @@
     # Port exposed through your container to route traffic to it.
     port: 4000
 
-<<<<<<< HEAD
-    # Container dependencies - main container depends on Lacework sidecar
-=======
     # Container dependencies - Lacework sidecar is optional
->>>>>>> 28c9fbf1
     depends_on:
         datacollector-sidecar: start
 
@@ -60,11 +56,7 @@
 taskdef_overrides:
     # Override main container entrypoint to use Lacework sidecar script and then start the app
     - path: ContainerDefinitions[0].EntryPoint
-<<<<<<< HEAD
-      value: ['/bin/sh', '-c', '/var/lib/lacework-backup/lacework-sidecar.sh; exec node dist/index.js']
-=======
       value: ['/bin/sh', '-c', '/var/lib/lacework-backup/lacework-sidecar.sh && cd /app/packages/server && exec pnpm start']
->>>>>>> 28c9fbf1
 
     # Add volume mount from sidecar to main container
     - path: ContainerDefinitions[0].VolumesFrom
