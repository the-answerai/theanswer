--- conflicted
+++ resolved
@@ -9,14 +9,9 @@
 import { IVisionChatModal, FlowiseMemory, ICommonObject, IMessage, INode, INodeData, INodeParams } from '../../../src/Interface'
 import { getBaseClasses } from '../../../src/utils'
 import { createReactAgent } from '../../../src/agents'
-<<<<<<< HEAD
 import { addImagesToMessages, llmSupportsVision } from '../../../src/multiModalUtils'
-=======
-import { ChatOpenAI } from '../../chatmodels/ChatOpenAI/FlowiseChatOpenAI'
-import { addImagesToMessages } from '../../../src/multiModalUtils'
 import { checkInputs, Moderation } from '../../moderation/Moderation'
 import { formatResponse } from '../../outputparsers/OutputParserHelpers'
->>>>>>> 88dd9cc6
 
 class MRKLAgentChat_Agents implements INode {
     label: string
