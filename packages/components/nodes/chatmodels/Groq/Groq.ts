// Groq_ChatModels.ts

import { ICommonObject, INode, INodeData, INodeOptionsValue, INodeParams } from '../../../src/Interface'

import { getModels, MODEL_TYPE } from '../../../src/modelLoader'
import { getBaseClasses, getCredentialData, getCredentialParam } from '../../../src/utils'

import { FlowiseChatGroq } from './FlowiseChatGroq'

class Groq_ChatModels implements INode {
    label = 'GroqChat'
    name = 'groqChat'
    version = 1.0
    type = 'GroqChat'
    icon = 'groq.png'
    category = 'Chat Models'
    description = 'LangChain-compatible wrapper around Groq API'
    baseClasses = [this.type, ...getBaseClasses(FlowiseChatGroq)]
    tags = ['Groq', 'LangChain']
    credential: INodeParams
    inputs: INodeParams[]

    constructor() {
<<<<<<< HEAD
        this.label = 'GroqChat'
        this.name = 'groqChat'
        // Note: AAI tag removed - use AAIGroq for Answer tab
        this.version = 4.0
        this.type = 'GroqChat'
        this.icon = 'groq.png'
        this.category = 'Chat Models'
        this.description = 'Wrapper around Groq API with LPU Inference Engine'
        this.baseClasses = [this.type, ...getBaseClasses(ChatGroq)]
=======
>>>>>>> 3b590b29
        this.credential = {
            label: 'Connect Credential',
            name: 'credential',
            type: 'credential',
            credentialNames: ['groqApi'],
            optional: false
        }

        this.inputs = [
            {
                label: 'Model Name',
                name: 'modelName',
                type: 'asyncOptions',
                loadMethod: 'listModels',
                placeholder: 'llama3-70b-8192'
            },
            {
                label: 'Temperature',
                name: 'temperature',
                type: 'number',
                step: 0.1,
                default: 0.7,
                optional: true
            },
            {
                label: 'Max Tokens',
                name: 'maxTokens',
                type: 'number',
                step: 1,
                optional: true
            },
            {
                label: 'Streaming',
                name: 'streaming',
                type: 'boolean',
                default: true,
                optional: true
            }
        ]
    }

    loadMethods = {
        async listModels(): Promise<INodeOptionsValue[]> {
            return await getModels(MODEL_TYPE.CHAT, 'groqChat')
        }
    }

    async init(nodeData: INodeData, _: string, options: ICommonObject): Promise<FlowiseChatGroq> {
        const model = nodeData.inputs?.modelName as string
        const temperature = parseFloat(nodeData.inputs?.temperature ?? '0.7')
        const maxTokens = nodeData.inputs?.maxTokens ? parseInt(nodeData.inputs?.maxTokens as string, 10) : undefined
        const streaming = nodeData.inputs?.streaming ?? true

        const credentialData = await getCredentialData(nodeData.credential ?? '', options)
        const groqApiKey = getCredentialParam('groqApiKey', credentialData, nodeData)

        return new FlowiseChatGroq({
            model,
            temperature,
            maxTokens,
            streaming,
            apiKey: groqApiKey
        })
    }
}

module.exports = { nodeClass: Groq_ChatModels }<|MERGE_RESOLUTION|>--- conflicted
+++ resolved
@@ -21,18 +21,15 @@
     inputs: INodeParams[]
 
     constructor() {
-<<<<<<< HEAD
         this.label = 'GroqChat'
         this.name = 'groqChat'
-        // Note: AAI tag removed - use AAIGroq for Answer tab
         this.version = 4.0
         this.type = 'GroqChat'
         this.icon = 'groq.png'
         this.category = 'Chat Models'
         this.description = 'Wrapper around Groq API with LPU Inference Engine'
         this.baseClasses = [this.type, ...getBaseClasses(ChatGroq)]
-=======
->>>>>>> 3b590b29
+
         this.credential = {
             label: 'Connect Credential',
             name: 'credential',
