<<<<<<< HEAD
import { flatten } from 'lodash'
import { createClient, SearchOptions } from 'redis'
import { Embeddings } from '@langchain/core/embeddings'
import { RedisVectorStore, RedisVectorStoreConfig } from '@langchain/community/vectorstores/redis'
import { Document } from '@langchain/core/documents'
=======
import { flatten, isEqual } from 'lodash'
import { createClient, SearchOptions, RedisClientOptions } from 'redis'
import { Embeddings } from 'langchain/embeddings/base'
import { RedisVectorStore, RedisVectorStoreConfig } from 'langchain/vectorstores/redis'
import { Document } from 'langchain/document'
>>>>>>> 6cab75b9
import { ICommonObject, INode, INodeData, INodeOutputsValue, INodeParams } from '../../../src/Interface'
import { getBaseClasses, getCredentialData, getCredentialParam } from '../../../src/utils'
import { escapeAllStrings, escapeSpecialChars, unEscapeSpecialChars } from './utils'

let redisClientSingleton: ReturnType<typeof createClient>
let redisClientOption: RedisClientOptions

const getRedisClient = async (option: RedisClientOptions) => {
    if (!redisClientSingleton) {
        // if client doesn't exists
        redisClientSingleton = createClient(option)
        await redisClientSingleton.connect()
        redisClientOption = option
        return redisClientSingleton
    } else if (redisClientSingleton && !isEqual(option, redisClientOption)) {
        // if client exists but option changed
        redisClientSingleton.quit()
        redisClientSingleton = createClient(option)
        await redisClientSingleton.connect()
        redisClientOption = option
        return redisClientSingleton
    }
    return redisClientSingleton
}

class Redis_VectorStores implements INode {
    label: string
    name: string
    version: number
    description: string
    type: string
    icon: string
    category: string
    badge: string
    baseClasses: string[]
    inputs: INodeParams[]
    credential: INodeParams
    outputs: INodeOutputsValue[]

    constructor() {
        this.label = 'Redis'
        this.name = 'redis'
        this.version = 1.0
        this.description =
            'Upsert embedded data and perform similarity search upon query using Redis, an open source, in-memory data structure store'
        this.type = 'Redis'
        this.icon = 'redis.svg'
        this.category = 'Vector Stores'
        this.baseClasses = [this.type, 'VectorStoreRetriever', 'BaseRetriever']
        this.badge = 'NEW'
        this.credential = {
            label: 'Connect Credential',
            name: 'credential',
            type: 'credential',
            credentialNames: ['redisCacheUrlApi', 'redisCacheApi']
        }
        this.inputs = [
            {
                label: 'Document',
                name: 'document',
                type: 'Document',
                list: true,
                optional: true
            },
            {
                label: 'Embeddings',
                name: 'embeddings',
                type: 'Embeddings'
            },
            {
                label: 'Index Name',
                name: 'indexName',
                placeholder: '<VECTOR_INDEX_NAME>',
                type: 'string'
            },
            {
                label: 'Replace Index on Upsert',
                name: 'replaceIndex',
                description: 'Selecting this option will delete the existing index and recreate a new one when upserting',
                default: false,
                type: 'boolean'
            },
            {
                label: 'Content Field',
                name: 'contentKey',
                description: 'Name of the field (column) that contains the actual content',
                type: 'string',
                default: 'content',
                additionalParams: true,
                optional: true
            },
            {
                label: 'Metadata Field',
                name: 'metadataKey',
                description: 'Name of the field (column) that contains the metadata of the document',
                type: 'string',
                default: 'metadata',
                additionalParams: true,
                optional: true
            },
            {
                label: 'Vector Field',
                name: 'vectorKey',
                description: 'Name of the field (column) that contains the vector',
                type: 'string',
                default: 'content_vector',
                additionalParams: true,
                optional: true
            },
            {
                label: 'Top K',
                name: 'topK',
                description: 'Number of top results to fetch. Default to 4',
                placeholder: '4',
                type: 'number',
                additionalParams: true,
                optional: true
            }
        ]
        this.outputs = [
            {
                label: 'Redis Retriever',
                name: 'retriever',
                baseClasses: this.baseClasses
            },
            {
                label: 'Redis Vector Store',
                name: 'vectorStore',
                baseClasses: [this.type, ...getBaseClasses(RedisVectorStore)]
            }
        ]
    }

    //@ts-ignore
    vectorStoreMethods = {
        async upsert(nodeData: INodeData, options: ICommonObject): Promise<void> {
            const credentialData = await getCredentialData(nodeData.credential ?? '', options)
            const indexName = nodeData.inputs?.indexName as string
            let contentKey = nodeData.inputs?.contentKey as string
            let metadataKey = nodeData.inputs?.metadataKey as string
            let vectorKey = nodeData.inputs?.vectorKey as string
            const embeddings = nodeData.inputs?.embeddings as Embeddings
            const replaceIndex = nodeData.inputs?.replaceIndex as boolean

            let redisUrl = getCredentialParam('redisUrl', credentialData, nodeData)
            if (!redisUrl || redisUrl === '') {
                const username = getCredentialParam('redisCacheUser', credentialData, nodeData)
                const password = getCredentialParam('redisCachePwd', credentialData, nodeData)
                const portStr = getCredentialParam('redisCachePort', credentialData, nodeData)
                const host = getCredentialParam('redisCacheHost', credentialData, nodeData)

                redisUrl = 'redis://' + username + ':' + password + '@' + host + ':' + portStr
            }

            const docs = nodeData.inputs?.document as Document[]

            const flattenDocs = docs && docs.length ? flatten(docs) : []
            const finalDocs = []
            for (let i = 0; i < flattenDocs.length; i += 1) {
                if (flattenDocs[i] && flattenDocs[i].pageContent) {
                    const document = new Document(flattenDocs[i])
                    escapeAllStrings(document.metadata)
                    finalDocs.push(document)
                }
            }

            try {
                const redisClient = await getRedisClient({ url: redisUrl })

                const storeConfig: RedisVectorStoreConfig = {
                    redisClient: redisClient,
                    indexName: indexName
                }
                const isIndexExists = await checkIndexExists(redisClient, indexName)
                if (replaceIndex && isIndexExists) {
                    let response = await redisClient.ft.dropIndex(indexName)
                    if (process.env.DEBUG === 'true') {
                        // eslint-disable-next-line no-console
                        console.log(`Redis Vector Store :: Dropping index [${indexName}], Received Response [${response}]`)
                    }
                }
                const vectorStore = await RedisVectorStore.fromDocuments(finalDocs, embeddings, storeConfig)

                if (!contentKey || contentKey === '') contentKey = 'content'
                if (!metadataKey || metadataKey === '') metadataKey = 'metadata'
                if (!vectorKey || vectorKey === '') vectorKey = 'content_vector'

                // Avoid Illegal invocation error
                vectorStore.similaritySearchVectorWithScore = async (query: number[], k: number, filter?: any) => {
                    return await similaritySearchVectorWithScore(
                        query,
                        k,
                        indexName,
                        metadataKey,
                        vectorKey,
                        contentKey,
                        redisClient,
                        filter
                    )
                }
            } catch (e) {
                throw new Error(e)
            }
        }
    }

    async init(nodeData: INodeData, _: string, options: ICommonObject): Promise<any> {
        const credentialData = await getCredentialData(nodeData.credential ?? '', options)
        const indexName = nodeData.inputs?.indexName as string
        let contentKey = nodeData.inputs?.contentKey as string
        let metadataKey = nodeData.inputs?.metadataKey as string
        let vectorKey = nodeData.inputs?.vectorKey as string
        const embeddings = nodeData.inputs?.embeddings as Embeddings
        const topK = nodeData.inputs?.topK as string
        const k = topK ? parseFloat(topK) : 4
        const output = nodeData.outputs?.output as string

        let redisUrl = getCredentialParam('redisUrl', credentialData, nodeData)
        if (!redisUrl || redisUrl === '') {
            const username = getCredentialParam('redisCacheUser', credentialData, nodeData)
            const password = getCredentialParam('redisCachePwd', credentialData, nodeData)
            const portStr = getCredentialParam('redisCachePort', credentialData, nodeData)
            const host = getCredentialParam('redisCacheHost', credentialData, nodeData)

            redisUrl = 'redis://' + username + ':' + password + '@' + host + ':' + portStr
        }

        const redisClient = await getRedisClient({ url: redisUrl })

        const storeConfig: RedisVectorStoreConfig = {
            redisClient: redisClient,
            indexName: indexName
        }

        const vectorStore = new RedisVectorStore(embeddings, storeConfig)

        if (!contentKey || contentKey === '') contentKey = 'content'
        if (!metadataKey || metadataKey === '') metadataKey = 'metadata'
        if (!vectorKey || vectorKey === '') vectorKey = 'content_vector'

        // Avoid Illegal invocation error
        vectorStore.similaritySearchVectorWithScore = async (query: number[], k: number, filter?: any) => {
            return await similaritySearchVectorWithScore(query, k, indexName, metadataKey, vectorKey, contentKey, redisClient, filter)
        }

        if (output === 'retriever') {
            return vectorStore.asRetriever(k)
        } else if (output === 'vectorStore') {
            ;(vectorStore as any).k = k
            return vectorStore
        }
        return vectorStore
    }
}

const checkIndexExists = async (redisClient: ReturnType<typeof createClient>, indexName: string) => {
    try {
        await redisClient.ft.info(indexName)
    } catch (err: any) {
        if (err?.message.includes('unknown command')) {
            throw new Error(
                'Failed to run FT.INFO command. Please ensure that you are running a RediSearch-capable Redis instance: https://js.langchain.com/docs/modules/data_connection/vectorstores/integrations/redis#setup'
            )
        }
        // index doesn't exist
        return false
    }

    return true
}

const buildQuery = (
    query: number[],
    k: number,
    metadataKey: string,
    vectorKey: string,
    contentKey: string,
    filter?: string[]
): [string, SearchOptions] => {
    const vectorScoreField = 'vector_score'

    let hybridFields = '*'
    // if a filter is set, modify the hybrid query
    if (filter && filter.length) {
        // `filter` is a list of strings, then it's applied using the OR operator in the metadata key
        hybridFields = `@${metadataKey}:(${filter.map(escapeSpecialChars).join('|')})`
    }

    const baseQuery = `${hybridFields} => [KNN ${k} @${vectorKey} $vector AS ${vectorScoreField}]`
    const returnFields = [metadataKey, contentKey, vectorScoreField]

    const options: SearchOptions = {
        PARAMS: {
            vector: Buffer.from(new Float32Array(query).buffer)
        },
        RETURN: returnFields,
        SORTBY: vectorScoreField,
        DIALECT: 2,
        LIMIT: {
            from: 0,
            size: k
        }
    }

    return [baseQuery, options]
}

const similaritySearchVectorWithScore = async (
    query: number[],
    k: number,
    indexName: string,
    metadataKey: string,
    vectorKey: string,
    contentKey: string,
    redisClient: ReturnType<typeof createClient>,
    filter?: string[]
): Promise<[Document, number][]> => {
    const results = await redisClient.ft.search(indexName, ...buildQuery(query, k, metadataKey, vectorKey, contentKey, filter))
    const result: [Document, number][] = []

    if (results.total) {
        for (const res of results.documents) {
            if (res.value) {
                const document = res.value
                if (document.vector_score) {
                    const metadataString = unEscapeSpecialChars(document[metadataKey] as string)
                    result.push([
                        new Document({
                            pageContent: document[contentKey] as string,
                            metadata: JSON.parse(metadataString)
                        }),
                        Number(document.vector_score)
                    ])
                }
            }
        }
    }
    return result
}

module.exports = { nodeClass: Redis_VectorStores }<|MERGE_RESOLUTION|>--- conflicted
+++ resolved
@@ -1,16 +1,8 @@
-<<<<<<< HEAD
-import { flatten } from 'lodash'
-import { createClient, SearchOptions } from 'redis'
+import { flatten, isEqual } from 'lodash'
+import { createClient, SearchOptions, RedisClientOptions } from 'redis'
 import { Embeddings } from '@langchain/core/embeddings'
 import { RedisVectorStore, RedisVectorStoreConfig } from '@langchain/community/vectorstores/redis'
 import { Document } from '@langchain/core/documents'
-=======
-import { flatten, isEqual } from 'lodash'
-import { createClient, SearchOptions, RedisClientOptions } from 'redis'
-import { Embeddings } from 'langchain/embeddings/base'
-import { RedisVectorStore, RedisVectorStoreConfig } from 'langchain/vectorstores/redis'
-import { Document } from 'langchain/document'
->>>>>>> 6cab75b9
 import { ICommonObject, INode, INodeData, INodeOutputsValue, INodeParams } from '../../../src/Interface'
 import { getBaseClasses, getCredentialData, getCredentialParam } from '../../../src/utils'
 import { escapeAllStrings, escapeSpecialChars, unEscapeSpecialChars } from './utils'
