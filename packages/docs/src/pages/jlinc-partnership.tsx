--- conflicted
+++ resolved
@@ -4,8 +4,6 @@
 import Layout from '@theme/Layout'
 import JsonLd from '@site/src/components/JsonLd'
 import ThreeJsScene from '@site/src/components/Annimations/SphereScene'
-<<<<<<< HEAD
-=======
 import {
     BarChart3,
     Bot,
@@ -22,7 +20,6 @@
     User
 } from 'lucide-react'
 import type { LucideIcon } from 'lucide-react'
->>>>>>> 9f1d96b1
 
 import styles from './index.module.css'
 
@@ -68,8 +65,8 @@
                         <a href='#solution' className={styles.secondaryLink}>
                             How It Works
                         </a>
-                        <a href='https://docs.jlinc.io' target='_blank' rel='noopener noreferrer' className={styles.secondaryLink}>
-                            JLINC Documentation
+                        <a href='#architecture' className={styles.secondaryLink}>
+                            Technical Architecture
                         </a>
                     </div>
                 </div>
@@ -101,7 +98,7 @@
                 <div className={styles.sectionEyebrow} style={{ textAlign: 'center', justifyContent: 'center' }}>
                     Why This Partnership Matters
                 </div>
-                <h2 className={clsx(styles.sectionHeading, 'text--center')}>Solving AI&apos;s Trust Gap</h2>
+                <h2 className={clsx(styles.sectionHeading, 'text--center')}>Solving AI's Trust Gap</h2>
 
                 <div style={{ maxWidth: '900px', margin: '0 auto 3rem', fontSize: '1.1rem', lineHeight: '1.7', opacity: 0.9 }}>
                     <p>
@@ -115,9 +112,9 @@
                         <strong>Answer Agents and JLINC are pioneering the solution.</strong>
                     </p>
                     <p style={{ marginTop: '1.5rem' }}>
-                        By combining Answer Agents&apos; sophisticated AI orchestration with JLINC&apos;s cryptographic provenance protocol,
-                        we&apos;re creating something unprecedented: AI workflows where every decision is traceable, every contribution is
-                        accountable, and every output is auditable.
+                        By combining Answer Agents' sophisticated AI orchestration with JLINC's cryptographic provenance protocol, we're
+                        creating something unprecedented: AI workflows where every decision is traceable, every contribution is accountable,
+                        and every output is auditable.
                     </p>
                 </div>
 
@@ -137,10 +134,10 @@
                         <div className={styles.featureCard} style={{ height: '100%' }}>
                             <h3 style={{ color: '#00ffff', marginBottom: '1rem' }}>JLINC Brings</h3>
                             <ul style={{ listStyle: 'disc', paddingLeft: '1.5rem', display: 'grid', gap: '0.75rem' }}>
-                                <li>Zero-knowledge third-party auditing</li>
-                                <li>Cryptographically signed inputs & outputs</li>
-                                <li>Information Sharing Agreements (ISAs)</li>
-                                <li>W3C DID identities for data provenance</li>
+                                <li>Cryptographic signature protocol (public key cryptography)</li>
+                                <li>Information Sharing Agreements (ISA)</li>
+                                <li>Vendor-neutral ledger anchoring</li>
+                                <li>W3C DID method specification</li>
                             </ul>
                         </div>
                     </div>
@@ -270,7 +267,7 @@
             icon: FileText,
             title: 'Source Verification',
             subtitle: 'Ingested documents',
-            detail: 'SHA-256 hash of each document signed via JLINC protocol',
+            detail: 'SHA-256 hash of each document signed via JLINC agreement',
             result: 'Provable origin of all inputs'
         },
         {
@@ -307,7 +304,7 @@
                 </div>
                 <h2 className={clsx(styles.sectionHeading, 'text--center')}>Immutable Chain of Custody for AI Workflows</h2>
                 <p className={clsx(styles.sectionLead, 'text--center')} style={{ maxWidth: '800px', margin: '1rem auto 3rem' }}>
-                    Every step—from data ingestion to final report—is cryptographically signed and privately archived to ensure immutability
+                    Every step—from data ingestion to final report—is cryptographically stamped and anchored to an immutable ledger
                 </p>
 
                 <div className='row'>
@@ -367,6 +364,14 @@
                             </div>
                         </div>
                     ))}
+                </div>
+
+                <div
+                    className={clsx(styles.testimonialCard)}
+                    style={{ marginTop: '2rem', maxWidth: '900px', marginLeft: 'auto', marginRight: 'auto' }}
+                >
+                    <strong>Cryptographic Foundation:</strong> Every event is signed using standard public-key cryptography and anchored to
+                    your chosen ledger—whether that's a private database, Hyperledger, or public blockchain.
                 </div>
             </div>
         </section>
@@ -415,7 +420,7 @@
                         <tbody>
                             {[
                                 ['Lineage Granularity', 'Best-effort prompt logs', 'Cryptographic event stream at context-window level'],
-                                ['Proof Standard', 'Screenshot / PDF export', 'Cryptographically-backed, machine-verifiable receipts'],
+                                ['Proof Standard', 'Screenshot / PDF export', 'Ledger-backed, machine-verifiable receipts'],
                                 [
                                     'Human ↔ AI Handshake',
                                     'Informal comments or approval emails',
@@ -433,11 +438,7 @@
                                     'Username/password authentication',
                                     'Cryptographic public-key identity (non-repudiable)'
                                 ],
-                                [
-                                    'High-Volume Performance',
-                                    'Limited by database performance',
-                                    'Tens of millions of records per day in single cloud thread'
-                                ]
+                                ['Ledger Flexibility', 'Proprietary databases', 'Vendor-neutral: private DB, Hyperledger, or public chain']
                             ].map((row, idx) => (
                                 <tr key={idx} style={{ borderBottom: idx < 7 ? '1px solid rgba(255, 255, 255, 0.05)' : 'none' }}>
                                     <td style={{ padding: '1rem', fontWeight: 600, color: '#00ffff' }}>{row[0]}</td>
@@ -453,9 +454,9 @@
                     className={clsx(styles.testimonialCard)}
                     style={{ marginTop: '2rem', maxWidth: '900px', marginLeft: 'auto', marginRight: 'auto', textAlign: 'center' }}
                 >
-                    This isn&apos;t just better logging—it&apos;s a{' '}
-                    <strong style={{ color: '#00ffff' }}>fundamental shift in how AI systems prove their trustworthiness</strong>. From
-                    &quot;we logged it&quot; to &quot;it&apos;s cryptographically impossible to falsify.&quot;
+                    This isn't just better logging—it's a{' '}
+                    <strong style={{ color: '#00ffff' }}>fundamental shift in how AI systems prove their trustworthiness</strong>. From "we
+                    logged it" to "it's cryptographically impossible to falsify."
                 </div>
             </div>
         </section>
@@ -505,7 +506,7 @@
             title: 'Scale with Confidence',
             subtitle: 'For Executives',
             description: 'Board members can trust AI-assisted strategic documents. Scale agent workflows without sacrificing governance.',
-            detail: 'Competitive advantage: deploy AI where others can&apos;t'
+            detail: "Competitive advantage: deploy AI where others can't"
         }
     ]
 
@@ -606,7 +607,7 @@
                 <div className={styles.sectionEyebrow} style={{ textAlign: 'center', justifyContent: 'center' }}>
                     Industry Use Cases
                 </div>
-                <h2 className={clsx(styles.sectionHeading, 'text--center')}>Built for Enterprises That Can&apos;t Afford to Guess</h2>
+                <h2 className={clsx(styles.sectionHeading, 'text--center')}>Built for Enterprises That Can't Afford to Guess</h2>
 
                 <div className='row' style={{ marginTop: '3rem' }}>
                     {industries.map((industry, idx) => (
@@ -660,8 +661,6 @@
     )
 }
 
-// Unused function - commented out to fix ESLint error
-// eslint-disable-next-line unused-imports/no-unused-vars
 function TechnicalArchitecture() {
     return (
         <section className={styles.missionSection} id='architecture'>
@@ -671,7 +670,7 @@
                 </div>
                 <h2 className={clsx(styles.sectionHeading, 'text--center')}>Protocol-Based, Not Platform-Locked</h2>
                 <p className={clsx(styles.sectionLead, 'text--center')} style={{ maxWidth: '700px', margin: '1rem auto 3rem' }}>
-                    JLINC&apos;s open standard integrates seamlessly with Answer Agents&apos; orchestration layer
+                    JLINC's open standard integrates seamlessly with Answer Agents' orchestration layer
                 </p>
 
                 <div
@@ -806,7 +805,7 @@
                 <div className={styles.sectionEyebrow} style={{ textAlign: 'center', justifyContent: 'center' }}>
                     About JLINC
                 </div>
-                <h2 className={clsx(styles.sectionHeading, 'text--center')}>Powered by JLINC&apos;s Open Provenance Protocol</h2>
+                <h2 className={clsx(styles.sectionHeading, 'text--center')}>Powered by JLINC's Open Provenance Protocol</h2>
 
                 <div style={{ maxWidth: '900px', margin: '2rem auto', fontSize: '1.05rem', lineHeight: '1.7', opacity: 0.9 }}>
                     <p>
@@ -825,9 +824,8 @@
                         <div className={clsx(styles.featureCard, styles.stepCard)}>
                             <h3 style={{ color: '#00ffff', textAlign: 'center', marginBottom: '1rem' }}>Protocol, Not Platform</h3>
                             <p>
-                                JLINC isn&apos;t a blockchain company or SaaS vendor. It&apos;s an{' '}
-                                <strong>open protocol specification</strong> that works with any infrastructure. Think of it like SMTP for
-                                provenance—a standard anyone can implement.
+                                JLINC isn't a blockchain company or SaaS vendor. It's an <strong>open protocol specification</strong> that
+                                works with any infrastructure. Think of it like SMTP for provenance—a standard anyone can implement.
                             </p>
                         </div>
                     </div>
@@ -835,8 +833,8 @@
                         <div className={clsx(styles.featureCard, styles.stepCard)}>
                             <h3 style={{ color: '#00ffff', textAlign: 'center', marginBottom: '1rem' }}>Patent-Protected Innovation</h3>
                             <p>
-                                US Patent &quot;Internet Data Usage Control Systems&quot; issued January 17, 2023 by the US Patent and
-                                Trademark Office. Legally protected intellectual property with nearly a decade of R&amp;D.
+                                US Patent "Internet Data Usage Control Systems" issued January 17, 2023 by the US Patent and Trademark
+                                Office. Legally protected intellectual property with nearly a decade of R&D.
                             </p>
                         </div>
                     </div>
@@ -873,20 +871,21 @@
                         flexWrap: 'wrap'
                     }}
                 >
-                    <a href='https://docs.jlinc.io' target='_blank' rel='noopener noreferrer' className={styles.secondaryLink}>
-                        JLINC Documentation
+                    <a href='https://jlinc.com' target='_blank' rel='noopener noreferrer' className={styles.secondaryLink}>
+                        Learn more about JLINC
                     </a>
                     <a href='https://protocol.jlinc.org' target='_blank' rel='noopener noreferrer' className={styles.secondaryLink}>
                         JLINC Protocol Specification
                     </a>
+                    <a href='https://did-spec.jlinc.org' target='_blank' rel='noopener noreferrer' className={styles.secondaryLink}>
+                        W3C DID Method Spec
+                    </a>
                 </div>
             </div>
         </section>
     )
 }
 
-// Unused function - commented out to fix ESLint error
-// eslint-disable-next-line unused-imports/no-unused-vars
 function ImplementationRoadmap() {
     const phases: {
         phase: string
@@ -1017,8 +1016,6 @@
     )
 }
 
-// Unused function - commented out to fix ESLint error
-// eslint-disable-next-line unused-imports/no-unused-vars
 function PartnershipVisionSection() {
     return (
         <section className={styles.featuresSection}>
@@ -1035,11 +1032,11 @@
                     </p>
                     <p style={{ marginTop: '1.5rem' }}>
                         As AI becomes more capable—from writing code to making medical diagnoses to managing investment portfolios—the need
-                        for provenance becomes existential. Society can&apos;t afford opaque AI systems in critical domains. We need
-                        verifiable intelligence.
+                        for provenance becomes existential. Society can't afford opaque AI systems in critical domains. We need verifiable
+                        intelligence.
                     </p>
                     <p style={{ marginTop: '1.5rem', textAlign: 'center', fontSize: '1.2rem', color: '#00ffff' }}>
-                        <strong>That&apos;s what we&apos;re building together.</strong>
+                        <strong>That's what we're building together.</strong>
                     </p>
                 </div>
 
@@ -1098,104 +1095,31 @@
     )
 }
 
-function ZeroKnowledgeAuditingSection() {
-    return (
-        <section className={styles.missionSection}>
-            <div className='container'>
-                <div className={styles.sectionEyebrow} style={{ textAlign: 'center', justifyContent: 'center' }}>
-                    Core Capability
-                </div>
-                <h2 className={clsx(styles.sectionHeading, 'text--center')}>Truly Private, Zero-Knowledge, Third-Party Auditing</h2>
-                <p className={clsx(styles.sectionLead, 'text--center')} style={{ maxWidth: '800px', margin: '1rem auto 3rem' }}>
-                    Enable external auditors to verify your AI operations without ever seeing your private data
-                </p>
-
-                <div style={{ maxWidth: '900px', margin: '0 auto 3rem', fontSize: '1.05rem', lineHeight: '1.7', opacity: 0.9 }}>
-                    <p>
-                        Traditional auditing requires sharing sensitive data with auditors. JLINC&apos;s zero-knowledge approach
-                        fundamentally changes this—enabling cryptographic verification of compliance without exposing your proprietary
-                        information.
-                    </p>
-                </div>
-
-                <div className='row' style={{ marginTop: '2rem' }}>
-                    <div className='col col--6'>
-                        <div className={styles.featureCard} style={{ height: '100%' }}>
-                            <div style={{ fontSize: '2.5rem', textAlign: 'center', marginBottom: '1rem' }}>🔐</div>
-                            <h3 style={{ color: '#00ffff', textAlign: 'center', marginBottom: '1rem' }}>Cryptographic Signing</h3>
-                            <p style={{ fontSize: '0.95rem' }}>
-                                Every time an event passes through the system, it is cryptographically signed by that element of the system,
-                                creating an immutable chain of accountability.
-                            </p>
-                        </div>
-                    </div>
-                    <div className='col col--6'>
-                        <div className={styles.featureCard} style={{ height: '100%' }}>
-                            <div style={{ fontSize: '2.5rem', textAlign: 'center', marginBottom: '1rem' }}>🔒</div>
-                            <h3 style={{ color: '#00ffff', textAlign: 'center', marginBottom: '1rem' }}>Privatizing Hash Algorithm</h3>
-                            <p style={{ fontSize: '0.95rem' }}>
-                                Data is passed through a privatizing hashing algorithm to create zero-knowledge audit records—one-way
-                                functions that can&apos;t be reverse-engineered to reveal sensitive content.
-                            </p>
-                        </div>
-                    </div>
-                </div>
-
-                <div className='row' style={{ marginTop: '2rem' }}>
-                    <div className='col col--6'>
-                        <div className={styles.featureCard} style={{ height: '100%' }}>
-                            <div style={{ fontSize: '2.5rem', textAlign: 'center', marginBottom: '1rem' }}>📦</div>
-                            <h3 style={{ color: '#00ffff', textAlign: 'center', marginBottom: '1rem' }}>Third-Party Archiving</h3>
-                            <p style={{ fontSize: '0.95rem' }}>
-                                Audit records are delivered to a third-party archiver for use in later audits, maintaining independence and
-                                preventing tampering by any single party.
-                            </p>
-                        </div>
-                    </div>
-                    <div className='col col--6'>
-                        <div className={styles.featureCard} style={{ height: '100%' }}>
-                            <div style={{ fontSize: '2.5rem', textAlign: 'center', marginBottom: '1rem' }}>✓</div>
-                            <h3 style={{ color: '#00ffff', textAlign: 'center', marginBottom: '1rem' }}>Verifiable Compliance</h3>
-                            <p style={{ fontSize: '0.95rem' }}>
-                                External auditors can cryptographically verify that data and ownership is what you claim it to be—without
-                                ever being given access to your private data.
-                            </p>
-                        </div>
-                    </div>
-                </div>
-
-                <div
-                    className={clsx(styles.testimonialCard)}
-                    style={{ marginTop: '3rem', maxWidth: '900px', marginLeft: 'auto', marginRight: 'auto', textAlign: 'center' }}
-                >
-                    <strong style={{ fontSize: '1.1rem', display: 'block', marginBottom: '0.5rem' }}>
-                        This enables businesses to leverage third-party auditors that can verify compliance without compromising data
-                        privacy.
-                    </strong>
-                    <span style={{ opacity: 0.9 }}>Auditors prove what happened. You keep your data. Everyone wins.</span>
-                </div>
-            </div>
-        </section>
-    )
-}
-
 function FAQSection() {
     const faqs = [
         {
             q: 'How is this different from blockchain-based AI solutions?',
-            a: 'JLINC is a protocol, not a blockchain. It works with high-volume, high-speed infrastructure without the overhead of traditional ledgers. Process tens of millions of records per day in a single cloud thread—impossible with blockchain-based solutions.'
+            a: 'JLINC is a protocol, not a blockchain. It can anchor to private databases, Hyperledger, or public blockchains—giving you maximum flexibility. Most "blockchain AI" solutions lock you into specific infrastructure. JLINC adapts to yours.'
         },
         {
             q: 'Does cryptographic verification slow down AI workflows?',
-            a: 'No. JLINC stamping happens asynchronously, adding <100ms per event (imperceptible to users). Your agents run at full speed while provenance is captured in the background. The non-blockchain architecture enables processing tens of millions of records daily without performance degradation.'
+            a: 'No. JLINC stamping happens asynchronously, adding <100ms per event (imperceptible to users). Your agents run at full speed while provenance is captured in the background.'
+        },
+        {
+            q: "What if we don't want to use a public blockchain?",
+            a: "You don't have to. JLINC is vendor-neutral. Anchor to your private PostgreSQL database, Hyperledger Fabric, or any system you trust. The cryptographic signatures provide tamper-evidence regardless of ledger choice."
         },
         {
             q: 'Can we verify provenance years later?',
-            a: 'Yes. JLINC creates immutable records that can be queried indefinitely. As long as the archive exists (your responsibility to maintain), provenance is verifiable. Think of it like digital signatures on PDFs—they don&apos;t expire.'
+            a: "Yes. JLINC creates immutable records that can be queried indefinitely. As long as the ledger exists (your responsibility to maintain), provenance is verifiable. Think of it like digital signatures on PDFs—they don't expire."
+        },
+        {
+            q: 'How do you protect data privacy?',
+            a: "Only cryptographic hashes are written to the ledger—never the actual data. Hashes are one-way functions (can't reverse-engineer content). Your sensitive information stays in your systems with your access controls."
         },
         {
             q: 'What happens if Answer Agents or JLINC goes out of business?',
-            a: 'JLINC is an open protocol. The signature verification doesn&apos;t depend on JLINC-the-company existing. As long as you have the cryptographic keys and archive data, you can verify provenance. We can also provide code escrow arrangements.'
+            a: "JLINC is an open protocol. The signature verification doesn't depend on JLINC-the-company existing. As long as you have the cryptographic keys and ledger data, you can verify provenance. We can also provide code escrow arrangements."
         }
     ]
 
@@ -1229,7 +1153,7 @@
                 </div>
                 <h2 className={clsx(styles.sectionHeading, 'text--center')}>Experience Verifiable AI in Action</h2>
                 <p className={clsx(styles.sectionLead, 'text--center')} style={{ maxWidth: '700px', margin: '1rem auto 3rem' }}>
-                    See how Answer Agents + JLINC transforms AI workflows from &quot;trust us&quot; to &quot;verify yourself&quot;
+                    See how Answer Agents + JLINC transforms AI workflows from "trust us" to "verify yourself"
                 </p>
 
                 <div style={{ maxWidth: '800px', margin: '0 auto' }}>
@@ -1238,7 +1162,7 @@
                         style={{ background: 'rgba(0, 255, 255, 0.08)', border: '2px solid rgba(0, 255, 255, 0.35)' }}
                     >
                         <h3 style={{ color: '#00ffff', textAlign: 'center', marginBottom: '1.5rem' }}>Schedule 30-Minute Demo</h3>
-                        <p style={{ textAlign: 'center', marginBottom: '1.5rem', opacity: 0.9 }}>What you&apos;ll see:</p>
+                        <p style={{ textAlign: 'center', marginBottom: '1.5rem', opacity: 0.9 }}>What you'll see:</p>
                         <ul
                             style={{
                                 listStyle: 'disc',
@@ -1274,14 +1198,8 @@
                             <div className={styles.featureCard}>
                                 <h4 style={{ color: '#00ffff', marginBottom: '1rem', textAlign: 'center' }}>For Technical Teams</h4>
                                 <div style={{ display: 'grid', gap: '0.75rem' }}>
-                                    <a
-                                        href='https://docs.jlinc.io'
-                                        target='_blank'
-                                        rel='noopener noreferrer'
-                                        className={styles.secondaryLink}
-                                        style={{ justifyContent: 'center' }}
-                                    >
-                                        JLINC Documentation
+                                    <a href='#architecture' className={styles.secondaryLink} style={{ justifyContent: 'center' }}>
+                                        Technical Architecture
                                     </a>
                                     <a
                                         href='https://protocol.jlinc.org'
@@ -1290,7 +1208,7 @@
                                         className={styles.secondaryLink}
                                         style={{ justifyContent: 'center' }}
                                     >
-                                        JLINC Protocol Specification
+                                        JLINC Protocol Docs
                                     </a>
                                 </div>
                             </div>
@@ -1323,8 +1241,6 @@
     )
 }
 
-// Unused function - commented out to fix ESLint error
-// eslint-disable-next-line unused-imports/no-unused-vars
 function CoFooter() {
     return (
         <section style={{ background: 'rgba(0, 0, 0, 0.5)', padding: '3rem 0', borderTop: '1px solid rgba(255, 255, 255, 0.1)' }}>
@@ -1394,13 +1310,7 @@
 }
 
 export default function JLINCPartnership(): JSX.Element {
-<<<<<<< HEAD
-    // siteConfig unused but required by useDocusaurusContext hook
-    // eslint-disable-next-line unused-imports/no-unused-vars
-    const { siteConfig } = useDocusaurusContext()
-=======
     const { siteConfig: _siteConfig } = useDocusaurusContext()
->>>>>>> 9f1d96b1
 
     return (
         <div data-theme='dark'>
@@ -1432,7 +1342,6 @@
                     <SolutionSection />
                     <ComparisonSection />
                     <BenefitsSection />
-                    <ZeroKnowledgeAuditingSection />
                     <IndustryUseCases />
                     {/* <TechnicalArchitecture /> */}
                     <AboutJLINCSection />
