<!DOCTYPE html>
<html lang="en">
    <head>
<<<<<<< HEAD
        <title>AnswerAI: LLM Chain Builder</title>
=======
        <title>Flowise - Build AI Agents, Visually</title>
>>>>>>> e35a126b
        <link rel="icon" href="%PUBLIC_URL%/favicon.ico" />
        <!-- Meta Tags-->
        <meta charset="utf-8" />
        <meta name="viewport" content="width=device-width, initial-scale=1" />
        <meta name="theme-color" content="#2296f3" />
<<<<<<< HEAD
        <meta name="title" content="AnswerAI: LLM Chain Builder" />
        <meta name="description" content="AnswerAI helps you to better integrate Web3 with existing Web2 applications" />
        <meta name="keywords" content="react, material-ui, reactjs, reactjs, workflow automation, web3, web2, blockchain" />
=======
        <meta name="title" content="Flowise - Build AI Agents, Visually" />
        <meta
            name="description"
            content="Open source generative AI development platform for building AI agents, LLM orchestration, and more"
        />
        <meta
            name="keywords"
            content="react, material-ui, reactjs, reactjs, workflow automation, generative AI, AI agents, LLM orchestration"
        />
>>>>>>> e35a126b
        <meta name="author" content="CodedThemes" />
        <!-- Open Graph / Facebook -->
        <meta property="og:locale" content="en_US" />
        <meta property="og:type" content="website" />
        <meta property="og:url" content="https://theanswer.ai/" />
        <meta property="og:site_name" content="theanswer.ai" />
        <meta property="article:publisher" content="https://www.facebook.com/codedthemes" />
<<<<<<< HEAD
        <meta property="og:title" content="AnswerAI - Low-code LLM apps builder" />
=======
        <meta property="og:title" content="Flowise - Build AI Agents, Visually" />
>>>>>>> e35a126b
        <meta
            property="og:description"
            content="Open source generative AI development platform for building AI agents, LLM orchestration, and more"
        />
        <meta property="og:image" content="https://answeraiai.com/og-image/og-facebook.png" />
        <!-- Twitter -->
        <meta property="twitter:card" content="summary_large_image" />
<<<<<<< HEAD
        <meta property="twitter:url" content="https://answeraiai.com" />
        <meta property="twitter:title" content="AnswerAI - Low-code LLM apps builder" />
=======
        <meta property="twitter:url" content="https://flowiseai.com" />
        <meta property="twitter:title" content="Flowise - Build AI Agents, Visually" />
>>>>>>> e35a126b
        <meta
            property="twitter:description"
            content="Open source generative AI development platform for building AI agents, LLM orchestration, and more"
        />
        <meta property="twitter:image" content="https://answeraiai.com/og-image/og-twitter.png" />
        <meta name="twitter:creator" content="@codedthemes" />
        <!--
      Notice the use of %PUBLIC_URL% in the tags above.
      It will be replaced with the URL of the `public` folder during the build.
      Only files inside the `public` folder can be referenced from the HTML.

      Unlike "/favicon.ico" or "favicon.ico", "%PUBLIC_URL%/favicon.ico" will
      work correctly both with client-side routing and a non-root public URL.
      Learn how to configure a non-root public URL by running `npm run build`.
    -->

        <link rel="preconnect" href="https://fonts.gstatic.com" />
        <link
            href="https://fonts.googleapis.com/css2?family=Inter:wght@400;500;600;700&family=Poppins:wght@400;500;600;700&family=Roboto:wght@400;500;700&display=swap"
            rel="stylesheet"
        />
    </head>

    <body>
        <noscript>You need to enable JavaScript to run this app.</noscript>
        <div id="root"></div>
        <div id="portal"></div>
        <!--
          This HTML file is a template.
          If you open it directly in the browser, you will see an empty page.

          You can add webfonts, meta tags, or analytics to this file.
          The build step will place the bundled scripts into the <body> tag.

          To begin the development, run `pnpm start`.
          To create a production bundle, use `pnpm build`.
   -->
    </body>
</html><|MERGE_RESOLUTION|>--- conflicted
+++ resolved
@@ -1,22 +1,13 @@
 <!DOCTYPE html>
 <html lang="en">
     <head>
-<<<<<<< HEAD
-        <title>AnswerAI: LLM Chain Builder</title>
-=======
-        <title>Flowise - Build AI Agents, Visually</title>
->>>>>>> e35a126b
+        <title>AnswerAgent - Build AI Agents, Visually</title>
         <link rel="icon" href="%PUBLIC_URL%/favicon.ico" />
         <!-- Meta Tags-->
         <meta charset="utf-8" />
         <meta name="viewport" content="width=device-width, initial-scale=1" />
         <meta name="theme-color" content="#2296f3" />
-<<<<<<< HEAD
-        <meta name="title" content="AnswerAI: LLM Chain Builder" />
-        <meta name="description" content="AnswerAI helps you to better integrate Web3 with existing Web2 applications" />
-        <meta name="keywords" content="react, material-ui, reactjs, reactjs, workflow automation, web3, web2, blockchain" />
-=======
-        <meta name="title" content="Flowise - Build AI Agents, Visually" />
+        <meta name="title" content="AnswerAgent - Build AI Agents, Visually" />
         <meta
             name="description"
             content="Open source generative AI development platform for building AI agents, LLM orchestration, and more"
@@ -25,7 +16,6 @@
             name="keywords"
             content="react, material-ui, reactjs, reactjs, workflow automation, generative AI, AI agents, LLM orchestration"
         />
->>>>>>> e35a126b
         <meta name="author" content="CodedThemes" />
         <!-- Open Graph / Facebook -->
         <meta property="og:locale" content="en_US" />
@@ -33,11 +23,7 @@
         <meta property="og:url" content="https://theanswer.ai/" />
         <meta property="og:site_name" content="theanswer.ai" />
         <meta property="article:publisher" content="https://www.facebook.com/codedthemes" />
-<<<<<<< HEAD
-        <meta property="og:title" content="AnswerAI - Low-code LLM apps builder" />
-=======
-        <meta property="og:title" content="Flowise - Build AI Agents, Visually" />
->>>>>>> e35a126b
+        <meta property="og:title" content="AnswerAgent - Build AI Agents, Visually" />
         <meta
             property="og:description"
             content="Open source generative AI development platform for building AI agents, LLM orchestration, and more"
@@ -45,13 +31,8 @@
         <meta property="og:image" content="https://answeraiai.com/og-image/og-facebook.png" />
         <!-- Twitter -->
         <meta property="twitter:card" content="summary_large_image" />
-<<<<<<< HEAD
-        <meta property="twitter:url" content="https://answeraiai.com" />
-        <meta property="twitter:title" content="AnswerAI - Low-code LLM apps builder" />
-=======
-        <meta property="twitter:url" content="https://flowiseai.com" />
-        <meta property="twitter:title" content="Flowise - Build AI Agents, Visually" />
->>>>>>> e35a126b
+        <meta property="twitter:url" content="https://answeragent.ai/" />
+        <meta property="twitter:title" content="AnswerAgent - Build AI Agents, Visually" />
         <meta
             property="twitter:description"
             content="Open source generative AI development platform for building AI agents, LLM orchestration, and more"
