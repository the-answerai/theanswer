--- conflicted
+++ resolved
@@ -50,16 +50,6 @@
 import { IconTrash, IconEdit, IconX, IconPlus, IconVariable } from '@tabler/icons-react'
 import VariablesEmptySVG from '@/assets/images/variables_empty.svg'
 
-<<<<<<< HEAD
-// const
-import AddEditVariableDialog from './AddEditVariableDialog'
-import HowToUseVariablesDialog from './HowToUseVariablesDialog'
-import ViewHeader from '@/layout/MainLayout/ViewHeader'
-import ErrorBoundary from '@/ErrorBoundary'
-import { useFlags } from 'flagsmith/react'
-
-=======
->>>>>>> e35a126b
 const StyledTableCell = styled(TableCell)(({ theme }) => ({
     borderColor: theme.palette.grey[900] + 25,
 
@@ -354,7 +344,6 @@
                                                                     </div>
                                                                     {variable.name}
                                                                 </div>
-<<<<<<< HEAD
                                                             </StyledTableCell>
                                                             <StyledTableCell>{variable.value}</StyledTableCell>
                                                             <StyledTableCell>
@@ -382,10 +371,10 @@
                                                                 ))}
                                                             </StyledTableCell>
                                                             <StyledTableCell>
-                                                                {moment(variable.updatedDate).format('MMMM Do, YYYY')}
-                                                            </StyledTableCell>
-                                                            <StyledTableCell>
-                                                                {moment(variable.createdDate).format('MMMM Do, YYYY')}
+                                                                {moment(variable.updatedDate).format('MMMM Do, YYYY HH:mm:ss')}
+                                                            </StyledTableCell>
+                                                            <StyledTableCell>
+                                                                {moment(variable.createdDate).format('MMMM Do, YYYY HH:mm:ss')}
                                                             </StyledTableCell>
                                                             <StyledTableCell>
                                                                 {(variable.isOwner || (isAdmin && tabValue === 1)) && (
@@ -407,41 +396,6 @@
                                                             </StyledTableCell>
                                                         </StyledTableRow>
                                                     ))}
-=======
-                                                                {variable.name}
-                                                            </div>
-                                                        </StyledTableCell>
-                                                        <StyledTableCell>{variable.value}</StyledTableCell>
-                                                        <StyledTableCell>
-                                                            <Chip
-                                                                color={variable.type === 'static' ? 'info' : 'secondary'}
-                                                                size='small'
-                                                                label={variable.type}
-                                                            />
-                                                        </StyledTableCell>
-                                                        <StyledTableCell>
-                                                            {moment(variable.updatedDate).format('MMMM Do, YYYY HH:mm:ss')}
-                                                        </StyledTableCell>
-                                                        <StyledTableCell>
-                                                            {moment(variable.createdDate).format('MMMM Do, YYYY HH:mm:ss')}
-                                                        </StyledTableCell>
-                                                        <StyledTableCell>
-                                                            <IconButton title='Edit' color='primary' onClick={() => edit(variable)}>
-                                                                <IconEdit />
-                                                            </IconButton>
-                                                        </StyledTableCell>
-                                                        <StyledTableCell>
-                                                            <IconButton
-                                                                title='Delete'
-                                                                color='error'
-                                                                onClick={() => deleteVariable(variable)}
-                                                            >
-                                                                <IconTrash />
-                                                            </IconButton>
-                                                        </StyledTableCell>
-                                                    </StyledTableRow>
-                                                ))}
->>>>>>> e35a126b
                                             </>
                                         )}
                                     </TableBody>
