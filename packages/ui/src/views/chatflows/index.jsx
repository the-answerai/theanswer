'use client'
import { useEffect, useState, useMemo } from 'react'
import { useNavigate } from '@/utils/navigation'
import { Box, Tabs, Tab, FormControl, InputLabel, Select, MenuItem } from '@mui/material'
import FlowListView from '@/ui-component/lists/FlowListView'
import ViewHeader from '@/layout/MainLayout/ViewHeader'
import MainCard from '@/ui-component/cards/MainCard'
import { StyledButton } from '@/ui-component/button/StyledButton'
import { IconPlus } from '@tabler/icons-react'
import { useLocation } from '@/utils/navigation'
import dynamic from 'next/dynamic'
const MarketplaceLandingDialog = dynamic(() => import('./MarketplaceLandingDialog'), { ssr: false })
// API
import chatflowsApi from '@/api/chatflows'
import marketplacesApi from '@/api/marketplaces'

// Hooks
import useApi from '@/hooks/useApi'

// const
import { baseURL } from '@/store/constant'

import { useUser } from '@auth0/nextjs-auth0/client'
import { useFlags } from 'flagsmith/react'
import PropTypes from 'prop-types'

function TabPanel(props) {
    const { children, value, index, ...other } = props
    return (
        <div
            role='tabpanel'
            hidden={value !== index}
            id={`chatflow-tabpanel-${index}`}
            aria-labelledby={`chatflow-tab-${index}`}
            {...other}
        >
            {value === index && (
                <Box
                    sx={
                        {
                            // p: 3
                        }
                    }
                >
                    {children}
                </Box>
            )}
        </div>
    )
}

TabPanel.propTypes = {
    children: PropTypes.node.isRequired,
    index: PropTypes.number.isRequired,
    value: PropTypes.number.isRequired
}
const Chatflows = () => {
    const navigate = useNavigate()
    const { user } = useUser()
    const flags = useFlags(['org:manage'])
    const [tabValue, setTabValue] = useState(0)
    const [isLoading, setLoading] = useState(true)
    const [error, setError] = useState(null)
    const [images, setImages] = useState({})
    const [nodeTypes, setNodeTypes] = useState({})
    const [myChatflows, setMyChatflows] = useState([])
    const [answerAIChatflows, setAnswerAIChatflows] = useState([])
    const [communityChatflows, setCommunityChatflows] = useState([])
    const [organizationChatflows, setOrganizationChatflows] = useState([])

    const [search, setSearch] = useState('')
    const [categoryFilter, setCategoryFilter] = useState('All')
    const [categories, setCategories] = useState(['All'])

    const [isMarketplaceDialogOpen, setIsMarketplaceDialogOpen] = useState(false)
    const [selectedTemplateId, setSelectedTemplateId] = useState(null)

    const getAllChatflowsApi = useApi(chatflowsApi.getAllChatflows)
    const getMarketplaceChatflowsApi = useApi(marketplacesApi.getAllTemplatesFromMarketplaces)

    const location = useLocation()

    const [sortBy, setSortBy] = useState('updatedDate')
    const [sortOrder, setSortOrder] = useState('desc')

    useEffect(() => {
        // Check if there's a templateId in the URL when the component mounts
        const searchParams = new URLSearchParams(location.search)
        const templateId = searchParams.get('templateId')
        if (templateId) {
            setSelectedTemplateId(templateId)
            setIsMarketplaceDialogOpen(true)
        }
    }, [location])

    const handleTabChange = (event, newValue) => {
        setTabValue(newValue)
    }

    function filterFlows(data) {
        if (!data) return false
        return (
            (data.name?.toLowerCase() || '').indexOf(search.toLowerCase()) > -1 ||
            (data.category && data.category.toLowerCase().indexOf(search.toLowerCase()) > -1) ||
            (data.id?.toLowerCase() || '').indexOf(search.toLowerCase()) > -1
        )
    }

    const onLoginClick = (username, password) => {
        localStorage.setItem('username', username)
        localStorage.setItem('password', password)
        navigate(0)
    }

    const addNew = () => {
        navigate('/canvas')
    }

    const goToCanvas = (selectedChatflow) => {
        navigate(`/canvas/${selectedChatflow.id}`)
    }

    const goToMarketplaceCanvas = (selectedChatflow) => {
        setSelectedTemplateId(selectedChatflow.id)
        setIsMarketplaceDialogOpen(true)
        // Update the URL without navigating
        // window.history.pushState(null, '', `/sidekick-studio/marketplace/${selectedChatflow.id}`)
    }

    const onSearchChange = (event) => {
        setSearch(event.target.value)
    }

    const handleCategoryChange = (event) => {
        setCategoryFilter(event.target.value)
    }

    const handleSortChange = (event) => {
        const newSortBy = event.target.value
        setSortBy(newSortBy)
        // Set default sort order based on the field
        if (newSortBy === 'name') {
            setSortOrder('asc') // A->Z for names
        } else {
            setSortOrder('desc') // Newest first for dates
        }
    }

    const handleSortOrderChange = (event) => {
        setSortOrder(event.target.value)
    }

    const sortChatflows = (chatflows) => {
        return [...chatflows].sort((a, b) => {
            let comparison = 0
            if (sortBy === 'name') {
                const nameA = a?.name || ''
                const nameB = b?.name || ''
                comparison = nameA.localeCompare(nameB)
            } else if (sortBy === 'createdDate') {
                const dateA = a?.createdDate ? new Date(a.createdDate) : new Date(0)
                const dateB = b?.createdDate ? new Date(b.createdDate) : new Date(0)
                comparison = dateA - dateB
            } else if (sortBy === 'updatedDate') {
                const dateA = a?.updatedDate ? new Date(a.updatedDate) : new Date(0)
                const dateB = b?.updatedDate ? new Date(b.updatedDate) : new Date(0)
                comparison = dateA - dateB
            }
            return sortOrder === 'asc' ? comparison : -comparison
        })
    }

    useEffect(() => {
        if (user) {
            getAllChatflowsApi.request()
            getMarketplaceChatflowsApi.request()
        }
    }, [user])

    useEffect(() => {
        if (getAllChatflowsApi.error || getMarketplaceChatflowsApi.error) {
            setError(getAllChatflowsApi.error || getMarketplaceChatflowsApi.error)
        }
    }, [getAllChatflowsApi.error, getMarketplaceChatflowsApi.error])

    useEffect(() => {
        setLoading(getAllChatflowsApi.loading || getMarketplaceChatflowsApi.loading)
    }, [getAllChatflowsApi.loading, getMarketplaceChatflowsApi.loading])

    useEffect(() => {
        if (getAllChatflowsApi.data && getMarketplaceChatflowsApi.data) {
            const processFlowData = (flows) => {
                const processedImages = {}
                const processedNodeTypes = {}
                flows.forEach((flow) => {
                    if (flow && flow.flowData) {
                        const flowData = JSON.parse(flow.flowData)
                        const nodes = flowData.nodes || []
                        processedImages[flow.id] = []
                        processedNodeTypes[flow.id] = []
                        nodes.forEach((node) => {
                            if (['Agents', 'Chains', 'Chat Models', 'Tools', 'Document Loaders'].includes(node.data.category)) {
                                const imageSrc = `${baseURL}/api/v1/node-icon/${node.data.name}`
                                if (!processedImages[flow.id].includes(imageSrc)) {
                                    processedImages[flow.id].push(imageSrc)
                                    processedNodeTypes[flow.id].push(node.data.label)
                                }
                            }
                        })
                    }
                })
                return { processedImages, processedNodeTypes }
            }

            const myChatflowsData = getAllChatflowsApi.data
            const { processedImages: myImages, processedNodeTypes: myNodeTypes } = processFlowData(myChatflowsData)
            setMyChatflows(myChatflowsData?.filter((flow) => flow.isOwner))
            setOrganizationChatflows(myChatflowsData?.filter((flow) => !flow.isOwner))
            const marketplaceChatflows = getMarketplaceChatflowsApi.data
            const answerAIFlows = marketplaceChatflows.filter((flow) => flow.type === 'Chatflow')
            const communityFlows = marketplaceChatflows.filter((flow) => flow.type === 'Chatflow Community')

            const { processedImages: answerAIImages, processedNodeTypes: answerAINodeTypes } = processFlowData(answerAIFlows)
            const { processedImages: communityImages, processedNodeTypes: communityNodeTypes } = processFlowData(communityFlows)

            setAnswerAIChatflows(answerAIFlows)
            setCommunityChatflows(communityFlows)

            setImages({ ...myImages, ...answerAIImages, ...communityImages })
            setNodeTypes({ ...myNodeTypes, ...answerAINodeTypes, ...communityNodeTypes })

            const allFlows = [...myChatflowsData, ...answerAIFlows, ...communityFlows]
            const rawCategories = Array.from(new Set(allFlows.flatMap((item) => (item?.category ? item.category.split(';') : []))))
            const sortedCategories = rawCategories.filter((c) => c && c !== 'All').sort((a, b) => a.localeCompare(b))
            setCategories(['All', ...sortedCategories])
        }
    }, [flags, user, getAllChatflowsApi.data, getMarketplaceChatflowsApi.data])

    const filteredMyChatflows = useMemo(() => {
        return sortChatflows(
            myChatflows.filter((flow) => {
                const matchesSearch = filterFlows(flow)
                const matchesCategory = categoryFilter === 'All' || (flow.category && flow.category.split(';').includes(categoryFilter))
                return matchesSearch && matchesCategory
            })
        )
    }, [myChatflows, search, categoryFilter, sortBy, sortOrder])

    const filteredAnswerAIChatflows = useMemo(() => {
        return sortChatflows(
            answerAIChatflows.filter((flow) => {
                const matchesSearch = filterFlows(flow)
                const matchesCategory = categoryFilter === 'All' || (flow.category && flow.category.split(';').includes(categoryFilter))
                return matchesSearch && matchesCategory
            })
        )
    }, [answerAIChatflows, search, categoryFilter, sortBy, sortOrder])

    const filteredCommunityChatflows = useMemo(() => {
        return sortChatflows(
            communityChatflows.filter((flow) => {
                const matchesSearch = filterFlows(flow)
                const matchesCategory = categoryFilter === 'All' || (flow.category && flow.category.split(';').includes(categoryFilter))
                return matchesSearch && matchesCategory
            })
        )
    }, [communityChatflows, search, categoryFilter, sortBy, sortOrder])

    const filteredOrganizationChatflows = useMemo(() => {
        return sortChatflows(
            organizationChatflows.filter((flow) => {
                const matchesSearch = filterFlows(flow)
                const matchesCategory = categoryFilter === 'All' || (flow.category && flow.category.split(';').includes(categoryFilter))
                return matchesSearch && matchesCategory
            })
        )
    }, [organizationChatflows, search, categoryFilter, sortBy, sortOrder])

    const handleCloseMarketplaceDialog = () => {
        setIsMarketplaceDialogOpen(false)
        setSelectedTemplateId(null)
        // Remove the templateId from the URL when closing the dialog
        window.history.pushState(null, '', window.location.pathname)
    }

    return (
        <MainCard>
<<<<<<< HEAD
            <Box sx={{ display: 'flex', flexDirection: 'column', gap: 3 }}>
                <ViewHeader
                    onSearchChange={onSearchChange}
                    search={true}
                    searchPlaceholder='Search Name, Description or Category'
                    title='Chatflows'
                >
                    <FormControl sx={{ minWidth: 120 }}>
                        <InputLabel id='category-filter-label'>Category</InputLabel>
                        <Select
                            size='small'
                            labelId='category-filter-label'
                            value={categoryFilter}
                            onChange={handleCategoryChange}
                            label='Category'
                            sx={{ '& .MuiSelect-icon': { color: '#fff' } }}
=======
            {error ? (
                <ErrorBoundary error={error} />
            ) : (
                <Stack flexDirection='column' sx={{ gap: 3 }}>
                    <ViewHeader
                        onSearchChange={onSearchChange}
                        search={true}
                        searchPlaceholder='Search Name or Category'
                        title='Chatflows'
                        description='Build single-agent systems, chatbots and simple LLM flows'
                    >
                        <ToggleButtonGroup
                            sx={{ borderRadius: 2, maxHeight: 40 }}
                            value={view}
                            color='primary'
                            exclusive
                            onChange={handleChange}
>>>>>>> e35a126b
                        >
                            {categories.map((category) => (
                                <MenuItem key={category} value={category}>
                                    {category}
                                </MenuItem>
                            ))}
                        </Select>
                    </FormControl>
                    <FormControl sx={{ minWidth: 140 }}>
                        <InputLabel id='sort-by-label'>Sort By</InputLabel>
                        <Select
                            size='small'
                            labelId='sort-by-label'
                            value={sortBy}
                            onChange={handleSortChange}
                            label='Sort By'
                            sx={{ '& .MuiSelect-icon': { color: '#fff' } }}
                        >
                            <MenuItem value='name'>Name</MenuItem>
                            <MenuItem value='createdDate'>Created Date</MenuItem>
                            <MenuItem value='updatedDate'>Updated Date</MenuItem>
                        </Select>
                    </FormControl>
                    <FormControl sx={{ minWidth: 80, mr: 1 }}>
                        <InputLabel id='sort-order-label'>Order</InputLabel>
                        <Select
                            size='small'
                            labelId='sort-order-label'
                            value={sortOrder}
                            onChange={handleSortOrderChange}
                            label='Order'
                            sx={{ '& .MuiSelect-icon': { color: '#fff' } }}
                            renderValue={(selected) => (selected === 'asc' ? 'Asc' : 'Desc')}
                        >
                            <MenuItem value='asc'>Ascending</MenuItem>
                            <MenuItem value='desc'>Descending</MenuItem>
                        </Select>
                    </FormControl>
                    <StyledButton variant='contained' onClick={addNew} startIcon={<IconPlus />}>
                        Add New
                    </StyledButton>
                </ViewHeader>

                <Box sx={{ borderBottom: 1, borderColor: 'divider' }}>
                    <Tabs value={tabValue} onChange={handleTabChange} aria-label='chatflow tabs'>
                        <Tab label='My Chatflows' />
                        <Tab label='AnswerAI Supported' />
                        <Tab label='Community' />
                        {flags?.['org:manage']?.enabled ? <Tab label='Organization Chatflows' /> : null}
                    </Tabs>
                </Box>
                <TabPanel value={tabValue} index={0}>
                    <FlowListView
                        data={filteredMyChatflows}
                        images={images}
                        nodeTypes={nodeTypes}
                        isLoading={isLoading}
                        updateFlowsApi={getAllChatflowsApi}
                        setError={setError}
                        type='chatflows'
                        onItemClick={goToCanvas}
                    />
                </TabPanel>
                <TabPanel value={tabValue} index={1}>
                    <FlowListView
                        data={filteredAnswerAIChatflows}
                        images={images}
                        nodeTypes={nodeTypes}
                        isLoading={isLoading}
                        updateFlowsApi={getMarketplaceChatflowsApi}
                        setError={setError}
                        type='marketplace'
                        onItemClick={goToMarketplaceCanvas}
                    />
                </TabPanel>
                <TabPanel value={tabValue} index={2}>
                    <FlowListView
                        data={filteredCommunityChatflows}
                        images={images}
                        nodeTypes={nodeTypes}
                        isLoading={isLoading}
                        updateFlowsApi={getMarketplaceChatflowsApi}
                        setError={setError}
                        type='marketplace'
                        onItemClick={goToMarketplaceCanvas}
                    />
                </TabPanel>
                <TabPanel value={tabValue} index={3}>
                    <FlowListView
                        data={filteredOrganizationChatflows}
                        images={images}
                        nodeTypes={nodeTypes}
                        isLoading={isLoading}
                        updateFlowsApi={getMarketplaceChatflowsApi}
                        setError={setError}
                        type='chatflows'
                        onItemClick={goToCanvas}
                    />
                </TabPanel>
            </Box>
            <MarketplaceLandingDialog
                open={isMarketplaceDialogOpen}
                onClose={handleCloseMarketplaceDialog}
                templateId={selectedTemplateId}
            />
        </MainCard>
    )
}

export default Chatflows<|MERGE_RESOLUTION|>--- conflicted
+++ resolved
@@ -1,18 +1,24 @@
-'use client'
-import { useEffect, useState, useMemo } from 'react'
-import { useNavigate } from '@/utils/navigation'
-import { Box, Tabs, Tab, FormControl, InputLabel, Select, MenuItem } from '@mui/material'
-import FlowListView from '@/ui-component/lists/FlowListView'
+import { useEffect, useState } from 'react'
+import { useNavigate } from 'react-router-dom'
+
+// material-ui
+import { Box, Skeleton, Stack, ToggleButton, ToggleButtonGroup } from '@mui/material'
+import { useTheme } from '@mui/material/styles'
+
+// project imports
+import MainCard from '@/ui-component/cards/MainCard'
+import ItemCard from '@/ui-component/cards/ItemCard'
+import { gridSpacing } from '@/store/constant'
+import WorkflowEmptySVG from '@/assets/images/workflow_empty.svg'
+import LoginDialog from '@/ui-component/dialog/LoginDialog'
+import ConfirmDialog from '@/ui-component/dialog/ConfirmDialog'
+import { FlowListTable } from '@/ui-component/table/FlowListTable'
+import { StyledButton } from '@/ui-component/button/StyledButton'
 import ViewHeader from '@/layout/MainLayout/ViewHeader'
-import MainCard from '@/ui-component/cards/MainCard'
-import { StyledButton } from '@/ui-component/button/StyledButton'
-import { IconPlus } from '@tabler/icons-react'
-import { useLocation } from '@/utils/navigation'
-import dynamic from 'next/dynamic'
-const MarketplaceLandingDialog = dynamic(() => import('./MarketplaceLandingDialog'), { ssr: false })
+import ErrorBoundary from '@/ErrorBoundary'
+
 // API
 import chatflowsApi from '@/api/chatflows'
-import marketplacesApi from '@/api/marketplaces'
 
 // Hooks
 import useApi from '@/hooks/useApi'
@@ -20,89 +26,40 @@
 // const
 import { baseURL } from '@/store/constant'
 
-import { useUser } from '@auth0/nextjs-auth0/client'
-import { useFlags } from 'flagsmith/react'
-import PropTypes from 'prop-types'
-
-function TabPanel(props) {
-    const { children, value, index, ...other } = props
-    return (
-        <div
-            role='tabpanel'
-            hidden={value !== index}
-            id={`chatflow-tabpanel-${index}`}
-            aria-labelledby={`chatflow-tab-${index}`}
-            {...other}
-        >
-            {value === index && (
-                <Box
-                    sx={
-                        {
-                            // p: 3
-                        }
-                    }
-                >
-                    {children}
-                </Box>
-            )}
-        </div>
-    )
-}
-
-TabPanel.propTypes = {
-    children: PropTypes.node.isRequired,
-    index: PropTypes.number.isRequired,
-    value: PropTypes.number.isRequired
-}
+// icons
+import { IconPlus, IconLayoutGrid, IconList } from '@tabler/icons-react'
+
+// ==============================|| CHATFLOWS ||============================== //
+
 const Chatflows = () => {
     const navigate = useNavigate()
-    const { user } = useUser()
-    const flags = useFlags(['org:manage'])
-    const [tabValue, setTabValue] = useState(0)
+    const theme = useTheme()
+
     const [isLoading, setLoading] = useState(true)
     const [error, setError] = useState(null)
     const [images, setImages] = useState({})
-    const [nodeTypes, setNodeTypes] = useState({})
-    const [myChatflows, setMyChatflows] = useState([])
-    const [answerAIChatflows, setAnswerAIChatflows] = useState([])
-    const [communityChatflows, setCommunityChatflows] = useState([])
-    const [organizationChatflows, setOrganizationChatflows] = useState([])
-
     const [search, setSearch] = useState('')
-    const [categoryFilter, setCategoryFilter] = useState('All')
-    const [categories, setCategories] = useState(['All'])
-
-    const [isMarketplaceDialogOpen, setIsMarketplaceDialogOpen] = useState(false)
-    const [selectedTemplateId, setSelectedTemplateId] = useState(null)
+    const [loginDialogOpen, setLoginDialogOpen] = useState(false)
+    const [loginDialogProps, setLoginDialogProps] = useState({})
 
     const getAllChatflowsApi = useApi(chatflowsApi.getAllChatflows)
-    const getMarketplaceChatflowsApi = useApi(marketplacesApi.getAllTemplatesFromMarketplaces)
-
-    const location = useLocation()
-
-    const [sortBy, setSortBy] = useState('updatedDate')
-    const [sortOrder, setSortOrder] = useState('desc')
-
-    useEffect(() => {
-        // Check if there's a templateId in the URL when the component mounts
-        const searchParams = new URLSearchParams(location.search)
-        const templateId = searchParams.get('templateId')
-        if (templateId) {
-            setSelectedTemplateId(templateId)
-            setIsMarketplaceDialogOpen(true)
-        }
-    }, [location])
-
-    const handleTabChange = (event, newValue) => {
-        setTabValue(newValue)
+    const [view, setView] = useState(localStorage.getItem('flowDisplayStyle') || 'card')
+
+    const handleChange = (event, nextView) => {
+        if (nextView === null) return
+        localStorage.setItem('flowDisplayStyle', nextView)
+        setView(nextView)
+    }
+
+    const onSearchChange = (event) => {
+        setSearch(event.target.value)
     }
 
     function filterFlows(data) {
-        if (!data) return false
         return (
-            (data.name?.toLowerCase() || '').indexOf(search.toLowerCase()) > -1 ||
+            data.name.toLowerCase().indexOf(search.toLowerCase()) > -1 ||
             (data.category && data.category.toLowerCase().indexOf(search.toLowerCase()) > -1) ||
-            (data.id?.toLowerCase() || '').indexOf(search.toLowerCase()) > -1
+            data.id.toLowerCase().indexOf(search.toLowerCase()) > -1
         )
     }
 
@@ -120,189 +77,56 @@
         navigate(`/canvas/${selectedChatflow.id}`)
     }
 
-    const goToMarketplaceCanvas = (selectedChatflow) => {
-        setSelectedTemplateId(selectedChatflow.id)
-        setIsMarketplaceDialogOpen(true)
-        // Update the URL without navigating
-        // window.history.pushState(null, '', `/sidekick-studio/marketplace/${selectedChatflow.id}`)
-    }
-
-    const onSearchChange = (event) => {
-        setSearch(event.target.value)
-    }
-
-    const handleCategoryChange = (event) => {
-        setCategoryFilter(event.target.value)
-    }
-
-    const handleSortChange = (event) => {
-        const newSortBy = event.target.value
-        setSortBy(newSortBy)
-        // Set default sort order based on the field
-        if (newSortBy === 'name') {
-            setSortOrder('asc') // A->Z for names
-        } else {
-            setSortOrder('desc') // Newest first for dates
+    useEffect(() => {
+        getAllChatflowsApi.request()
+
+        // eslint-disable-next-line react-hooks/exhaustive-deps
+    }, [])
+
+    useEffect(() => {
+        if (getAllChatflowsApi.error) {
+            if (getAllChatflowsApi.error?.response?.status === 401) {
+                setLoginDialogProps({
+                    title: 'Login',
+                    confirmButtonName: 'Login'
+                })
+                setLoginDialogOpen(true)
+            } else {
+                setError(getAllChatflowsApi.error)
+            }
         }
-    }
-
-    const handleSortOrderChange = (event) => {
-        setSortOrder(event.target.value)
-    }
-
-    const sortChatflows = (chatflows) => {
-        return [...chatflows].sort((a, b) => {
-            let comparison = 0
-            if (sortBy === 'name') {
-                const nameA = a?.name || ''
-                const nameB = b?.name || ''
-                comparison = nameA.localeCompare(nameB)
-            } else if (sortBy === 'createdDate') {
-                const dateA = a?.createdDate ? new Date(a.createdDate) : new Date(0)
-                const dateB = b?.createdDate ? new Date(b.createdDate) : new Date(0)
-                comparison = dateA - dateB
-            } else if (sortBy === 'updatedDate') {
-                const dateA = a?.updatedDate ? new Date(a.updatedDate) : new Date(0)
-                const dateB = b?.updatedDate ? new Date(b.updatedDate) : new Date(0)
-                comparison = dateA - dateB
+    }, [getAllChatflowsApi.error])
+
+    useEffect(() => {
+        setLoading(getAllChatflowsApi.loading)
+    }, [getAllChatflowsApi.loading])
+
+    useEffect(() => {
+        if (getAllChatflowsApi.data) {
+            try {
+                const chatflows = getAllChatflowsApi.data
+                const images = {}
+                for (let i = 0; i < chatflows.length; i += 1) {
+                    const flowDataStr = chatflows[i].flowData
+                    const flowData = JSON.parse(flowDataStr)
+                    const nodes = flowData.nodes || []
+                    images[chatflows[i].id] = []
+                    for (let j = 0; j < nodes.length; j += 1) {
+                        const imageSrc = `${baseURL}/api/v1/node-icon/${nodes[j].data.name}`
+                        if (!images[chatflows[i].id].includes(imageSrc)) {
+                            images[chatflows[i].id].push(imageSrc)
+                        }
+                    }
+                }
+                setImages(images)
+            } catch (e) {
+                console.error(e)
             }
-            return sortOrder === 'asc' ? comparison : -comparison
-        })
-    }
-
-    useEffect(() => {
-        if (user) {
-            getAllChatflowsApi.request()
-            getMarketplaceChatflowsApi.request()
         }
-    }, [user])
-
-    useEffect(() => {
-        if (getAllChatflowsApi.error || getMarketplaceChatflowsApi.error) {
-            setError(getAllChatflowsApi.error || getMarketplaceChatflowsApi.error)
-        }
-    }, [getAllChatflowsApi.error, getMarketplaceChatflowsApi.error])
-
-    useEffect(() => {
-        setLoading(getAllChatflowsApi.loading || getMarketplaceChatflowsApi.loading)
-    }, [getAllChatflowsApi.loading, getMarketplaceChatflowsApi.loading])
-
-    useEffect(() => {
-        if (getAllChatflowsApi.data && getMarketplaceChatflowsApi.data) {
-            const processFlowData = (flows) => {
-                const processedImages = {}
-                const processedNodeTypes = {}
-                flows.forEach((flow) => {
-                    if (flow && flow.flowData) {
-                        const flowData = JSON.parse(flow.flowData)
-                        const nodes = flowData.nodes || []
-                        processedImages[flow.id] = []
-                        processedNodeTypes[flow.id] = []
-                        nodes.forEach((node) => {
-                            if (['Agents', 'Chains', 'Chat Models', 'Tools', 'Document Loaders'].includes(node.data.category)) {
-                                const imageSrc = `${baseURL}/api/v1/node-icon/${node.data.name}`
-                                if (!processedImages[flow.id].includes(imageSrc)) {
-                                    processedImages[flow.id].push(imageSrc)
-                                    processedNodeTypes[flow.id].push(node.data.label)
-                                }
-                            }
-                        })
-                    }
-                })
-                return { processedImages, processedNodeTypes }
-            }
-
-            const myChatflowsData = getAllChatflowsApi.data
-            const { processedImages: myImages, processedNodeTypes: myNodeTypes } = processFlowData(myChatflowsData)
-            setMyChatflows(myChatflowsData?.filter((flow) => flow.isOwner))
-            setOrganizationChatflows(myChatflowsData?.filter((flow) => !flow.isOwner))
-            const marketplaceChatflows = getMarketplaceChatflowsApi.data
-            const answerAIFlows = marketplaceChatflows.filter((flow) => flow.type === 'Chatflow')
-            const communityFlows = marketplaceChatflows.filter((flow) => flow.type === 'Chatflow Community')
-
-            const { processedImages: answerAIImages, processedNodeTypes: answerAINodeTypes } = processFlowData(answerAIFlows)
-            const { processedImages: communityImages, processedNodeTypes: communityNodeTypes } = processFlowData(communityFlows)
-
-            setAnswerAIChatflows(answerAIFlows)
-            setCommunityChatflows(communityFlows)
-
-            setImages({ ...myImages, ...answerAIImages, ...communityImages })
-            setNodeTypes({ ...myNodeTypes, ...answerAINodeTypes, ...communityNodeTypes })
-
-            const allFlows = [...myChatflowsData, ...answerAIFlows, ...communityFlows]
-            const rawCategories = Array.from(new Set(allFlows.flatMap((item) => (item?.category ? item.category.split(';') : []))))
-            const sortedCategories = rawCategories.filter((c) => c && c !== 'All').sort((a, b) => a.localeCompare(b))
-            setCategories(['All', ...sortedCategories])
-        }
-    }, [flags, user, getAllChatflowsApi.data, getMarketplaceChatflowsApi.data])
-
-    const filteredMyChatflows = useMemo(() => {
-        return sortChatflows(
-            myChatflows.filter((flow) => {
-                const matchesSearch = filterFlows(flow)
-                const matchesCategory = categoryFilter === 'All' || (flow.category && flow.category.split(';').includes(categoryFilter))
-                return matchesSearch && matchesCategory
-            })
-        )
-    }, [myChatflows, search, categoryFilter, sortBy, sortOrder])
-
-    const filteredAnswerAIChatflows = useMemo(() => {
-        return sortChatflows(
-            answerAIChatflows.filter((flow) => {
-                const matchesSearch = filterFlows(flow)
-                const matchesCategory = categoryFilter === 'All' || (flow.category && flow.category.split(';').includes(categoryFilter))
-                return matchesSearch && matchesCategory
-            })
-        )
-    }, [answerAIChatflows, search, categoryFilter, sortBy, sortOrder])
-
-    const filteredCommunityChatflows = useMemo(() => {
-        return sortChatflows(
-            communityChatflows.filter((flow) => {
-                const matchesSearch = filterFlows(flow)
-                const matchesCategory = categoryFilter === 'All' || (flow.category && flow.category.split(';').includes(categoryFilter))
-                return matchesSearch && matchesCategory
-            })
-        )
-    }, [communityChatflows, search, categoryFilter, sortBy, sortOrder])
-
-    const filteredOrganizationChatflows = useMemo(() => {
-        return sortChatflows(
-            organizationChatflows.filter((flow) => {
-                const matchesSearch = filterFlows(flow)
-                const matchesCategory = categoryFilter === 'All' || (flow.category && flow.category.split(';').includes(categoryFilter))
-                return matchesSearch && matchesCategory
-            })
-        )
-    }, [organizationChatflows, search, categoryFilter, sortBy, sortOrder])
-
-    const handleCloseMarketplaceDialog = () => {
-        setIsMarketplaceDialogOpen(false)
-        setSelectedTemplateId(null)
-        // Remove the templateId from the URL when closing the dialog
-        window.history.pushState(null, '', window.location.pathname)
-    }
+    }, [getAllChatflowsApi.data])
 
     return (
         <MainCard>
-<<<<<<< HEAD
-            <Box sx={{ display: 'flex', flexDirection: 'column', gap: 3 }}>
-                <ViewHeader
-                    onSearchChange={onSearchChange}
-                    search={true}
-                    searchPlaceholder='Search Name, Description or Category'
-                    title='Chatflows'
-                >
-                    <FormControl sx={{ minWidth: 120 }}>
-                        <InputLabel id='category-filter-label'>Category</InputLabel>
-                        <Select
-                            size='small'
-                            labelId='category-filter-label'
-                            value={categoryFilter}
-                            onChange={handleCategoryChange}
-                            label='Category'
-                            sx={{ '& .MuiSelect-icon': { color: '#fff' } }}
-=======
             {error ? (
                 <ErrorBoundary error={error} />
             ) : (
@@ -320,112 +144,79 @@
                             color='primary'
                             exclusive
                             onChange={handleChange}
->>>>>>> e35a126b
                         >
-                            {categories.map((category) => (
-                                <MenuItem key={category} value={category}>
-                                    {category}
-                                </MenuItem>
-                            ))}
-                        </Select>
-                    </FormControl>
-                    <FormControl sx={{ minWidth: 140 }}>
-                        <InputLabel id='sort-by-label'>Sort By</InputLabel>
-                        <Select
-                            size='small'
-                            labelId='sort-by-label'
-                            value={sortBy}
-                            onChange={handleSortChange}
-                            label='Sort By'
-                            sx={{ '& .MuiSelect-icon': { color: '#fff' } }}
-                        >
-                            <MenuItem value='name'>Name</MenuItem>
-                            <MenuItem value='createdDate'>Created Date</MenuItem>
-                            <MenuItem value='updatedDate'>Updated Date</MenuItem>
-                        </Select>
-                    </FormControl>
-                    <FormControl sx={{ minWidth: 80, mr: 1 }}>
-                        <InputLabel id='sort-order-label'>Order</InputLabel>
-                        <Select
-                            size='small'
-                            labelId='sort-order-label'
-                            value={sortOrder}
-                            onChange={handleSortOrderChange}
-                            label='Order'
-                            sx={{ '& .MuiSelect-icon': { color: '#fff' } }}
-                            renderValue={(selected) => (selected === 'asc' ? 'Asc' : 'Desc')}
-                        >
-                            <MenuItem value='asc'>Ascending</MenuItem>
-                            <MenuItem value='desc'>Descending</MenuItem>
-                        </Select>
-                    </FormControl>
-                    <StyledButton variant='contained' onClick={addNew} startIcon={<IconPlus />}>
-                        Add New
-                    </StyledButton>
-                </ViewHeader>
-
-                <Box sx={{ borderBottom: 1, borderColor: 'divider' }}>
-                    <Tabs value={tabValue} onChange={handleTabChange} aria-label='chatflow tabs'>
-                        <Tab label='My Chatflows' />
-                        <Tab label='AnswerAI Supported' />
-                        <Tab label='Community' />
-                        {flags?.['org:manage']?.enabled ? <Tab label='Organization Chatflows' /> : null}
-                    </Tabs>
-                </Box>
-                <TabPanel value={tabValue} index={0}>
-                    <FlowListView
-                        data={filteredMyChatflows}
-                        images={images}
-                        nodeTypes={nodeTypes}
-                        isLoading={isLoading}
-                        updateFlowsApi={getAllChatflowsApi}
-                        setError={setError}
-                        type='chatflows'
-                        onItemClick={goToCanvas}
-                    />
-                </TabPanel>
-                <TabPanel value={tabValue} index={1}>
-                    <FlowListView
-                        data={filteredAnswerAIChatflows}
-                        images={images}
-                        nodeTypes={nodeTypes}
-                        isLoading={isLoading}
-                        updateFlowsApi={getMarketplaceChatflowsApi}
-                        setError={setError}
-                        type='marketplace'
-                        onItemClick={goToMarketplaceCanvas}
-                    />
-                </TabPanel>
-                <TabPanel value={tabValue} index={2}>
-                    <FlowListView
-                        data={filteredCommunityChatflows}
-                        images={images}
-                        nodeTypes={nodeTypes}
-                        isLoading={isLoading}
-                        updateFlowsApi={getMarketplaceChatflowsApi}
-                        setError={setError}
-                        type='marketplace'
-                        onItemClick={goToMarketplaceCanvas}
-                    />
-                </TabPanel>
-                <TabPanel value={tabValue} index={3}>
-                    <FlowListView
-                        data={filteredOrganizationChatflows}
-                        images={images}
-                        nodeTypes={nodeTypes}
-                        isLoading={isLoading}
-                        updateFlowsApi={getMarketplaceChatflowsApi}
-                        setError={setError}
-                        type='chatflows'
-                        onItemClick={goToCanvas}
-                    />
-                </TabPanel>
-            </Box>
-            <MarketplaceLandingDialog
-                open={isMarketplaceDialogOpen}
-                onClose={handleCloseMarketplaceDialog}
-                templateId={selectedTemplateId}
-            />
+                            <ToggleButton
+                                sx={{
+                                    borderColor: theme.palette.grey[900] + 25,
+                                    borderRadius: 2,
+                                    color: theme?.customization?.isDarkMode ? 'white' : 'inherit'
+                                }}
+                                variant='contained'
+                                value='card'
+                                title='Card View'
+                            >
+                                <IconLayoutGrid />
+                            </ToggleButton>
+                            <ToggleButton
+                                sx={{
+                                    borderColor: theme.palette.grey[900] + 25,
+                                    borderRadius: 2,
+                                    color: theme?.customization?.isDarkMode ? 'white' : 'inherit'
+                                }}
+                                variant='contained'
+                                value='list'
+                                title='List View'
+                            >
+                                <IconList />
+                            </ToggleButton>
+                        </ToggleButtonGroup>
+                        <StyledButton variant='contained' onClick={addNew} startIcon={<IconPlus />} sx={{ borderRadius: 2, height: 40 }}>
+                            Add New
+                        </StyledButton>
+                    </ViewHeader>
+                    {!view || view === 'card' ? (
+                        <>
+                            {isLoading && !getAllChatflowsApi.data ? (
+                                <Box display='grid' gridTemplateColumns='repeat(3, 1fr)' gap={gridSpacing}>
+                                    <Skeleton variant='rounded' height={160} />
+                                    <Skeleton variant='rounded' height={160} />
+                                    <Skeleton variant='rounded' height={160} />
+                                </Box>
+                            ) : (
+                                <Box display='grid' gridTemplateColumns='repeat(3, 1fr)' gap={gridSpacing}>
+                                    {getAllChatflowsApi.data?.filter(filterFlows).map((data, index) => (
+                                        <ItemCard key={index} onClick={() => goToCanvas(data)} data={data} images={images[data.id]} />
+                                    ))}
+                                </Box>
+                            )}
+                        </>
+                    ) : (
+                        <FlowListTable
+                            data={getAllChatflowsApi.data}
+                            images={images}
+                            isLoading={isLoading}
+                            filterFunction={filterFlows}
+                            updateFlowsApi={getAllChatflowsApi}
+                            setError={setError}
+                        />
+                    )}
+                    {!isLoading && (!getAllChatflowsApi.data || getAllChatflowsApi.data.length === 0) && (
+                        <Stack sx={{ alignItems: 'center', justifyContent: 'center' }} flexDirection='column'>
+                            <Box sx={{ p: 2, height: 'auto' }}>
+                                <img
+                                    style={{ objectFit: 'cover', height: '25vh', width: 'auto' }}
+                                    src={WorkflowEmptySVG}
+                                    alt='WorkflowEmptySVG'
+                                />
+                            </Box>
+                            <div>No Chatflows Yet</div>
+                        </Stack>
+                    )}
+                </Stack>
+            )}
+
+            <LoginDialog show={loginDialogOpen} dialogProps={loginDialogProps} onConfirm={onLoginClick} />
+            <ConfirmDialog />
         </MainCard>
     )
 }
