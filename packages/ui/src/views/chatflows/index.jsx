'use client'
import { useEffect, useState } from 'react'
import { useNavigate } from 'react-router-dom'

// material-ui
import { Box, Skeleton, Stack, ToggleButton, ToggleButtonGroup } from '@mui/material'
import { useTheme } from '@mui/material/styles'

// project imports
import MainCard from '@/ui-component/cards/MainCard'
import ItemCard from '@/ui-component/cards/ItemCard'
import { gridSpacing } from '@/store/constant'
import WorkflowEmptySVG from '@/assets/images/workflow_empty.svg'
import LoginDialog from '@/ui-component/dialog/LoginDialog'
import ConfirmDialog from '@/ui-component/dialog/ConfirmDialog'
import { FlowListTable } from '@/ui-component/table/FlowListTable'
import { StyledButton } from '@/ui-component/button/StyledButton'
<<<<<<< HEAD
import ViewHeader from '@/layout/MainLayout/ViewHeader'
import ErrorBoundary from '@/ErrorBoundary'

=======
import { IconPlus } from '@tabler/icons-react'
import { useLocation } from '@/utils/navigation'
import dynamic from 'next/dynamic'
import { getHref } from '@/utils/navigation'
const MarketplaceLandingDialog = dynamic(() => import('./MarketplaceLandingDialog'), { ssr: false })
>>>>>>> 0d73081d
// API
import chatflowsApi from '@/api/chatflows'

// Hooks
import useApi from '@/hooks/useApi'

// const
import { baseURL } from '@/store/constant'

// icons
import { IconPlus, IconLayoutGrid, IconList } from '@tabler/icons-react'

// ==============================|| CHATFLOWS ||============================== //

const Chatflows = () => {
    const navigate = useNavigate()
    const theme = useTheme()

    const [isLoading, setLoading] = useState(true)
    const [error, setError] = useState(null)
    const [images, setImages] = useState({})
    const [search, setSearch] = useState('')
    const [loginDialogOpen, setLoginDialogOpen] = useState(false)
    const [loginDialogProps, setLoginDialogProps] = useState({})

    const getAllChatflowsApi = useApi(chatflowsApi.getAllChatflows)
    const [view, setView] = useState(localStorage.getItem('flowDisplayStyle') || 'card')

    const handleChange = (event, nextView) => {
        if (nextView === null) return
        localStorage.setItem('flowDisplayStyle', nextView)
        setView(nextView)
    }

    const onSearchChange = (event) => {
        setSearch(event.target.value)
    }

    function filterFlows(data) {
        return (
            data.name.toLowerCase().indexOf(search.toLowerCase()) > -1 ||
            (data.category && data.category.toLowerCase().indexOf(search.toLowerCase()) > -1) ||
            data.id.toLowerCase().indexOf(search.toLowerCase()) > -1
        )
    }

    const onLoginClick = (username, password) => {
        localStorage.setItem('username', username)
        localStorage.setItem('password', password)
        navigate(0)
    }

    const addNew = () => {
        navigate('/canvas')
    }

    const goToCanvas = (selectedChatflow) => {
        navigate(`/canvas/${selectedChatflow.id}`)
    }

    useEffect(() => {
        getAllChatflowsApi.request()

        // eslint-disable-next-line react-hooks/exhaustive-deps
    }, [])

    useEffect(() => {
        if (getAllChatflowsApi.error) {
            if (getAllChatflowsApi.error?.response?.status === 401) {
                setLoginDialogProps({
                    title: 'Login',
                    confirmButtonName: 'Login'
                })
                setLoginDialogOpen(true)
            } else {
                setError(getAllChatflowsApi.error)
            }
        }
    }, [getAllChatflowsApi.error])

    useEffect(() => {
        setLoading(getAllChatflowsApi.loading)
    }, [getAllChatflowsApi.loading])

    useEffect(() => {
        if (getAllChatflowsApi.data) {
            try {
                const chatflows = getAllChatflowsApi.data
                const images = {}
                for (let i = 0; i < chatflows.length; i += 1) {
                    const flowDataStr = chatflows[i].flowData
                    const flowData = JSON.parse(flowDataStr)
                    const nodes = flowData.nodes || []
                    images[chatflows[i].id] = []
                    for (let j = 0; j < nodes.length; j += 1) {
                        const imageSrc = `${baseURL}/api/v1/node-icon/${nodes[j].data.name}`
                        if (!images[chatflows[i].id].includes(imageSrc)) {
                            images[chatflows[i].id].push(imageSrc)
                        }
                    }
                }
                setImages(images)
            } catch (e) {
                console.error(e)
            }
        }
    }, [getAllChatflowsApi.data])

    // Helper functions to generate hrefs for different types
    const getChatflowHref = (chatflow) => {
        return getHref(`/canvas/${chatflow.id}`)
    }

    const getMarketplaceHref = (chatflow) => {
        // Marketplace items don't have direct URLs since they open dialogs
        return null
    }

    // Helper functions to generate hrefs for different types
    const getChatflowHref = (chatflow) => {
        return getHref(`/canvas/${chatflow.id}`)
    }

    const getMarketplaceHref = (chatflow) => {
        // Marketplace items don't have direct URLs since they open dialogs
        return null
    }

    return (
        <MainCard>
            {error ? (
                <ErrorBoundary error={error} />
            ) : (
                <Stack flexDirection='column' sx={{ gap: 3 }}>
                    <ViewHeader
                        onSearchChange={onSearchChange}
                        search={true}
                        searchPlaceholder='Search Name or Category'
                        title='Chatflows'
                        description='Build single-agent systems, chatbots and simple LLM flows'
                    >
                        <ToggleButtonGroup
                            sx={{ borderRadius: 2, maxHeight: 40 }}
                            value={view}
                            color='primary'
                            exclusive
                            onChange={handleChange}
                        >
                            <ToggleButton
                                sx={{
                                    borderColor: theme.palette.grey[900] + 25,
                                    borderRadius: 2,
                                    color: theme?.customization?.isDarkMode ? 'white' : 'inherit'
                                }}
                                variant='contained'
                                value='card'
                                title='Card View'
                            >
                                <IconLayoutGrid />
                            </ToggleButton>
                            <ToggleButton
                                sx={{
                                    borderColor: theme.palette.grey[900] + 25,
                                    borderRadius: 2,
                                    color: theme?.customization?.isDarkMode ? 'white' : 'inherit'
                                }}
                                variant='contained'
                                value='list'
                                title='List View'
                            >
                                <IconList />
                            </ToggleButton>
                        </ToggleButtonGroup>
                        <StyledButton variant='contained' onClick={addNew} startIcon={<IconPlus />} sx={{ borderRadius: 2, height: 40 }}>
                            Add New
                        </StyledButton>
                    </ViewHeader>
                    {!view || view === 'card' ? (
                        <>
                            {isLoading && !getAllChatflowsApi.data ? (
                                <Box display='grid' gridTemplateColumns='repeat(3, 1fr)' gap={gridSpacing}>
                                    <Skeleton variant='rounded' height={160} />
                                    <Skeleton variant='rounded' height={160} />
                                    <Skeleton variant='rounded' height={160} />
                                </Box>
                            ) : (
                                <Box display='grid' gridTemplateColumns='repeat(3, 1fr)' gap={gridSpacing}>
                                    {getAllChatflowsApi.data?.filter(filterFlows).map((data, index) => (
                                        <ItemCard key={index} onClick={() => goToCanvas(data)} data={data} images={images[data.id]} />
                                    ))}
                                </Box>
                            )}
                        </>
                    ) : (
                        <FlowListTable
                            data={getAllChatflowsApi.data}
                            images={images}
                            isLoading={isLoading}
                            filterFunction={filterFlows}
                            updateFlowsApi={getAllChatflowsApi}
                            setError={setError}
                        />
                    )}
                    {!isLoading && (!getAllChatflowsApi.data || getAllChatflowsApi.data.length === 0) && (
                        <Stack sx={{ alignItems: 'center', justifyContent: 'center' }} flexDirection='column'>
                            <Box sx={{ p: 2, height: 'auto' }}>
                                <img
                                    style={{ objectFit: 'cover', height: '25vh', width: 'auto' }}
                                    src={WorkflowEmptySVG}
                                    alt='WorkflowEmptySVG'
                                />
                            </Box>
                            <div>No Chatflows Yet</div>
                        </Stack>
                    )}
                </Stack>
            )}

<<<<<<< HEAD
            <LoginDialog show={loginDialogOpen} dialogProps={loginDialogProps} onConfirm={onLoginClick} />
            <ConfirmDialog />
=======
                <Box sx={{ borderBottom: 1, borderColor: 'divider' }}>
                    <Tabs value={tabValue} onChange={handleTabChange} aria-label='chatflow tabs'>
                        <Tab label='My Chatflows' />
                        <Tab label='AnswerAI Supported' />
                        <Tab label='Community' />
                        {flags?.['org:manage']?.enabled ? <Tab label='Organization Chatflows' /> : null}
                    </Tabs>
                </Box>
                <TabPanel value={tabValue} index={0}>
                    <FlowListView
                        data={filteredMyChatflows}
                        images={images}
                        nodeTypes={nodeTypes}
                        isLoading={isLoading}
                        updateFlowsApi={getAllChatflowsApi}
                        setError={setError}
                        type='chatflows'
                        onItemClick={goToCanvas}
                        getHref={getChatflowHref}
                    />
                </TabPanel>
                <TabPanel value={tabValue} index={1}>
                    <FlowListView
                        data={filteredAnswerAIChatflows}
                        images={images}
                        nodeTypes={nodeTypes}
                        isLoading={isLoading}
                        updateFlowsApi={getMarketplaceChatflowsApi}
                        setError={setError}
                        type='marketplace'
                        onItemClick={goToMarketplaceCanvas}
                        getHref={getMarketplaceHref}
                    />
                </TabPanel>
                <TabPanel value={tabValue} index={2}>
                    <FlowListView
                        data={filteredCommunityChatflows}
                        images={images}
                        nodeTypes={nodeTypes}
                        isLoading={isLoading}
                        updateFlowsApi={getMarketplaceChatflowsApi}
                        setError={setError}
                        type='marketplace'
                        onItemClick={goToMarketplaceCanvas}
                        getHref={getMarketplaceHref}
                    />
                </TabPanel>
                <TabPanel value={tabValue} index={3}>
                    <FlowListView
                        data={filteredOrganizationChatflows}
                        images={images}
                        nodeTypes={nodeTypes}
                        isLoading={isLoading}
                        updateFlowsApi={getMarketplaceChatflowsApi}
                        setError={setError}
                        type='chatflows'
                        onItemClick={goToCanvas}
                        getHref={getChatflowHref}
                    />
                </TabPanel>
            </Box>
            <MarketplaceLandingDialog
                open={isMarketplaceDialogOpen}
                onClose={handleCloseMarketplaceDialog}
                templateId={selectedTemplateId}
            />
>>>>>>> 0d73081d
        </MainCard>
    )
}

export default Chatflows<|MERGE_RESOLUTION|>--- conflicted
+++ resolved
@@ -15,17 +15,9 @@
 import ConfirmDialog from '@/ui-component/dialog/ConfirmDialog'
 import { FlowListTable } from '@/ui-component/table/FlowListTable'
 import { StyledButton } from '@/ui-component/button/StyledButton'
-<<<<<<< HEAD
 import ViewHeader from '@/layout/MainLayout/ViewHeader'
 import ErrorBoundary from '@/ErrorBoundary'
 
-=======
-import { IconPlus } from '@tabler/icons-react'
-import { useLocation } from '@/utils/navigation'
-import dynamic from 'next/dynamic'
-import { getHref } from '@/utils/navigation'
-const MarketplaceLandingDialog = dynamic(() => import('./MarketplaceLandingDialog'), { ssr: false })
->>>>>>> 0d73081d
 // API
 import chatflowsApi from '@/api/chatflows'
 
@@ -244,77 +236,8 @@
                 </Stack>
             )}
 
-<<<<<<< HEAD
             <LoginDialog show={loginDialogOpen} dialogProps={loginDialogProps} onConfirm={onLoginClick} />
             <ConfirmDialog />
-=======
-                <Box sx={{ borderBottom: 1, borderColor: 'divider' }}>
-                    <Tabs value={tabValue} onChange={handleTabChange} aria-label='chatflow tabs'>
-                        <Tab label='My Chatflows' />
-                        <Tab label='AnswerAI Supported' />
-                        <Tab label='Community' />
-                        {flags?.['org:manage']?.enabled ? <Tab label='Organization Chatflows' /> : null}
-                    </Tabs>
-                </Box>
-                <TabPanel value={tabValue} index={0}>
-                    <FlowListView
-                        data={filteredMyChatflows}
-                        images={images}
-                        nodeTypes={nodeTypes}
-                        isLoading={isLoading}
-                        updateFlowsApi={getAllChatflowsApi}
-                        setError={setError}
-                        type='chatflows'
-                        onItemClick={goToCanvas}
-                        getHref={getChatflowHref}
-                    />
-                </TabPanel>
-                <TabPanel value={tabValue} index={1}>
-                    <FlowListView
-                        data={filteredAnswerAIChatflows}
-                        images={images}
-                        nodeTypes={nodeTypes}
-                        isLoading={isLoading}
-                        updateFlowsApi={getMarketplaceChatflowsApi}
-                        setError={setError}
-                        type='marketplace'
-                        onItemClick={goToMarketplaceCanvas}
-                        getHref={getMarketplaceHref}
-                    />
-                </TabPanel>
-                <TabPanel value={tabValue} index={2}>
-                    <FlowListView
-                        data={filteredCommunityChatflows}
-                        images={images}
-                        nodeTypes={nodeTypes}
-                        isLoading={isLoading}
-                        updateFlowsApi={getMarketplaceChatflowsApi}
-                        setError={setError}
-                        type='marketplace'
-                        onItemClick={goToMarketplaceCanvas}
-                        getHref={getMarketplaceHref}
-                    />
-                </TabPanel>
-                <TabPanel value={tabValue} index={3}>
-                    <FlowListView
-                        data={filteredOrganizationChatflows}
-                        images={images}
-                        nodeTypes={nodeTypes}
-                        isLoading={isLoading}
-                        updateFlowsApi={getMarketplaceChatflowsApi}
-                        setError={setError}
-                        type='chatflows'
-                        onItemClick={goToCanvas}
-                        getHref={getChatflowHref}
-                    />
-                </TabPanel>
-            </Box>
-            <MarketplaceLandingDialog
-                open={isMarketplaceDialogOpen}
-                onClose={handleCloseMarketplaceDialog}
-                templateId={selectedTemplateId}
-            />
->>>>>>> 0d73081d
         </MainCard>
     )
 }
