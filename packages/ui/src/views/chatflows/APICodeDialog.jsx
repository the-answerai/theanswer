--- conflicted
+++ resolved
@@ -16,11 +16,8 @@
     AccordionDetails,
     Typography,
     Stack,
-<<<<<<< HEAD
-    Switch
-=======
+    Switch,
     Card
->>>>>>> c10db83d
 } from '@mui/material'
 import { CopyBlock, atomOneDark } from 'react-code-blocks'
 import ExpandMoreIcon from '@mui/icons-material/ExpandMore'
@@ -105,12 +102,9 @@
     const [checkboxVal, setCheckbox] = useState(false)
     const [nodeConfig, setNodeConfig] = useState({})
     const [nodeConfigExpanded, setNodeConfigExpanded] = useState({})
-<<<<<<< HEAD
     const [isPublicChatflow, setIsPublicChatflow] = useState(dialogProps.chatflow?.isPublic ?? false)
-=======
     const [nodeOverrides, setNodeOverrides] = useState(apiConfig?.overrideConfig?.nodes ?? null)
     const [variableOverrides, setVariableOverrides] = useState(apiConfig?.overrideConfig?.variables ?? [])
->>>>>>> c10db83d
 
     const getAllAPIKeysApi = useApi(apiKeyApi.getAllAPIKeys)
     const updateChatflowApi = useApi(chatflowsApi.updateChatflow)
