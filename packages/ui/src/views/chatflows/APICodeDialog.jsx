--- conflicted
+++ resolved
@@ -16,11 +16,8 @@
     AccordionDetails,
     Typography,
     Stack,
-<<<<<<< HEAD
-    Switch
-=======
+    Switch,
     Card
->>>>>>> e4b933e0
 } from '@mui/material'
 import { CopyBlock, atomOneDark } from 'react-code-blocks'
 import ExpandMoreIcon from '@mui/icons-material/ExpandMore'
@@ -105,12 +102,9 @@
     const [checkboxVal, setCheckbox] = useState(false)
     const [nodeConfig, setNodeConfig] = useState({})
     const [nodeConfigExpanded, setNodeConfigExpanded] = useState({})
-<<<<<<< HEAD
     const [isPublicChatflow, setIsPublicChatflow] = useState(dialogProps.chatflow?.isPublic ?? false)
-=======
     const [nodeOverrides, setNodeOverrides] = useState(apiConfig?.overrideConfig?.nodes ?? null)
     const [variableOverrides, setVariableOverrides] = useState(apiConfig?.overrideConfig?.variables ?? [])
->>>>>>> e4b933e0
 
     const getAllAPIKeysApi = useApi(apiKeyApi.getAllAPIKeys)
     const updateChatflowApi = useApi(chatflowsApi.updateChatflow)
