import { useState } from 'react'
import PropTypes from 'prop-types'

import { Tabs, Tab, Box } from '@mui/material'
import { CopyBlock, atomOneDark } from 'react-code-blocks'

// Project import
import { CheckboxInput } from '@/ui-component/checkbox/Checkbox'

// Const
import { baseURL } from '@/store/constant'

function TabPanel(props) {
    const { children, value, index, ...other } = props
    return (
        <div
            role='tabpanel'
            hidden={value !== index}
            id={`attachment-tabpanel-${index}`}
            aria-labelledby={`attachment-tab-${index}`}
            {...other}
        >
            {value === index && <Box sx={{ p: 1 }}>{children}</Box>}
        </div>
    )
}

TabPanel.propTypes = {
    children: PropTypes.node,
    index: PropTypes.number.isRequired,
    value: PropTypes.number.isRequired
}

function a11yProps(index) {
    return {
        id: `attachment-tab-${index}`,
        'aria-controls': `attachment-tabpanel-${index}`
    }
}

const embedPopupHtmlCode = (chatflowid) => {
    return `<script type="module">
    import Chatbot from "https://cdn.jsdelivr.net/npm/aai-embed/dist/web.js"
    Chatbot.init({
        chatflowid: "${chatflowid}",
        apiHost: "${baseURL}",
    })
</script>`
}

const embedPopupReactCode = (chatflowid) => {
    return `import { BubbleChat } from 'aai-embed-react'

const App = () => {
    return (
        <BubbleChat
            chatflowid="${chatflowid}"
            apiHost="${baseURL}"
        />
    );
};`
}

const embedFullpageHtmlCode = (chatflowid) => {
    return `<aai-fullchatbot></aai-fullchatbot>
<script type="module">
    import Chatbot from "https://cdn.jsdelivr.net/npm/aai-embed/dist/web.js"
    Chatbot.initFull({
        chatflowid: "${chatflowid}",
        apiHost: "${baseURL}",
    })
</script>`
}

const embedFullpageReactCode = (chatflowid) => {
    return `import { FullPageChat } from "aai-embed-react"

const App = () => {
    return (
        <FullPageChat
            chatflowid="${chatflowid}"
            apiHost="${baseURL}"
        />
    );
};`
}

export const defaultThemeConfig = {
    button: {
        backgroundColor: '#3B81F6',
        right: 20,
        bottom: 20,
        size: 48,
        dragAndDrop: true,
        iconColor: 'white',
        customIconSrc: 'https://raw.githubusercontent.com/walkxcode/dashboard-icons/main/svg/google-messages.svg',
        autoWindowOpen: {
            autoOpen: true,
            openDelay: 2,
            autoOpenOnMobile: false
        }
    },
    tooltip: {
        showTooltip: true,
        tooltipMessage: 'Hi There 👋!',
        tooltipBackgroundColor: 'black',
        tooltipTextColor: 'white',
        tooltipFontSize: 16
    },
    disclaimer: {
        title: 'Disclaimer',
        message: 'By using this chatbot, you agree to the <a target="_blank" href="https://flowiseai.com/terms">Terms & Condition</a>',
        textColor: 'black',
        buttonColor: '#3b82f6',
        buttonText: 'Start Chatting',
        buttonTextColor: 'white',
        blurredBackgroundColor: 'rgba(0, 0, 0, 0.4)',
        backgroundColor: 'white'
    },
    customCSS: ``,
    chatWindow: {
        showTitle: true,
        showAgentMessages: true,
        title: 'Flowise Bot',
        titleAvatarSrc: 'https://raw.githubusercontent.com/walkxcode/dashboard-icons/main/svg/google-messages.svg',
        welcomeMessage: 'Hello! This is custom welcome message',
        errorMessage: 'This is a custom error message',
        backgroundColor: '#ffffff',
        backgroundImage: 'enter image path or link',
        height: 700,
        width: 400,
        fontSize: 16,
        starterPrompts: ['What is a bot?', 'Who are you?'],
        starterPromptFontSize: 15,
        clearChatOnReload: false,
        sourceDocsTitle: 'Sources:',
        renderHTML: true,
        botMessage: {
            backgroundColor: '#f7f8ff',
            textColor: '#303235',
            showAvatar: true,
            avatarSrc: 'https://raw.githubusercontent.com/zahidkhawaja/langchain-chat-nextjs/main/public/parroticon.png'
        },
        userMessage: {
            backgroundColor: '#3B81F6',
            textColor: '#ffffff',
            showAvatar: true,
            avatarSrc: 'https://raw.githubusercontent.com/zahidkhawaja/langchain-chat-nextjs/main/public/usericon.png'
        },
        textInput: {
            placeholder: 'Type your question',
            backgroundColor: '#ffffff',
            textColor: '#303235',
            sendButtonColor: '#3B81F6',
            maxChars: 50,
            maxCharsWarningMessage: 'You exceeded the characters limit. Please input less than 50 characters.',
            autoFocus: true,
            sendMessageSound: true,
            sendSoundLocation: 'send_message.mp3',
            receiveMessageSound: true,
            receiveSoundLocation: 'receive_message.mp3'
        },
        feedback: {
            color: '#303235'
        },
        dateTimeToggle: {
            date: true,
            time: true
        },
        footer: {
            textColor: '#303235',
            text: 'Powered by',
            company: 'Flowise',
            companyLink: 'https://flowiseai.com'
        }
    }
}

<<<<<<< HEAD
const chatwindowConfig = (isReact = false) => {
    return isReact
        ? `chatWindow: {
                    showTitle: true,
                    title: 'Flowise Bot',
                    titleAvatarSrc: 'https://raw.githubusercontent.com/walkxcode/dashboard-icons/main/svg/google-messages.svg',
                    showAgentMessages: true,
                    welcomeMessage: 'Hello! This is custom welcome message',
                    errorMessage: 'This is a custom error message',
                    backgroundColor: "#ffffff",
                    height: 700,
                    width: 400,
                    fontSize: 16,
                    poweredByTextColor: "#303235",
                    botMessage: {
                        backgroundColor: "#f7f8ff",
                        textColor: "#303235",
                        showAvatar: true,
                        avatarSrc: "https://raw.githubusercontent.com/zahidkhawaja/langchain-chat-nextjs/main/public/parroticon.png",
                    },
                    userMessage: {
                        backgroundColor: "#3B81F6",
                        textColor: "#ffffff",
                        showAvatar: true,
                        avatarSrc: "https://raw.githubusercontent.com/zahidkhawaja/langchain-chat-nextjs/main/public/usericon.png",
                    },
                    textInput: {
                        placeholder: 'Type your question',
                        backgroundColor: '#ffffff',
                        textColor: '#303235',
                        sendButtonColor: '#3B81F6',
                        maxChars: 50,
                        maxCharsWarningMessage: 'You exceeded the characters limit. Please input less than 50 characters.',
                        autoFocus: true, // If not used, autofocus is disabled on mobile and enabled on desktop. true enables it on both, false disables it on both.
                        sendMessageSound: true,
                        // sendSoundLocation: "send_message.mp3", // If this is not used, the default sound effect will be played if sendSoundMessage is true.
                        receiveMessageSound: true,
                        // receiveSoundLocation: "receive_message.mp3", // If this is not used, the default sound effect will be played if receiveSoundMessage is true.
                    },
                    feedback: {
                        color: '#303235',
                    },
                    footer: {
                        textColor: '#303235',
                        text: 'Powered by',
                        company: 'The AnswerAI',
                        companyLink: 'https://theanswer.ai',
                    }
                }`
        : `chatWindow: {
                showTitle: true,
                title: 'Flowise Bot',
                titleAvatarSrc: 'https://raw.githubusercontent.com/walkxcode/dashboard-icons/main/svg/google-messages.svg',
                showAgentMessages: true,
                welcomeMessage: 'Hello! This is custom welcome message',
                errorMessage: 'This is a custom error message',
                backgroundColor: "#ffffff",
                height: 700,
                width: 400,
                fontSize: 16,
                poweredByTextColor: "#303235",
                botMessage: {
                    backgroundColor: "#f7f8ff",
                    textColor: "#303235",
                    showAvatar: true,
                    avatarSrc: "https://raw.githubusercontent.com/zahidkhawaja/langchain-chat-nextjs/main/public/parroticon.png",
                },
                userMessage: {
                    backgroundColor: "#3B81F6",
                    textColor: "#ffffff",
                    showAvatar: true,
                    avatarSrc: "https://raw.githubusercontent.com/zahidkhawaja/langchain-chat-nextjs/main/public/usericon.png",
                },
                textInput: {
                    placeholder: 'Type your question',
                    backgroundColor: '#ffffff',
                    textColor: '#303235',
                    sendButtonColor: '#3B81F6',
                    maxChars: 50,
                    maxCharsWarningMessage: 'You exceeded the characters limit. Please input less than 50 characters.',
                    autoFocus: true, // If not used, autofocus is disabled on mobile and enabled on desktop. true enables it on both, false disables it on both.
                    sendMessageSound: true,
                    // sendSoundLocation: "send_message.mp3", // If this is not used, the default sound effect will be played if sendSoundMessage is true.
                    receiveMessageSound: true,
                    // receiveSoundLocation: "receive_message.mp3", // If this is not used, the default sound effect will be played if receiveSoundMessage is true. 
                },
                feedback: {
                    color: '#303235',
                },
                footer: {
                    textColor: '#303235',
                    text: 'Powered by',
                    company: 'The AnswerAI',
                    companyLink: 'https://theanswer.ai',
                }
            }`
=======
const customStringify = (obj) => {
    let stringified = JSON.stringify(obj, null, 4)
        .replace(/"([^"]+)":/g, '$1:')
        .replace(/: "([^"]+)"/g, (match, value) => (value.includes('<') ? `: "${value}"` : `: '${value}'`))
        .replace(/: "(true|false|\d+)"/g, ': $1')
        .replace(/customCSS: ""/g, 'customCSS: ``')
    return stringified
        .split('\n')
        .map((line, index) => {
            if (index === 0) return line
            return ' '.repeat(8) + line
        })
        .join('\n')
>>>>>>> fc9d6e7a
}

const embedPopupHtmlCodeCustomization = (chatflowid) => {
    return `<script type="module">
    import Chatbot from "https://cdn.jsdelivr.net/npm/aai-embed/dist/web.js"
    Chatbot.init({
        chatflowid: "${chatflowid}",
        apiHost: "${baseURL}",
        chatflowConfig: {
            /* Chatflow Config */
        },
        observersConfig: {
            /* Observers Config */
        },
        theme: ${customStringify(defaultThemeConfig)}
    })
</script>`
}

const embedPopupReactCodeCustomization = (chatflowid) => {
    return `import { BubbleChat } from 'aai-embed-react'

const App = () => {
    return (
        <BubbleChat
            chatflowid="${chatflowid}"
            apiHost="${baseURL}"
            chatflowConfig={{
                /* Chatflow Config */
            }}
            observersConfig={{
                /* Observers Config */
            }}
            theme={{${customStringify(defaultThemeConfig)
                .substring(1)
                .split('\n')
                .map((line) => ' '.repeat(4) + line)
                .join('\n')}
        />
    )
}`
}

const getFullPageThemeConfig = () => {
    return {
        ...defaultThemeConfig,
        chatWindow: {
            ...defaultThemeConfig.chatWindow,
            height: '100%',
            width: '100%'
        }
    }
}

const embedFullpageHtmlCodeCustomization = (chatflowid) => {
    return `<aai-fullchatbot></aai-fullchatbot>
<script type="module">
    import Chatbot from "https://cdn.jsdelivr.net/npm/aai-embed/dist/web.js"
    Chatbot.initFull({
        chatflowid: "${chatflowid}",
        apiHost: "${baseURL}",
        chatflowConfig: {
            /* Chatflow Config */
        },
        observersConfig: {
            /* Observers Config */
        },
        theme: ${customStringify(getFullPageThemeConfig())}
    })
</script>`
}

const embedFullpageReactCodeCustomization = (chatflowid) => {
<<<<<<< HEAD
    return `import { FullPageChat } from "aai-embed-react"
=======
    return `import { FullPageChat } from 'flowise-embed-react'
>>>>>>> fc9d6e7a

const App = () => {
    return (
        <FullPageChat
            chatflowid="${chatflowid}"
            apiHost="${baseURL}"
            chatflowConfig={{
                /* Chatflow Config */
            }}
            observersConfig={{
                /* Observers Config */
            }}
            theme={{${customStringify(getFullPageThemeConfig())
                .substring(1)
                .split('\n')
                .map((line) => ' '.repeat(4) + line)
                .join('\n')}
        />
    )
}`
}

const EmbedChat = ({ chatflowid }) => {
    const codes = ['Popup Html', 'Fullpage Html', 'Popup React', 'Fullpage React']
    const [value, setValue] = useState(0)
    const [embedChatCheckboxVal, setEmbedChatCheckbox] = useState(false)

    const onCheckBoxEmbedChatChanged = (newVal) => {
        setEmbedChatCheckbox(newVal)
    }

    const handleChange = (event, newValue) => {
        setValue(newValue)
    }

    const getCode = (codeLang) => {
        switch (codeLang) {
            case 'Popup Html':
                return embedPopupHtmlCode(chatflowid)
            case 'Fullpage Html':
                return embedFullpageHtmlCode(chatflowid)
            case 'Popup React':
                return embedPopupReactCode(chatflowid)
            case 'Fullpage React':
                return embedFullpageReactCode(chatflowid)
            default:
                return ''
        }
    }

    const getCodeCustomization = (codeLang) => {
        switch (codeLang) {
            case 'Popup Html':
                return embedPopupHtmlCodeCustomization(chatflowid)
            case 'Fullpage Html':
                return embedFullpageHtmlCodeCustomization(chatflowid)
            case 'Popup React':
                return embedPopupReactCodeCustomization(chatflowid)
            case 'Fullpage React':
                return embedFullpageReactCodeCustomization(chatflowid)
            default:
                return embedPopupHtmlCodeCustomization(chatflowid)
        }
    }

    return (
        <>
            <div style={{ display: 'flex', flexDirection: 'row', alignItems: 'center' }}>
                <div style={{ flex: 80 }}>
                    <Tabs value={value} onChange={handleChange} aria-label='tabs'>
                        {codes.map((codeLang, index) => (
                            <Tab key={index} label={codeLang} {...a11yProps(index)}></Tab>
                        ))}
                    </Tabs>
                </div>
            </div>
            <div style={{ marginTop: 10 }}></div>
            {codes.map((codeLang, index) => (
                <TabPanel key={index} value={value} index={index}>
                    {(value === 0 || value === 1) && (
                        <>
                            <span>
                                Paste this anywhere in the <code>{`<body>`}</code> tag of your html file.
                                <p>
                                    You can also specify a&nbsp;
                                    <a rel='noreferrer' target='_blank' href='https://www.npmjs.com/package/aai-embed?activeTab=versions'>
                                        version
                                    </a>
                                    :&nbsp;<code>{`https://cdn.jsdelivr.net/npm/aai-embed@<version>/dist/web.js`}</code>
                                </p>
                            </span>
                            <div style={{ height: 10 }}></div>
                        </>
                    )}
                    <CopyBlock theme={atomOneDark} text={getCode(codeLang)} language='javascript' showLineNumbers={false} wrapLines />

                    <CheckboxInput label='Show Embed Chat Config' value={embedChatCheckboxVal} onChange={onCheckBoxEmbedChatChanged} />

                    {embedChatCheckboxVal && (
                        <CopyBlock
                            theme={atomOneDark}
                            text={getCodeCustomization(codeLang)}
                            language='javascript'
                            showLineNumbers={false}
                            wrapLines
                        />
                    )}
                </TabPanel>
            ))}
        </>
    )
}

EmbedChat.propTypes = {
    chatflowid: PropTypes.string
}

export default EmbedChat<|MERGE_RESOLUTION|>--- conflicted
+++ resolved
@@ -176,104 +176,6 @@
     }
 }
 
-<<<<<<< HEAD
-const chatwindowConfig = (isReact = false) => {
-    return isReact
-        ? `chatWindow: {
-                    showTitle: true,
-                    title: 'Flowise Bot',
-                    titleAvatarSrc: 'https://raw.githubusercontent.com/walkxcode/dashboard-icons/main/svg/google-messages.svg',
-                    showAgentMessages: true,
-                    welcomeMessage: 'Hello! This is custom welcome message',
-                    errorMessage: 'This is a custom error message',
-                    backgroundColor: "#ffffff",
-                    height: 700,
-                    width: 400,
-                    fontSize: 16,
-                    poweredByTextColor: "#303235",
-                    botMessage: {
-                        backgroundColor: "#f7f8ff",
-                        textColor: "#303235",
-                        showAvatar: true,
-                        avatarSrc: "https://raw.githubusercontent.com/zahidkhawaja/langchain-chat-nextjs/main/public/parroticon.png",
-                    },
-                    userMessage: {
-                        backgroundColor: "#3B81F6",
-                        textColor: "#ffffff",
-                        showAvatar: true,
-                        avatarSrc: "https://raw.githubusercontent.com/zahidkhawaja/langchain-chat-nextjs/main/public/usericon.png",
-                    },
-                    textInput: {
-                        placeholder: 'Type your question',
-                        backgroundColor: '#ffffff',
-                        textColor: '#303235',
-                        sendButtonColor: '#3B81F6',
-                        maxChars: 50,
-                        maxCharsWarningMessage: 'You exceeded the characters limit. Please input less than 50 characters.',
-                        autoFocus: true, // If not used, autofocus is disabled on mobile and enabled on desktop. true enables it on both, false disables it on both.
-                        sendMessageSound: true,
-                        // sendSoundLocation: "send_message.mp3", // If this is not used, the default sound effect will be played if sendSoundMessage is true.
-                        receiveMessageSound: true,
-                        // receiveSoundLocation: "receive_message.mp3", // If this is not used, the default sound effect will be played if receiveSoundMessage is true.
-                    },
-                    feedback: {
-                        color: '#303235',
-                    },
-                    footer: {
-                        textColor: '#303235',
-                        text: 'Powered by',
-                        company: 'The AnswerAI',
-                        companyLink: 'https://theanswer.ai',
-                    }
-                }`
-        : `chatWindow: {
-                showTitle: true,
-                title: 'Flowise Bot',
-                titleAvatarSrc: 'https://raw.githubusercontent.com/walkxcode/dashboard-icons/main/svg/google-messages.svg',
-                showAgentMessages: true,
-                welcomeMessage: 'Hello! This is custom welcome message',
-                errorMessage: 'This is a custom error message',
-                backgroundColor: "#ffffff",
-                height: 700,
-                width: 400,
-                fontSize: 16,
-                poweredByTextColor: "#303235",
-                botMessage: {
-                    backgroundColor: "#f7f8ff",
-                    textColor: "#303235",
-                    showAvatar: true,
-                    avatarSrc: "https://raw.githubusercontent.com/zahidkhawaja/langchain-chat-nextjs/main/public/parroticon.png",
-                },
-                userMessage: {
-                    backgroundColor: "#3B81F6",
-                    textColor: "#ffffff",
-                    showAvatar: true,
-                    avatarSrc: "https://raw.githubusercontent.com/zahidkhawaja/langchain-chat-nextjs/main/public/usericon.png",
-                },
-                textInput: {
-                    placeholder: 'Type your question',
-                    backgroundColor: '#ffffff',
-                    textColor: '#303235',
-                    sendButtonColor: '#3B81F6',
-                    maxChars: 50,
-                    maxCharsWarningMessage: 'You exceeded the characters limit. Please input less than 50 characters.',
-                    autoFocus: true, // If not used, autofocus is disabled on mobile and enabled on desktop. true enables it on both, false disables it on both.
-                    sendMessageSound: true,
-                    // sendSoundLocation: "send_message.mp3", // If this is not used, the default sound effect will be played if sendSoundMessage is true.
-                    receiveMessageSound: true,
-                    // receiveSoundLocation: "receive_message.mp3", // If this is not used, the default sound effect will be played if receiveSoundMessage is true. 
-                },
-                feedback: {
-                    color: '#303235',
-                },
-                footer: {
-                    textColor: '#303235',
-                    text: 'Powered by',
-                    company: 'The AnswerAI',
-                    companyLink: 'https://theanswer.ai',
-                }
-            }`
-=======
 const customStringify = (obj) => {
     let stringified = JSON.stringify(obj, null, 4)
         .replace(/"([^"]+)":/g, '$1:')
@@ -287,7 +189,6 @@
             return ' '.repeat(8) + line
         })
         .join('\n')
->>>>>>> fc9d6e7a
 }
 
 const embedPopupHtmlCodeCustomization = (chatflowid) => {
@@ -361,11 +262,7 @@
 }
 
 const embedFullpageReactCodeCustomization = (chatflowid) => {
-<<<<<<< HEAD
     return `import { FullPageChat } from "aai-embed-react"
-=======
-    return `import { FullPageChat } from 'flowise-embed-react'
->>>>>>> fc9d6e7a
 
 const App = () => {
     return (
