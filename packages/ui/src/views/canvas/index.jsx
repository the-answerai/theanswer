--- conflicted
+++ resolved
@@ -340,37 +340,6 @@
                     const duplicatedFlowData = localStorage.getItem('duplicatedFlowData')
                     let newChatflowBody
                     if (duplicatedFlowData) {
-<<<<<<< HEAD
-                        try {
-                            const parsedData = JSON.parse(duplicatedFlowData)
-                            // Use preserved template metadata from localStorage
-                            newChatflowBody = {
-                                ...parsedData,
-                                name: chatflowName,
-                                flowData,
-                                deployed: false,
-                                isPublic: false,
-                                parentChatflowId: parsedData.parentChatflowId || parentChatflowId
-                            }
-                            localStorage.removeItem('duplicatedFlowData')
-                        } catch (error) {
-                            console.error('Error parsing stored template data:', error)
-                            // Fallback to default chatflow creation when template data is corrupted
-                            newChatflowBody = {
-                                ...configs,
-                                name: chatflowName,
-                                parentChatflowId,
-                                deployed: false,
-                                isPublic: false,
-                                flowData,
-                                type: isAgentCanvas ? 'MULTIAGENT' : 'CHATFLOW',
-                                description: chatflow.description || configs.description || '',
-                                visibility: chatflow.visibility || configs.visibility || [],
-                                category: chatflow.category || configs.category || '',
-                                chatbotConfig: chatbotConfig || configs.chatbotConfig || ''
-                            }
-                            localStorage.removeItem('duplicatedFlowData')
-=======
                         const parsedData = JSON.parse(duplicatedFlowData)
                         newChatflowBody = {
                             ...parsedData,
@@ -379,8 +348,8 @@
                             deployed: false,
                             isPublic: false,
                             parentChatflowId: parsedData.parentChatflowId || parentChatflowId
->>>>>>> 4e5c7783
                         }
+                        localStorage.removeItem('duplicatedFlowData')
                     } else {
                         newChatflowBody = {
                             ...configs,
@@ -658,19 +627,14 @@
         } else {
             // console.log('🎨 No chatflowId, checking for duplicated flow data...')
             const duplicatedFlowData = localStorage.getItem('duplicatedFlowData')
-<<<<<<< HEAD
-=======
             // console.log('🎨 duplicatedFlowData from localStorage:', {
             //     exists: !!duplicatedFlowData,
             //     length: duplicatedFlowData ? duplicatedFlowData.length : 0
             // })
->>>>>>> 4e5c7783
 
             if (duplicatedFlowData) {
                 try {
                     const parsedData = JSON.parse(duplicatedFlowData)
-<<<<<<< HEAD
-=======
                     // console.log('🎨 Parsed duplicated flow data:', {
                     //     name: parsedData.name,
                     //     hasNodes: !!parsedData.nodes,
@@ -679,7 +643,6 @@
                     //     edgeCount: parsedData.edges?.length || 0,
                     //     hasFlowData: !!parsedData.flowData
                     // })
->>>>>>> 4e5c7783
 
                     setNodes(parsedData.nodes || [])
                     setEdges(parsedData.edges || [])
@@ -688,14 +651,12 @@
                         ...parsedData,
                         id: undefined,
                         name: `Copy of ${parsedData.name || templateName || 'Untitled Chatflow'}`,
-                        // Preserve original template description and metadata
-                        description: parsedData.description || '',
+                        // Don't inherit marketplace-specific descriptions for file imports
+                        description: parsedData.description === 'Copied from marketplace' ? '' : parsedData.description,
                         deployed: false,
                         isPublic: false
                     }
 
-<<<<<<< HEAD
-=======
                     // console.log('🎨 Setting new chatflow:', {
                     //     name: newChatflow.name,
                     //     id: newChatflow.id,
@@ -703,7 +664,6 @@
                     //     edgesSet: parsedData.edges?.length || 0
                     // })
 
->>>>>>> 4e5c7783
                     setChatflow(newChatflow)
                     dispatch({ type: SET_CHATFLOW, chatflow: newChatflow })
 
@@ -711,20 +671,11 @@
                     setShouldShowSaveDialog(true)
 
                     setTimeout(() => {
-<<<<<<< HEAD
-=======
                         // console.log('🎨 Cleaning up localStorage...')
->>>>>>> 4e5c7783
                         localStorage.removeItem('duplicatedFlowData')
                     }, 0)
                 } catch (error) {
-                    console.error('Error parsing duplicated flow data:', error)
-                    // Fallback to empty canvas if parsing fails
-                    setNodes([])
-                    setEdges([])
-                    setChatflow({
-                        name: templateName ? `Copy of ${templateName}` : `Untitled ${canvasTitle}`
-                    })
+                    console.error('🎨 Error parsing duplicated flow data:', error)
                 }
             } else {
                 // console.log('🎨 No duplicated flow data, creating blank canvas')
