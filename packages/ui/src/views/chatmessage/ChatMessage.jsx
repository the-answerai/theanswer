--- conflicted
+++ resolved
@@ -81,14 +81,11 @@
 // Utils
 import { isValidURL, removeDuplicateURL, setLocalStorageChatflow, getLocalStorageChatflow } from '@/utils/genericHelper'
 import useNotifier from '@/utils/useNotifier'
-<<<<<<< HEAD
 import Image from 'next/image'
-=======
 import FollowUpPromptsCard from '@/ui-component/cards/FollowUpPromptsCard'
 
 // History
 import { ChatInputHistory } from './ChatInputHistory'
->>>>>>> c5727efe
 
 const messageImageStyle = {
     width: '128px',
