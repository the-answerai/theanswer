'use client'
import PropTypes from 'prop-types'
import { useEffect, useState, useRef } from 'react'
import { Box, Stack, Button, Skeleton } from '@mui/material'
import MainCard from '@/ui-component/cards/MainCard'
import ToolDialog from './ToolDialog'
import ViewHeader from '@/layout/MainLayout/ViewHeader'
import ErrorBoundary from '@/ErrorBoundary'
import { StyledButton } from '@/ui-component/button/StyledButton'
import { useFlags } from 'flagsmith/react'

// API
import toolsApi from '@/api/tools'
import marketplacesApi from '@/api/marketplaces'

// Hooks
import useApi from '@/hooks/useApi'

// icons
import { IconPlus } from '@tabler/icons-react'

// project imports
import ItemCard from '@/ui-component/cards/ItemCard'
import { gridSpacing } from '@/store/constant'
import ToolEmptySVG from '@/assets/images/tools_empty.svg'
import { ToolsTable } from '@/ui-component/table/ToolsListTable'

function TabPanel(props) {
    const { children, value, index, ...other } = props
    return (
        <div role='tabpanel' hidden={value !== index} id={`tool-tabpanel-${index}`} aria-labelledby={`tool-tab-${index}`} {...other}>
            {value === index && <Box sx={{ p: 0 }}>{children}</Box>}
        </div>
    )
}

TabPanel.propTypes = {
    children: PropTypes.node,
    index: PropTypes.number.isRequired,
    value: PropTypes.number.isRequired
}

const Tools = () => {
    const [tabValue, setTabValue] = useState(0)
    const [isLoading, setLoading] = useState(true)
    const [error, setError] = useState(null)
    const [showDialog, setShowDialog] = useState(false)
    const [dialogProps, setDialogProps] = useState({})
    const [search, setSearch] = useState('')
    const [categoryFilter, setCategoryFilter] = useState('All')
    const [categories, setCategories] = useState(['All'])
    const [myTools, setMyTools] = useState([])
    const [marketplaceTools, setMarketplaceTools] = useState([])
    const [organizationTools, setOrganizationTools] = useState([])
    const flags = useFlags(['org:manage'])
    const [view, setView] = useState(typeof window !== 'undefined' ? localStorage.getItem('toolsDisplayStyle') || 'card' : 'card')

    const inputRef = useRef(null)

    const getAllToolsApi = useApi(toolsApi.getAllTools)
    const getMarketplaceToolsApi = useApi(marketplacesApi.getAllTemplatesFromMarketplaces)

    const handleTabChange = (event, newValue) => {
        setTabValue(newValue)
    }

    const onSearchChange = (event) => {
        setSearch(event.target.value)
    }

    const handleCategoryChange = (event) => {
        setCategoryFilter(event.target.value)
    }

    const onUploadFile = (file) => {
        try {
            const dialogProp = {
                title: 'Add New Tool',
                type: 'IMPORT',
                cancelButtonName: 'Cancel',
                confirmButtonName: 'Save',
                data: JSON.parse(file)
            }
            setDialogProps(dialogProp)
            setShowDialog(true)
        } catch (e) {
            console.error(e)
        }
    }
    const handleChange = (event, nextView) => {
        if (nextView === null) return
        localStorage.setItem('toolsDisplayStyle', nextView)
        setView(nextView)
    }
    const handleFileUpload = (e) => {
        if (!e.target.files) return

        const file = e.target.files[0]

        const reader = new FileReader()
        reader.onload = (evt) => {
            if (!evt?.target?.result) {
                return
            }
            const { result } = evt.target
            onUploadFile(result)
        }
        reader.readAsText(file)
    }

    const addNew = () => {
        const dialogProp = {
            title: 'Add New Tool',
            type: 'ADD',
            cancelButtonName: 'Cancel',
            confirmButtonName: 'Add'
        }
        setDialogProps(dialogProp)
        setShowDialog(true)
    }

    const edit = (selectedTool) => {
        const dialogProp = {
            title: 'Edit Tool',
            type: 'EDIT',
            cancelButtonName: 'Cancel',
            confirmButtonName: 'Save',
            data: selectedTool
        }
        setDialogProps(dialogProp)
        setShowDialog(true)
    }

    const goToTool = (selectedTool) => {
        const dialogProp = {
            title: selectedTool.templateName,
            type: 'TEMPLATE',
            data: selectedTool
        }
        setDialogProps(dialogProp)
        setShowDialog(true)
    }

    const onConfirm = () => {
        setShowDialog(false)
        getAllToolsApi.request()
    }

    function filterTools(data) {
        return (
            data.name.toLowerCase().indexOf(search.toLowerCase()) > -1 || data.description.toLowerCase().indexOf(search.toLowerCase()) > -1
        )
    }
    const onUseTemplate = (selectedTool) => {
        const dialogProp = {
            title: 'Add New Tool',
            type: 'IMPORT',
            cancelButtonName: 'Cancel',
            confirmButtonName: 'Add',
            data: selectedTool
        }
        setDialogProps(dialogProp)
        setShowDialog(true)
    }
    useEffect(() => {
        getAllToolsApi.request()
        getMarketplaceToolsApi.request()
    }, [])

    useEffect(() => {
        if (getAllToolsApi.data && getMarketplaceToolsApi.data) {
            const allTools = getAllToolsApi.data
            setMyTools(allTools.filter((tool) => tool.isOwner))
            setOrganizationTools(allTools.filter((tool) => !tool.isOwner))
            setMarketplaceTools(getMarketplaceToolsApi.data.filter((tool) => tool.type === 'Tool'))

            const uniqueCategories = [
                'All',
                ...new Set(allTools.concat(getMarketplaceToolsApi.data).flatMap((item) => (item?.category ? item.category.split(';') : [])))
            ]
            setCategories(uniqueCategories)
        }
    }, [getAllToolsApi.data, getMarketplaceToolsApi.data])

    useEffect(() => {
        setLoading(getAllToolsApi.loading || getMarketplaceToolsApi.loading)
    }, [getAllToolsApi.loading, getMarketplaceToolsApi.loading])

    useEffect(() => {
        if (getAllToolsApi.error || getMarketplaceToolsApi.error) {
            setError(getAllToolsApi.error || getMarketplaceToolsApi.error)
        }
    }, [getAllToolsApi.error, getMarketplaceToolsApi.error])

    useEffect(() => {
        if (getAllToolsApi.data) {
            const allTools = getAllToolsApi.data
            setMyTools(allTools.filter((tool) => tool.isOwner))
            setOrganizationTools(allTools.filter((tool) => !tool.isOwner))
        }
    }, [getAllToolsApi.data])

    // const filterTools = (tools, search, categoryFilter) => {
    //     const searchRegex = new RegExp(search, 'i') // 'i' flag for case-insensitive search

    //     return tools.filter((tool) => {
    //         if (!tool) return false

    //         // Check category first
    //         const category = tool.category || ''
    //         if (categoryFilter !== 'All' && !category.includes(categoryFilter)) {
    //             return false
    //         }

    //         // If category matches, then check search
    //         const name = tool.name || tool.templateName || ''
    //         const description = tool.description || ''
    //         const searchText = `${name} ${description}`

    //         return searchRegex.test(searchText)
    //     })
    // }

    // const filteredMyTools = useMemo(() => filterTools(myTools, search, categoryFilter), [myTools, search, categoryFilter])
    // const filteredMarketplaceTools = useMemo(
    //     () => filterTools(marketplaceTools, search, categoryFilter),
    //     [marketplaceTools, search, categoryFilter]
    // )
    // const filteredOrganizationTools = useMemo(
    //     () => filterTools(organizationTools, search, categoryFilter),
    //     [organizationTools, search, categoryFilter]
    // )

    const isAdmin = flags?.['org:manage']?.enabled

    return (
        <>
            <MainCard>
                {error ? (
                    <ErrorBoundary error={error} />
                ) : (
                    <Stack flexDirection='column' sx={{ gap: 3 }}>
<<<<<<< HEAD
                        <ViewHeader onSearchChange={onSearchChange} search={true} searchPlaceholder='Search Tools' title='Tools'>
                            <Button sx={{ borderRadius: 2, maxHeight: 40 }} value={view} color='primary' exclusive onChange={handleChange}>
                                Load
                            </Button>
                            <input
                                style={{ display: 'none' }}
                                ref={inputRef}
                                type='file'
                                hidden
                                accept='.json'
                                onChange={(e) => handleFileUpload(e)}
                            />
                            <StyledButton
                                variant='contained'
                                onClick={addNew}
                                startIcon={<IconPlus />}
                                sx={{ borderRadius: 2, height: 40 }}
=======
                        <ViewHeader
                            onSearchChange={onSearchChange}
                            search={true}
                            searchPlaceholder='Search Tools'
                            title='Tools'
                            description='External functions or APIs the agent can use to take action'
                        >
                            <ToggleButtonGroup
                                sx={{ borderRadius: 2, maxHeight: 40 }}
                                value={view}
                                color='primary'
                                exclusive
                                onChange={handleChange}
>>>>>>> e35a126b
                            >
                                Create
                            </StyledButton>
                        </ViewHeader>
                        {!view || view === 'card' ? (
                            <>
                                {isLoading ? (
                                    <Box display='grid' gridTemplateColumns='repeat(3, 1fr)' gap={gridSpacing}>
                                        <Skeleton variant='rounded' height={160} />
                                        <Skeleton variant='rounded' height={160} />
                                        <Skeleton variant='rounded' height={160} />
                                    </Box>
                                ) : (
                                    <Box display='grid' gridTemplateColumns='repeat(3, 1fr)' gap={gridSpacing}>
                                        {getAllToolsApi.data &&
                                            getAllToolsApi.data
                                                ?.filter(filterTools)
                                                .map((data, index) => <ItemCard data={data} key={index} onClick={() => edit(data)} />)}
                                    </Box>
                                )}
                            </>
                        ) : (
                            <ToolsTable data={getAllToolsApi.data} isLoading={isLoading} onSelect={edit} />
                        )}
                        {!isLoading && (!getAllToolsApi.data || getAllToolsApi.data.length === 0) && (
                            <Stack sx={{ alignItems: 'center', justifyContent: 'center' }} flexDirection='column'>
                                <Box sx={{ p: 2, height: 'auto' }}>
                                    <img
                                        style={{ objectFit: 'cover', height: '20vh', width: 'auto' }}
                                        src={ToolEmptySVG}
                                        alt='ToolEmptySVG'
                                    />
                                </Box>
                                <div>No Tools Created Yet</div>
                            </Stack>
                        )}
                    </Stack>
                )}
            </MainCard>
            <ToolDialog
                show={showDialog}
                dialogProps={dialogProps}
                onCancel={() => setShowDialog(false)}
                onConfirm={onConfirm}
                onUseTemplate={onUseTemplate}
                setError={setError}
            />
        </>
    )
}

export default Tools<|MERGE_RESOLUTION|>--- conflicted
+++ resolved
@@ -240,25 +240,6 @@
                     <ErrorBoundary error={error} />
                 ) : (
                     <Stack flexDirection='column' sx={{ gap: 3 }}>
-<<<<<<< HEAD
-                        <ViewHeader onSearchChange={onSearchChange} search={true} searchPlaceholder='Search Tools' title='Tools'>
-                            <Button sx={{ borderRadius: 2, maxHeight: 40 }} value={view} color='primary' exclusive onChange={handleChange}>
-                                Load
-                            </Button>
-                            <input
-                                style={{ display: 'none' }}
-                                ref={inputRef}
-                                type='file'
-                                hidden
-                                accept='.json'
-                                onChange={(e) => handleFileUpload(e)}
-                            />
-                            <StyledButton
-                                variant='contained'
-                                onClick={addNew}
-                                startIcon={<IconPlus />}
-                                sx={{ borderRadius: 2, height: 40 }}
-=======
                         <ViewHeader
                             onSearchChange={onSearchChange}
                             search={true}
@@ -272,7 +253,6 @@
                                 color='primary'
                                 exclusive
                                 onChange={handleChange}
->>>>>>> e35a126b
                             >
                                 Create
                             </StyledButton>
