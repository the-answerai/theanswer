'use client'
import { cloneDeep } from 'lodash'
import { useEffect, useState } from 'react'
import { validate as uuidValidate, v4 as uuidv4 } from 'uuid'
import { useDispatch, useSelector } from 'react-redux'
<<<<<<< HEAD
import { useNavigate, usePathname } from '@/utils/navigation'
=======
import { useNavigate, useParams } from 'react-router-dom'
>>>>>>> fc9d6e7a
import ReactJson from 'flowise-react-json-view'

// Hooks
import useApi from '@/hooks/useApi'

// Material-UI
import { Skeleton, Toolbar, Box, Button, Card, CardContent, Grid, OutlinedInput, Stack, Typography, TextField } from '@mui/material'
import { useTheme, styled } from '@mui/material/styles'
import { IconScissors, IconArrowLeft, IconDatabaseImport, IconBook, IconX, IconEye } from '@tabler/icons-react'

// Project import
import MainCard from '@/ui-component/cards/MainCard'
import { StyledButton } from '@/ui-component/button/StyledButton'
import { BackdropLoader } from '@/ui-component/loading/BackdropLoader'
import DocStoreInputHandler from '@/views/docstore/DocStoreInputHandler'
import { Dropdown } from '@/ui-component/dropdown/Dropdown'
import { StyledFab } from '@/ui-component/button/StyledFab'
import ErrorBoundary from '@/ErrorBoundary'
import ExpandedChunkDialog from './ExpandedChunkDialog'

// API
import nodesApi from '@/api/nodes'
import documentStoreApi from '@/api/documentstore'
import documentsApi from '@/api/documentstore'

// Const
import { baseURL, gridSpacing } from '@/store/constant'
import { closeSnackbar as closeSnackbarAction, enqueueSnackbar as enqueueSnackbarAction } from '@/store/actions'

// Utils
import { initNode } from '@/utils/genericHelper'
import useNotifier from '@/utils/useNotifier'

const CardWrapper = styled(MainCard)(({ theme }) => ({
    background: theme.palette.card.main,
    color: theme.darkTextPrimary,
    overflow: 'auto',
    position: 'relative',
    boxShadow: '0 2px 14px 0 rgb(32 40 45 / 8%)',
    cursor: 'pointer',
    '&:hover': {
        background: theme.palette.card.hover,
        boxShadow: '0 2px 14px 0 rgb(32 40 45 / 20%)'
    },
    maxHeight: '250px',
    minHeight: '250px',
    maxWidth: '100%',
    overflowWrap: 'break-word',
    whiteSpace: 'pre-line',
    padding: 1
}))

// ===========================|| DOCUMENT LOADER CHUNKS ||=========================== //

const LoaderConfigPreviewChunks = () => {
    const customization = useSelector((state) => state.customization)
    const navigate = useNavigate()
    const theme = useTheme()

    const getNodeDetailsApi = useApi(nodesApi.getSpecificNode)
    const getNodesByCategoryApi = useApi(nodesApi.getNodesByCategory)
    const getSpecificDocumentStoreApi = useApi(documentsApi.getSpecificDocumentStore)

<<<<<<< HEAD
    const pathname = usePathname()
    const URLpath = pathname.split('/')
    const docLoaderNodeName = URLpath[URLpath.length - 1] === 'document-stores' ? '' : URLpath[URLpath.length - 1]
    const storeId = URLpath[URLpath.length - 2] === 'document-stores' ? '' : URLpath[URLpath.length - 2]
=======
    const { storeId, name: docLoaderNodeName } = useParams()
>>>>>>> fc9d6e7a

    const [selectedDocumentLoader, setSelectedDocumentLoader] = useState({})
    const [selectedCredential, setSelectedCredential] = useState(null)
    const [selectedCredentialData, setSelectedCredentialData] = useState(null)
    const [loading, setLoading] = useState(false)
    const [error, setError] = useState(null)
    const [loaderName, setLoaderName] = useState('')

    const [textSplitterNodes, setTextSplitterNodes] = useState([])
    const [splitterOptions, setTextSplitterOptions] = useState([])
    const [selectedTextSplitter, setSelectedTextSplitter] = useState({})

    const [documentChunks, setDocumentChunks] = useState([])
    const [totalChunks, setTotalChunks] = useState(0)

    const [currentPreviewCount, setCurrentPreviewCount] = useState(0)
    const [previewChunkCount, setPreviewChunkCount] = useState(20)
    const [existingLoaderFromDocStoreTable, setExistingLoaderFromDocStoreTable] = useState()

    const [showExpandedChunkDialog, setShowExpandedChunkDialog] = useState(false)
    const [expandedChunkDialogProps, setExpandedChunkDialogProps] = useState({})

    const dispatch = useDispatch()

    // ==============================|| Snackbar ||============================== //
    useNotifier()
    const enqueueSnackbar = (...args) => dispatch(enqueueSnackbarAction(...args))
    const closeSnackbar = (...args) => dispatch(closeSnackbarAction(...args))

    const onSplitterChange = (name) => {
        const textSplitter = (textSplitterNodes ?? []).find((splitter) => splitter.name === name)
        if (textSplitter) {
            setSelectedTextSplitter(textSplitter)
        } else {
            setSelectedTextSplitter({})
        }
    }

    const onChunkClick = (selectedChunk, selectedChunkNumber) => {
        const dialogProps = {
            data: {
                selectedChunk,
                selectedChunkNumber
            }
        }
        setExpandedChunkDialogProps(dialogProps)
        setShowExpandedChunkDialog(true)
    }

    const checkMandatoryFields = () => {
        let canSubmit = true
        const inputParams = (selectedDocumentLoader.inputParams ?? []).filter((inputParam) => !inputParam.hidden)
        for (const inputParam of inputParams) {
            if (!inputParam.optional && (!selectedDocumentLoader.inputs[inputParam.name] || !selectedDocumentLoader.credential)) {
                if (inputParam.type === 'credential' && !selectedDocumentLoader.credential) {
                    canSubmit = false
                    break
                } else if (inputParam.type !== 'credential' && !selectedDocumentLoader.inputs[inputParam.name]) {
                    canSubmit = false
                    break
                }
            }
        }
        if (!canSubmit) {
            enqueueSnackbar({
                message: 'Please fill in all mandatory fields.',
                options: {
                    key: new Date().getTime() + Math.random(),
                    variant: 'warning',
                    action: (key) => (
                        <Button style={{ color: 'white' }} onClick={() => closeSnackbar(key)}>
                            <IconX />
                        </Button>
                    )
                }
            })
        }
        return canSubmit
    }

    const onPreviewChunks = async () => {
        if (checkMandatoryFields()) {
            setLoading(true)
            const config = prepareConfig()
            config.loaderId === 'googleDrive' && (config.credential = JSON.stringify(selectedCredentialData))
            config.previewChunkCount = previewChunkCount

            try {
                const previewResp = await documentStoreApi.previewChunks(config)
                if (previewResp.data) {
                    setTotalChunks(previewResp.data.totalChunks)
                    setDocumentChunks(previewResp.data.chunks)
                    setCurrentPreviewCount(previewResp.data.previewChunkCount)
                }
                setLoading(false)
            } catch (error) {
                setLoading(false)
                enqueueSnackbar({
                    message: `Failed to preview chunks: ${
                        typeof error.response.data === 'object' ? error.response.data.message : error.response.data
                    }`,
                    options: {
                        key: new Date().getTime() + Math.random(),
                        variant: 'error',
                        action: (key) => (
                            <Button style={{ color: 'white' }} onClick={() => closeSnackbar(key)}>
                                <IconX />
                            </Button>
                        )
                    }
                })
            }
        }
    }

    const onSaveAndProcess = async () => {
        if (checkMandatoryFields()) {
            setLoading(true)
            const config = prepareConfig()
            config.loaderId === 'googleDrive' && (config.credential = JSON.stringify(selectedCredentialData))
            try {
                const saveResp = await documentStoreApi.saveProcessingLoader(config)
                setLoading(false)
                if (saveResp.data) {
                    enqueueSnackbar({
                        message: 'File submitted for processing. Redirecting to Document Store..',
                        options: {
                            key: new Date().getTime() + Math.random(),
                            variant: 'success',
                            action: (key) => (
                                <Button style={{ color: 'white' }} onClick={() => closeSnackbar(key)}>
                                    <IconX />
                                </Button>
                            )
                        }
                    })
                    // don't wait for the process to complete, redirect to document store
                    documentStoreApi.processLoader(config, saveResp.data?.id)
                    navigate('/document-stores/' + storeId)
                }
            } catch (error) {
                setLoading(false)
                enqueueSnackbar({
                    message: `Failed to process chunking: ${
                        typeof error.response.data === 'object' ? error.response.data.message : error.response.data
                    }`,
                    options: {
                        key: new Date().getTime() + Math.random(),
                        variant: 'error',
                        action: (key) => (
                            <Button style={{ color: 'white' }} onClick={() => closeSnackbar(key)}>
                                <IconX />
                            </Button>
                        )
                    }
                })
            }
        }
    }

    const prepareConfig = () => {
        const config = {}

        // Set loader id & name
        if (existingLoaderFromDocStoreTable) {
            config.loaderId = existingLoaderFromDocStoreTable.loaderId
            config.id = existingLoaderFromDocStoreTable.id
        } else {
            config.loaderId = docLoaderNodeName
        }

        // Set store id & loader name
        config.storeId = storeId
        config.loaderName = loaderName || selectedDocumentLoader?.label

        // Set loader config
        if (selectedDocumentLoader.inputs) {
            config.loaderConfig = {}
            Object.keys(selectedDocumentLoader.inputs).map((key) => {
                config.loaderConfig[key] = selectedDocumentLoader.inputs[key]
            })
        }

        // If Text splitter is set
        if (selectedTextSplitter.inputs && selectedTextSplitter.name && Object.keys(selectedTextSplitter).length > 0) {
            config.splitterId = selectedTextSplitter.name
            config.splitterConfig = {}

            Object.keys(selectedTextSplitter.inputs).map((key) => {
                config.splitterConfig[key] = selectedTextSplitter.inputs[key]
            })
            const textSplitter = textSplitterNodes.find((splitter) => splitter.name === selectedTextSplitter.name)
            if (textSplitter) config.splitterName = textSplitter.label
        }

        if (selectedDocumentLoader.credential) {
            config.credential = selectedDocumentLoader.credential
        }

        return config
    }

    useEffect(() => {
        if (uuidValidate(docLoaderNodeName)) {
            // this is a document store edit config
            getSpecificDocumentStoreApi.request(storeId)
        } else {
            getNodeDetailsApi.request(docLoaderNodeName)
        }

        // eslint-disable-next-line react-hooks/exhaustive-deps
    }, [])

    useEffect(() => {
        if (getNodeDetailsApi.data) {
            const nodeData = cloneDeep(initNode(getNodeDetailsApi.data, uuidv4()))
            // If this is a document store edit config, set the existing input values
            if (existingLoaderFromDocStoreTable && existingLoaderFromDocStoreTable.loaderConfig) {
                nodeData.inputs = existingLoaderFromDocStoreTable.loaderConfig
                setLoaderName(existingLoaderFromDocStoreTable.loaderName)
            }
            setSelectedDocumentLoader(nodeData)

            // Check if the loader has a text splitter, if yes, get the text splitter nodes
            const textSplitter = nodeData.inputAnchors.find((inputAnchor) => inputAnchor.name === 'textSplitter')
            if (textSplitter) {
                getNodesByCategoryApi.request('Text Splitters')
            }
        }

        // eslint-disable-next-line react-hooks/exhaustive-deps
    }, [getNodeDetailsApi.data])

    useEffect(() => {
        if (getNodesByCategoryApi.data) {
            // Set available text splitter nodes
            const nodes = []
            for (const node of getNodesByCategoryApi.data) {
                nodes.push(cloneDeep(initNode(node, uuidv4())))
            }
            setTextSplitterNodes(nodes)

            // Set options
            const options = getNodesByCategoryApi.data.map((splitter) => ({
                label: splitter.label,
                name: splitter.name
            }))
            options.unshift({ label: 'None', name: 'none' })
            setTextSplitterOptions(options)

            // If this is a document store edit config, set the existing input values
            if (
                existingLoaderFromDocStoreTable &&
                existingLoaderFromDocStoreTable.splitterConfig &&
                existingLoaderFromDocStoreTable.splitterId
            ) {
                const textSplitter = nodes.find((splitter) => splitter.name === existingLoaderFromDocStoreTable.splitterId)
                if (textSplitter) {
                    textSplitter.inputs = cloneDeep(existingLoaderFromDocStoreTable.splitterConfig)
                    setSelectedTextSplitter(textSplitter)
                } else {
                    setSelectedTextSplitter({})
                }
            }
        }

        // eslint-disable-next-line react-hooks/exhaustive-deps
    }, [getNodesByCategoryApi.data])

    useEffect(() => {
        if (getSpecificDocumentStoreApi.data) {
            if (getSpecificDocumentStoreApi.data?.loaders.length > 0) {
                const loader = getSpecificDocumentStoreApi.data.loaders.find((loader) => loader.id === docLoaderNodeName)
                if (loader) {
                    setExistingLoaderFromDocStoreTable(loader)
                    getNodeDetailsApi.request(loader.loaderId)
                }
            }
        }

        // eslint-disable-next-line react-hooks/exhaustive-deps
    }, [getSpecificDocumentStoreApi.data])

    useEffect(() => {
        if (getSpecificDocumentStoreApi.error) {
            setError(getSpecificDocumentStoreApi.error)
        }

        // eslint-disable-next-line react-hooks/exhaustive-deps
    }, [getSpecificDocumentStoreApi.error])

    useEffect(() => {
        if (getNodeDetailsApi.error) {
            setError(getNodeDetailsApi.error)
        }

        // eslint-disable-next-line react-hooks/exhaustive-deps
    }, [getNodeDetailsApi.error])

    useEffect(() => {
        if (getNodesByCategoryApi.error) {
            setError(getNodesByCategoryApi.error)
        }

        // eslint-disable-next-line react-hooks/exhaustive-deps
    }, [getNodesByCategoryApi.error])

    const handleCredentialChange = (credentialId) => {
        setSelectedCredential(credentialId)
    }

    const handleCredentialDataChange = (credentialData) => {
        setSelectedCredentialData(credentialData)
    }

    return (
        <>
            <MainCard>
                {error ? (
                    <ErrorBoundary error={error} />
                ) : (
                    <Stack flexDirection='column'>
                        <Box sx={{ flexGrow: 1, py: 1.25, width: '100%' }}>
                            <Toolbar
                                disableGutters={true}
                                sx={{
                                    p: 0,
                                    display: 'flex',
                                    justifyContent: 'space-between',
                                    width: '100%'
                                }}
                            >
                                <Box sx={{ display: 'flex', alignItems: 'center', flexDirection: 'row' }}>
                                    <StyledFab size='small' color='secondary' aria-label='back' title='Back' onClick={() => navigate(-1)}>
                                        <IconArrowLeft />
                                    </StyledFab>
                                    <Typography sx={{ ml: 2, mr: 2 }} variant='h3'>
                                        {selectedDocumentLoader?.label}
                                    </Typography>
                                    <div
                                        style={{
                                            width: 40,
                                            height: 40,
                                            borderRadius: '50%',
                                            display: 'flex',
                                            alignItems: 'center',
                                            justifyContent: 'center',
                                            backgroundColor: 'white',
                                            boxShadow: '0 2px 14px 0 rgb(32 40 45 / 25%)'
                                        }}
                                    >
                                        {selectedDocumentLoader?.name ? (
                                            <img
                                                style={{
                                                    width: '100%',
                                                    height: '100%',
                                                    padding: 7,
                                                    borderRadius: '50%',
                                                    objectFit: 'contain'
                                                }}
                                                alt={selectedDocumentLoader?.name ?? 'docloader'}
                                                src={`${baseURL}/api/v1/node-icon/${selectedDocumentLoader?.name}`}
                                            />
                                        ) : (
                                            <IconBook color='black' />
                                        )}
                                    </div>
                                </Box>
                                <Box>
                                    <StyledButton
                                        variant='contained'
                                        onClick={onSaveAndProcess}
                                        sx={{ borderRadius: 2, height: '100%' }}
                                        startIcon={<IconDatabaseImport />}
                                    >
                                        Process
                                    </StyledButton>
                                </Box>
                            </Toolbar>
                        </Box>
                        <Box>
                            <Grid container spacing='2'>
                                <Grid item xs={4} md={6} lg={6} sm={4}>
                                    <div
                                        style={{
                                            display: 'flex',
                                            flexDirection: 'column',
                                            paddingRight: 15
                                        }}
                                    >
                                        <Box sx={{ p: 2 }}>
                                            <TextField
                                                fullWidth
                                                sx={{ mt: 1 }}
                                                size='small'
                                                label={
                                                    selectedDocumentLoader?.label?.toLowerCase().includes('loader')
                                                        ? selectedDocumentLoader.label + ' name'
                                                        : selectedDocumentLoader?.label + ' Loader Name'
                                                }
                                                value={loaderName}
                                                onChange={(e) => setLoaderName(e.target.value)}
                                            />
                                        </Box>
                                        {selectedDocumentLoader &&
                                            Object.keys(selectedDocumentLoader).length > 0 &&
                                            (selectedDocumentLoader.inputParams ?? [])
                                                .filter((inputParam) => !inputParam.hidden)
                                                .map((inputParam, index) => (
                                                    <DocStoreInputHandler
                                                        key={index}
                                                        inputParam={inputParam}
                                                        data={selectedDocumentLoader}
                                                        handleCredentialChange={handleCredentialChange}
                                                        selectedCredential={selectedCredential}
                                                        handleCredentialDataChange={handleCredentialDataChange}
                                                        selectedCredentialData={selectedCredentialData}
                                                    />
                                                ))}
                                        {textSplitterNodes && textSplitterNodes.length > 0 && (
                                            <>
                                                <Box sx={{ display: 'flex', alignItems: 'center', flexDirection: 'row', p: 2, mt: 5 }}>
                                                    <Typography sx={{ mr: 2 }} variant='h3'>
                                                        {(splitterOptions ?? []).find(
                                                            (splitter) => splitter.name === selectedTextSplitter?.name
                                                        )?.label ?? 'Select Text Splitter'}
                                                    </Typography>
                                                    <div
                                                        style={{
                                                            width: 40,
                                                            height: 40,
                                                            borderRadius: '50%',
                                                            backgroundColor: 'white',
                                                            display: 'flex',
                                                            alignItems: 'center',
                                                            justifyContent: 'center',
                                                            boxShadow: '0 2px 14px 0 rgb(32 40 45 / 25%)'
                                                        }}
                                                    >
                                                        {selectedTextSplitter?.name ? (
                                                            <img
                                                                style={{
                                                                    width: '100%',
                                                                    height: '100%',
                                                                    padding: 7,
                                                                    borderRadius: '50%',
                                                                    objectFit: 'contain'
                                                                }}
                                                                alt={selectedTextSplitter?.name ?? 'textsplitter'}
                                                                src={`${baseURL}/api/v1/node-icon/${selectedTextSplitter?.name}`}
                                                            />
                                                        ) : (
                                                            <IconScissors color='black' />
                                                        )}
                                                    </div>
                                                </Box>
                                                <Box sx={{ p: 2 }}>
                                                    <Typography>Splitter</Typography>
                                                    <Dropdown
                                                        key={JSON.stringify(selectedTextSplitter)}
                                                        name='textSplitter'
                                                        options={splitterOptions}
                                                        onSelect={(newValue) => onSplitterChange(newValue)}
                                                        value={selectedTextSplitter?.name ?? 'none'}
                                                    />
                                                </Box>
                                            </>
                                        )}
                                        {Object.keys(selectedTextSplitter).length > 0 &&
                                            (selectedTextSplitter.inputParams ?? [])
                                                .filter((inputParam) => !inputParam.hidden)
                                                .map((inputParam, index) => (
                                                    <DocStoreInputHandler key={index} data={selectedTextSplitter} inputParam={inputParam} />
                                                ))}
                                    </div>
                                </Grid>
                                <Grid item xs={8} md={6} lg={6} sm={8}>
                                    {!documentChunks ||
                                        (documentChunks.length === 0 && (
                                            <div style={{ position: 'relative' }}>
                                                <Box display='grid' gridTemplateColumns='repeat(2, 1fr)' gap={gridSpacing}>
                                                    <Skeleton
                                                        animation={false}
                                                        sx={{ bgcolor: customization.isDarkMode ? '#23262c' : '#fafafa' }}
                                                        variant='rounded'
                                                        height={160}
                                                    />
                                                    <Skeleton
                                                        animation={false}
                                                        sx={{ bgcolor: customization.isDarkMode ? '#23262c' : '#fafafa' }}
                                                        variant='rounded'
                                                        height={160}
                                                    />
                                                    <Skeleton
                                                        animation={false}
                                                        sx={{ bgcolor: customization.isDarkMode ? '#23262c' : '#fafafa' }}
                                                        variant='rounded'
                                                        height={160}
                                                    />
                                                    <Skeleton
                                                        animation={false}
                                                        sx={{ bgcolor: customization.isDarkMode ? '#23262c' : '#fafafa' }}
                                                        variant='rounded'
                                                        height={160}
                                                    />
                                                    <Skeleton
                                                        animation={false}
                                                        sx={{ bgcolor: customization.isDarkMode ? '#23262c' : '#fafafa' }}
                                                        variant='rounded'
                                                        height={160}
                                                    />
                                                    <Skeleton
                                                        animation={false}
                                                        sx={{ bgcolor: customization.isDarkMode ? '#23262c' : '#fafafa' }}
                                                        variant='rounded'
                                                        height={160}
                                                    />
                                                </Box>
                                                <div
                                                    style={{
                                                        position: 'absolute',
                                                        top: 0,
                                                        right: 0,
                                                        width: '100%',
                                                        height: '100%',
                                                        backdropFilter: `blur(1px)`,
                                                        background: `transparent`,
                                                        display: 'flex',
                                                        alignItems: 'center',
                                                        justifyContent: 'center'
                                                    }}
                                                >
                                                    <StyledFab
                                                        color='secondary'
                                                        aria-label='preview'
                                                        title='Preview'
                                                        variant='extended'
                                                        onClick={onPreviewChunks}
                                                    >
                                                        <IconEye style={{ marginRight: '5px' }} />
                                                        Preview Chunks
                                                    </StyledFab>
                                                </div>
                                            </div>
                                        ))}
                                    {documentChunks && documentChunks.length > 0 && (
                                        <>
                                            <Typography sx={{ wordWrap: 'break-word', textAlign: 'left', mb: 2 }} variant='h3'>
                                                {currentPreviewCount} of {totalChunks} Chunks
                                            </Typography>
                                            <Box sx={{ mb: 3 }}>
                                                <Typography>Show Chunks in Preview</Typography>
                                                <div style={{ display: 'flex', flexDirection: 'row' }}>
                                                    <OutlinedInput
                                                        size='small'
                                                        multiline={false}
                                                        sx={{ mt: 1, flex: 1, mr: 2 }}
                                                        type='number'
                                                        key='previewChunkCount'
                                                        onChange={(e) => setPreviewChunkCount(e.target.value)}
                                                        value={previewChunkCount ?? 25}
                                                    />
                                                    <StyledFab
                                                        color='secondary'
                                                        aria-label='preview'
                                                        title='Preview'
                                                        variant='extended'
                                                        onClick={onPreviewChunks}
                                                    >
                                                        <IconEye style={{ marginRight: '5px' }} />
                                                        Preview
                                                    </StyledFab>
                                                </div>
                                            </Box>
                                            <div style={{ height: '800px', overflow: 'scroll', padding: '5px' }}>
                                                <Grid container spacing={2}>
                                                    {documentChunks?.map((row, index) => (
                                                        <Grid item lg={6} md={6} sm={6} xs={6} key={index}>
                                                            <CardWrapper
                                                                content={false}
                                                                onClick={() => onChunkClick(row, index + 1)}
                                                                sx={{
                                                                    border: 1,
                                                                    borderColor: theme.palette.grey[900] + 25,
                                                                    borderRadius: 2
                                                                }}
                                                            >
                                                                <Card>
                                                                    <CardContent sx={{ p: 1 }}>
                                                                        <Typography sx={{ wordWrap: 'break-word', mb: 1 }} variant='h5'>
                                                                            {`#${index + 1}. Characters: ${row.pageContent.length}`}
                                                                        </Typography>
                                                                        <Typography sx={{ wordWrap: 'break-word' }} variant='body2'>
                                                                            {row.pageContent}
                                                                        </Typography>
                                                                        <ReactJson
                                                                            theme={customization.isDarkMode ? 'ocean' : 'rjv-default'}
                                                                            style={{ paddingTop: 10 }}
                                                                            src={row.metadata}
                                                                            name={null}
                                                                            quotesOnKeys={false}
                                                                            enableClipboard={false}
                                                                            displayDataTypes={false}
                                                                            collapsed={1}
                                                                        />
                                                                    </CardContent>
                                                                </Card>
                                                            </CardWrapper>
                                                        </Grid>
                                                    ))}
                                                </Grid>
                                            </div>
                                        </>
                                    )}
                                </Grid>
                            </Grid>
                        </Box>
                    </Stack>
                )}
            </MainCard>
            <ExpandedChunkDialog
                show={showExpandedChunkDialog}
                isReadOnly={true}
                dialogProps={expandedChunkDialogProps}
                onCancel={() => setShowExpandedChunkDialog(false)}
            ></ExpandedChunkDialog>
            {loading && <BackdropLoader open={loading} />}
        </>
    )
}

export default LoaderConfigPreviewChunks<|MERGE_RESOLUTION|>--- conflicted
+++ resolved
@@ -3,11 +3,7 @@
 import { useEffect, useState } from 'react'
 import { validate as uuidValidate, v4 as uuidv4 } from 'uuid'
 import { useDispatch, useSelector } from 'react-redux'
-<<<<<<< HEAD
-import { useNavigate, usePathname } from '@/utils/navigation'
-=======
-import { useNavigate, useParams } from 'react-router-dom'
->>>>>>> fc9d6e7a
+import { useNavigate, useParams } from '@/utils/navigation'
 import ReactJson from 'flowise-react-json-view'
 
 // Hooks
@@ -71,14 +67,7 @@
     const getNodesByCategoryApi = useApi(nodesApi.getNodesByCategory)
     const getSpecificDocumentStoreApi = useApi(documentsApi.getSpecificDocumentStore)
 
-<<<<<<< HEAD
-    const pathname = usePathname()
-    const URLpath = pathname.split('/')
-    const docLoaderNodeName = URLpath[URLpath.length - 1] === 'document-stores' ? '' : URLpath[URLpath.length - 1]
-    const storeId = URLpath[URLpath.length - 2] === 'document-stores' ? '' : URLpath[URLpath.length - 2]
-=======
     const { storeId, name: docLoaderNodeName } = useParams()
->>>>>>> fc9d6e7a
 
     const [selectedDocumentLoader, setSelectedDocumentLoader] = useState({})
     const [selectedCredential, setSelectedCredential] = useState(null)
