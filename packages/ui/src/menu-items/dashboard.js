--- conflicted
+++ resolved
@@ -9,19 +9,12 @@
     IconRobot,
     IconVariable,
     IconFiles,
-<<<<<<< HEAD
-    IconBuilding
-=======
     IconListCheck
->>>>>>> e35a126b
 } from '@tabler/icons-react'
 
 // constant
 const icons = {
-<<<<<<< HEAD
-=======
     IconListCheck,
->>>>>>> e35a126b
     IconUsersGroup,
     IconHierarchy,
     IconBuildingStore,
@@ -30,12 +23,7 @@
     IconLock,
     IconRobot,
     IconVariable,
-<<<<<<< HEAD
-    IconFiles,
-    IconBuilding
-=======
     IconFiles
->>>>>>> e35a126b
 }
 
 // ==============================|| DASHBOARD MENU ITEMS ||============================== //
