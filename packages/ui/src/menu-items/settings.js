--- conflicted
+++ resolved
@@ -7,19 +7,22 @@
     IconSearch,
     IconMessage,
     IconPictureInPictureOff,
-<<<<<<< HEAD
-    IconLink
-} from '@tabler/icons'
-
-// constant
-const icons = { IconTrash, IconFileUpload, IconFileExport, IconCopy, IconSearch, IconMessage, IconPictureInPictureOff, IconLink }
-=======
+    IconLink,
     IconMicrophone
 } from '@tabler/icons'
 
 // constant
-const icons = { IconTrash, IconFileUpload, IconFileExport, IconCopy, IconSearch, IconMessage, IconPictureInPictureOff, IconMicrophone }
->>>>>>> dc2f21a2
+const icons = {
+    IconTrash,
+    IconFileUpload,
+    IconFileExport,
+    IconCopy,
+    IconSearch,
+    IconMessage,
+    IconPictureInPictureOff,
+    IconLink,
+    IconMicrophone
+}
 
 // ==============================|| SETTINGS MENU ITEMS ||============================== //
 
@@ -43,19 +46,18 @@
             icon: icons.IconMessage
         },
         {
-<<<<<<< HEAD
             id: 'allowedDomains',
             title: 'Allowed Domains',
             type: 'item',
             url: '',
             icon: icons.IconLink
-=======
+        },
+        {
             id: 'enableSpeechToText',
             title: 'Speech to Text',
             type: 'item',
             url: '',
             icon: icons.IconMicrophone
->>>>>>> dc2f21a2
         },
         {
             id: 'duplicateChatflow',
