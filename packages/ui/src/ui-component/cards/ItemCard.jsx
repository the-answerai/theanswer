--- conflicted
+++ resolved
@@ -30,11 +30,7 @@
 
 // ===========================|| ITEM CARD ||=========================== //
 
-<<<<<<< HEAD
-const ItemCard = ({ data: initialData, images, nodeTypes, onClick, type, updateFlowsApi, setError }) => {
-=======
 const ItemCard = ({ data, images, icons, onClick }) => {
->>>>>>> e35a126b
     const theme = useTheme()
     const customization = useSelector((state) => state.customization)
     const [data, setData] = useState(initialData)
@@ -148,29 +144,6 @@
                             </span>
                         )}
                     </Box>
-<<<<<<< HEAD
-                    <Box
-                        sx={{
-                            display: 'flex',
-                            alignItems: 'center',
-                            justifyContent: 'start',
-                            gap: 1,
-                            mt: 2 // Add margin-top to separate from description
-                        }}
-                    >
-                        {images && (
-                            <Box
-                                sx={{
-                                    display: 'flex',
-                                    alignItems: 'center',
-                                    justifyContent: 'start',
-                                    gap: 1
-                                }}
-                            >
-                                {images.slice(0, images.length > 3 ? 3 : images.length).map((img, index) => (
-                                    <Tooltip key={img} title={nodeTypes && nodeTypes[index]} arrow>
-                                        <Box
-=======
                     {(images?.length > 0 || icons?.length > 0) && (
                         <Box
                             sx={{
@@ -189,7 +162,6 @@
                                     item.type === 'image' ? (
                                         <Box
                                             key={item.src}
->>>>>>> e35a126b
                                             sx={{
                                                 width: 30,
                                                 height: 30,
@@ -202,37 +174,6 @@
                                             <img
                                                 style={{ width: '100%', height: '100%', padding: 5, objectFit: 'contain' }}
                                                 alt=''
-<<<<<<< HEAD
-                                                src={img}
-                                            />
-                                        </Box>
-                                    </Tooltip>
-                                ))}
-                                {images.length > 3 && (
-                                    <Typography sx={{ alignItems: 'center', display: 'flex', fontSize: '.9rem', fontWeight: 200 }}>
-                                        + {images.length - 3} More
-                                    </Typography>
-                                )}
-                            </Box>
-                        )}
-                        {data.category && (
-                            <Box sx={{ display: 'flex', flexWrap: 'wrap', gap: 1 }}>
-                                {data.category.split(';').map((tag, index) => (
-                                    <Chip
-                                        key={`chip-category-${tag}${index}`}
-                                        label={tag}
-                                        size='small'
-                                        sx={{
-                                            bgcolor: theme.palette.teal.main,
-                                            border: `1px solid ${theme.palette.divider}`,
-                                            color: theme.palette.text.primary
-                                        }}
-                                    />
-                                ))}
-                            </Box>
-                        )}
-                    </Box>
-=======
                                                 src={item.src}
                                             />
                                         </Box>
@@ -258,7 +199,6 @@
                             )}
                         </Box>
                     )}
->>>>>>> e35a126b
                 </Grid>
             </Box>
             <Box
@@ -278,16 +218,8 @@
 ItemCard.propTypes = {
     data: PropTypes.object,
     images: PropTypes.array,
-<<<<<<< HEAD
-    nodeTypes: PropTypes.array,
-    onClick: PropTypes.func,
-    type: PropTypes.string,
-    updateFlowsApi: PropTypes.object,
-    setError: PropTypes.func
-=======
     icons: PropTypes.array,
     onClick: PropTypes.func
->>>>>>> e35a126b
 }
 
 export default ItemCard