--- conflicted
+++ resolved
@@ -7,17 +7,14 @@
 import MenuItem from '@mui/material/MenuItem'
 import FileCopyIcon from '@mui/icons-material/FileCopy'
 import FileDownloadIcon from '@mui/icons-material/Downloading'
-<<<<<<< HEAD
-import SettingsIcon from '@mui/icons-material/Settings'
-=======
 import FileDeleteIcon from '@mui/icons-material/Delete'
 import FileCategoryIcon from '@mui/icons-material/Category'
 import PictureInPictureAltIcon from '@mui/icons-material/PictureInPictureAlt'
 import ThumbsUpDownOutlinedIcon from '@mui/icons-material/ThumbsUpDownOutlined'
 import VpnLockOutlinedIcon from '@mui/icons-material/VpnLockOutlined'
 import MicNoneOutlinedIcon from '@mui/icons-material/MicNoneOutlined'
+import SettingsIcon from '@mui/icons-material/Settings'
 import ExportTemplateOutlinedIcon from '@mui/icons-material/BookmarksOutlined'
->>>>>>> c5727efe
 import Button from '@mui/material/Button'
 import KeyboardArrowDownIcon from '@mui/icons-material/KeyboardArrowDown'
 import { IconX } from '@tabler/icons-react'
@@ -26,14 +23,12 @@
 import { closeSnackbar as closeSnackbarAction, enqueueSnackbar as enqueueSnackbarAction } from '@/store/actions'
 import ChatflowConfigurationDialog from '../dialog/ChatflowConfigurationDialog'
 import { generateExportFlowData } from '@/utils/genericHelper'
-<<<<<<< HEAD
-=======
 import useNotifier from '@/utils/useNotifier'
 import ChatFeedbackDialog from '../dialog/ChatFeedbackDialog'
 import AllowedDomainsDialog from '../dialog/AllowedDomainsDialog'
 import SpeechToTextDialog from '../dialog/SpeechToTextDialog'
 import ExportAsTemplateDialog from '@/ui-component/dialog/ExportAsTemplateDialog'
->>>>>>> c5727efe
+import { Divider } from '@mui/material'
 
 const StyledMenu = styled((props) => (
     <Menu
@@ -95,10 +90,7 @@
         setAnchorEl(null)
     }
 
-<<<<<<< HEAD
     const handleChatflowConfiguration = () => {
-=======
-    const handleFlowRename = () => {
         setAnchorEl(null)
         setFlowDialogOpen(true)
     }
@@ -213,13 +205,21 @@
     }
 
     const handleDelete = async () => {
->>>>>>> c5727efe
-        setAnchorEl(null)
-        setChatflowConfigurationDialogProps({
-            title: `${title} Configuration`,
-            chatflow: chatflow,
-            onSave: (updatedChatflow) => {
-                onUpdateChatflow(updatedChatflow)
+        setAnchorEl(null)
+        const confirmPayload = {
+            title: `Delete`,
+            description: `Delete ${title} ${chatflow.name}?`,
+            confirmButtonName: 'Delete',
+            cancelButtonName: 'Cancel'
+        }
+        const isConfirmed = await confirm(confirmPayload)
+
+        if (isConfirmed) {
+            try {
+                await chatflowsApi.deleteChatflow(chatflow.id)
+                await updateFlowsApi.request()
+            } catch (error) {
+                if (setError) setError(error)
                 enqueueSnackbar({
                     message: 'Chatflow Configuration Saved',
                     options: {
@@ -233,7 +233,7 @@
                     }
                 })
             }
-        })
+        }
         setChatflowConfigurationDialogOpen(true)
     }
 
@@ -252,16 +252,11 @@
     const handleExport = () => {
         setAnchorEl(null)
         try {
-<<<<<<< HEAD
-            let dataStr = JSON.stringify(generateExportFlowData(chatflow), null, 2)
-            let dataUri = 'data:application/json;charset=utf-8,' + encodeURIComponent(dataStr)
-=======
             const flowData = JSON.parse(chatflow.flowData)
             let dataStr = JSON.stringify(generateExportFlowData(flowData), null, 2)
             //let dataUri = 'data:application/json;charset=utf-8,' + encodeURIComponent(dataStr)
             const blob = new Blob([dataStr], { type: 'application/json' })
             const dataUri = URL.createObjectURL(blob)
->>>>>>> c5727efe
 
             let exportFileDefaultName = `${chatflow.name} ${title}.json`
 
@@ -308,8 +303,6 @@
                     <FileDownloadIcon />
                     Export
                 </MenuItem>
-<<<<<<< HEAD
-=======
                 <MenuItem onClick={handleExportTemplate} disableRipple>
                     <ExportTemplateOutlinedIcon />
                     Save As Template
@@ -340,7 +333,6 @@
                     <FileDeleteIcon />
                     Delete
                 </MenuItem>
->>>>>>> c5727efe
             </StyledMenu>
             <ChatflowConfigurationDialog
                 show={chatflowConfigurationDialogOpen}
