import { createPortal } from 'react-dom'
import { useDispatch, useSelector } from 'react-redux'
import { useState, useEffect, forwardRef } from 'react'
import PropTypes from 'prop-types'
import moment from 'moment'
import rehypeMathjax from 'rehype-mathjax'
import rehypeRaw from 'rehype-raw'
import remarkGfm from 'remark-gfm'
import remarkMath from 'remark-math'
import axios from 'axios'
import { cloneDeep } from 'lodash'

// material-ui
import {
    Button,
    Tooltip,
    ListItemButton,
    Box,
    Stack,
    Dialog,
    DialogContent,
    DialogTitle,
    ListItem,
    ListItemText,
    Chip,
    Card,
    CardMedia,
    CardContent,
    FormControlLabel,
    Checkbox,
    DialogActions
} from '@mui/material'
import { useTheme } from '@mui/material/styles'
import DatePicker from 'react-datepicker'

import robotPNG from '@/assets/images/robot.png'
import userPNG from '@/assets/images/account.png'
import msgEmptySVG from '@/assets/images/message_empty.svg'
import multiagent_supervisorPNG from '@/assets/images/multiagent_supervisor.png'
import multiagent_workerPNG from '@/assets/images/multiagent_worker.png'
import { IconTool, IconDeviceSdCard, IconFileExport, IconEraser, IconX, IconDownload, IconPaperclip } from '@tabler/icons-react'

// Project import
import { MemoizedReactMarkdown } from '@/ui-component/markdown/MemoizedReactMarkdown'
import { CodeBlock } from '@/ui-component/markdown/CodeBlock'
import SourceDocDialog from '@/ui-component/dialog/SourceDocDialog'
import { MultiDropdown } from '@/ui-component/dropdown/MultiDropdown'
import { StyledButton } from '@/ui-component/button/StyledButton'
import StatsCard from '@/ui-component/cards/StatsCard'
import Feedback from '@/ui-component/extended/Feedback'

// store
import { HIDE_CANVAS_DIALOG, SHOW_CANVAS_DIALOG } from '@/store/actions'

// API
import chatmessageApi from '@/api/chatmessage'
import feedbackApi from '@/api/feedback'
import useApi from '@/hooks/useApi'
import useConfirm from '@/hooks/useConfirm'

// Utils
import { getOS, isValidURL, removeDuplicateURL } from '@/utils/genericHelper'
import useNotifier from '@/utils/useNotifier'
import { baseURL } from '@/store/constant'

import { enqueueSnackbar as enqueueSnackbarAction, closeSnackbar as closeSnackbarAction } from '@/store/actions'

import '@/views/chatmessage/ChatMessage.css'
import 'react-datepicker/dist/react-datepicker.css'
import Image from 'next/image'

const DatePickerCustomInput = forwardRef(function DatePickerCustomInput({ value, onClick }, ref) {
    return (
        <ListItemButton style={{ borderRadius: 15, border: '1px solid #e0e0e0' }} onClick={onClick} ref={ref}>
            {value}
        </ListItemButton>
    )
})

DatePickerCustomInput.propTypes = {
    value: PropTypes.string,
    onClick: PropTypes.func
}

const messageImageStyle = {
    width: '128px',
    height: '128px',
    objectFit: 'cover'
}

const ConfirmDeleteMessageDialog = ({ show, dialogProps, onCancel, onConfirm }) => {
    const portalElement = document.getElementById('portal')
    const [hardDelete, setHardDelete] = useState(false)

    const onSubmit = () => {
        onConfirm(hardDelete)
    }

    const component = show ? (
        <Dialog
            fullWidth
            maxWidth='xs'
            open={show}
            onClose={onCancel}
            aria-labelledby='alert-dialog-title'
            aria-describedby='alert-dialog-description'
        >
            <DialogTitle sx={{ fontSize: '1rem' }} id='alert-dialog-title'>
                {dialogProps.title}
            </DialogTitle>
            <DialogContent>
                <span style={{ marginTop: '20px', marginBottom: '20px' }}>{dialogProps.description}</span>
                <FormControlLabel
                    control={<Checkbox checked={hardDelete} onChange={(event) => setHardDelete(event.target.checked)} />}
                    label='Remove messages from 3rd party Memory Node'
                />
            </DialogContent>
            <DialogActions>
                <Button onClick={onCancel}>{dialogProps.cancelButtonName}</Button>
                <StyledButton variant='contained' onClick={onSubmit}>
                    {dialogProps.confirmButtonName}
                </StyledButton>
            </DialogActions>
        </Dialog>
    ) : null

    return createPortal(component, portalElement)
}

ConfirmDeleteMessageDialog.propTypes = {
    show: PropTypes.bool,
    dialogProps: PropTypes.object,
    onCancel: PropTypes.func,
    onConfirm: PropTypes.func
}

const ViewMessagesDialog = ({ show, dialogProps, onCancel }) => {
    const portalElement = typeof document !== 'undefined' ? document.getElementById('portal') : null
    const dispatch = useDispatch()
    const theme = useTheme()
    const customization = useSelector((state) => state.customization)
    const { confirm } = useConfirm()

    useNotifier()
    const enqueueSnackbar = (...args) => dispatch(enqueueSnackbarAction(...args))
    const closeSnackbar = (...args) => dispatch(closeSnackbarAction(...args))

    const [chatlogs, setChatLogs] = useState([])
    const [allChatlogs, setAllChatLogs] = useState([])
    const [chatMessages, setChatMessages] = useState([])
    const [stats, setStats] = useState([])
    const [selectedMessageIndex, setSelectedMessageIndex] = useState(0)
    const [selectedChatId, setSelectedChatId] = useState('')
    const [sourceDialogOpen, setSourceDialogOpen] = useState(false)
    const [sourceDialogProps, setSourceDialogProps] = useState({})
    const [hardDeleteDialogOpen, setHardDeleteDialogOpen] = useState(false)
    const [hardDeleteDialogProps, setHardDeleteDialogProps] = useState({})
    const [chatTypeFilter, setChatTypeFilter] = useState([])
    const [feedbackTypeFilter, setFeedbackTypeFilter] = useState([])
    const [startDate, setStartDate] = useState(new Date(new Date().setMonth(new Date().getMonth() - 1)))
    const [endDate, setEndDate] = useState(new Date())
    const [leadEmail, setLeadEmail] = useState('')

    const getChatmessageApi = useApi(chatmessageApi.getAllChatmessageFromChatflow)
    const getChatmessageFromPKApi = useApi(chatmessageApi.getChatmessageFromPK)
    const getStatsApi = useApi(feedbackApi.getStatsFromChatflow)
    const getStoragePathFromServer = useApi(chatmessageApi.getStoragePath)
    let storagePath = ''

    const onStartDateSelected = (date) => {
        const updatedDate = new Date(date)
        updatedDate.setHours(0, 0, 0, 0)
        setStartDate(updatedDate)
        getChatmessageApi.request(dialogProps.chatflow.id, {
            startDate: updatedDate,
            endDate: endDate,
            chatType: chatTypeFilter.length ? chatTypeFilter : undefined,
            feedbackType: feedbackTypeFilter.length ? feedbackTypeFilter : undefined
        })
        getStatsApi.request(dialogProps.chatflow.id, {
            startDate: updatedDate,
            endDate: endDate,
            chatType: chatTypeFilter.length ? chatTypeFilter : undefined,
            feedbackType: feedbackTypeFilter.length ? feedbackTypeFilter : undefined
        })
    }

    const onEndDateSelected = (date) => {
        const updatedDate = new Date(date)
        updatedDate.setHours(23, 59, 59, 999)
        setEndDate(updatedDate)
        getChatmessageApi.request(dialogProps.chatflow.id, {
            endDate: updatedDate,
            startDate: startDate,
            chatType: chatTypeFilter.length ? chatTypeFilter : undefined,
            feedbackType: feedbackTypeFilter.length ? feedbackTypeFilter : undefined
        })
        getStatsApi.request(dialogProps.chatflow.id, {
            endDate: updatedDate,
            startDate: startDate,
            chatType: chatTypeFilter.length ? chatTypeFilter : undefined,
            feedbackType: feedbackTypeFilter.length ? feedbackTypeFilter : undefined
        })
    }

    const onChatTypeSelected = (chatTypes) => {
        setChatTypeFilter(chatTypes)
        getChatmessageApi.request(dialogProps.chatflow.id, {
            chatType: chatTypes.length ? chatTypes : undefined,
            startDate: startDate,
            endDate: endDate,
            feedbackType: feedbackTypeFilter.length ? feedbackTypeFilter : undefined
        })
        getStatsApi.request(dialogProps.chatflow.id, {
            chatType: chatTypes.length ? chatTypes : undefined,
            startDate: startDate,
            endDate: endDate,
            feedbackType: feedbackTypeFilter.length ? feedbackTypeFilter : undefined
        })
    }

    const onFeedbackTypeSelected = (feedbackTypes) => {
        setFeedbackTypeFilter(feedbackTypes)

        getChatmessageApi.request(dialogProps.chatflow.id, {
            chatType: chatTypeFilter.length ? chatTypeFilter : undefined,
            feedbackType: feedbackTypes.length ? feedbackTypes : undefined,
            startDate: startDate,
            endDate: endDate,
            order: 'ASC'
        })
        getStatsApi.request(dialogProps.chatflow.id, {
            chatType: chatTypeFilter.length ? chatTypeFilter : undefined,
            feedbackType: feedbackTypes.length ? feedbackTypes : undefined,
            startDate: startDate,
            endDate: endDate
        })
    }

    const onDeleteMessages = () => {
        setHardDeleteDialogProps({
            title: 'Delete Messages',
            description: 'Are you sure you want to delete messages? This action cannot be undone.',
            confirmButtonName: 'Delete',
            cancelButtonName: 'Cancel'
        })
        setHardDeleteDialogOpen(true)
    }

    const deleteMessages = async (hardDelete) => {
        setHardDeleteDialogOpen(false)
        const chatflowid = dialogProps.chatflow.id
        try {
            const obj = { chatflowid, isClearFromViewMessageDialog: true }

            let _chatTypeFilter = chatTypeFilter
            if (typeof chatTypeFilter === 'string' && chatTypeFilter.startsWith('[') && chatTypeFilter.endsWith(']')) {
                _chatTypeFilter = JSON.parse(chatTypeFilter)
            }
            if (_chatTypeFilter.length === 1) {
                obj.chatType = _chatTypeFilter[0]
            }

            let _feedbackTypeFilter = feedbackTypeFilter
            if (typeof feedbackTypeFilter === 'string' && feedbackTypeFilter.startsWith('[') && feedbackTypeFilter.endsWith(']')) {
                _feedbackTypeFilter = JSON.parse(feedbackTypeFilter)
            }
            if (_feedbackTypeFilter.length === 1) {
                obj.feedbackType = _feedbackTypeFilter[0]
            }

            if (startDate) obj.startDate = startDate
            if (endDate) obj.endDate = endDate
            if (hardDelete) obj.hardDelete = true

            await chatmessageApi.deleteChatmessage(chatflowid, obj)
            enqueueSnackbar({
                message: 'Succesfully deleted messages',
                options: {
                    key: new Date().getTime() + Math.random(),
                    variant: 'success',
                    action: (key) => (
                        <Button style={{ color: 'white' }} onClick={() => closeSnackbar(key)}>
                            <IconX />
                        </Button>
                    )
                }
            })
            getChatmessageApi.request(chatflowid, {
                chatType: chatTypeFilter.length ? chatTypeFilter : undefined,
                startDate: startDate,
                endDate: endDate,
                feedbackType: feedbackTypeFilter.length ? feedbackTypeFilter : undefined
            })
            getStatsApi.request(chatflowid, {
                chatType: chatTypeFilter.length ? chatTypeFilter : undefined,
                startDate: startDate,
                endDate: endDate,
                feedbackType: feedbackTypeFilter.length ? feedbackTypeFilter : undefined
            })
        } catch (error) {
            console.error(error)
            enqueueSnackbar({
                message: typeof error.response.data === 'object' ? error.response.data.message : error.response.data,
                options: {
                    key: new Date().getTime() + Math.random(),
                    variant: 'error',
                    persist: true,
                    action: (key) => (
                        <Button style={{ color: 'white' }} onClick={() => closeSnackbar(key)}>
                            <IconX />
                        </Button>
                    )
                }
            })
        }
    }

    const exportMessages = async () => {
        if (!storagePath && getStoragePathFromServer.data) {
            storagePath = getStoragePathFromServer.data.storagePath
        }
        const obj = {}
        let fileSeparator = '/'
        if ('windows' === getOS()) {
            fileSeparator = '\\'
        }
        for (let i = 0; i < allChatlogs.length; i += 1) {
            const chatmsg = allChatlogs[i]
            const chatPK = getChatPK(chatmsg)
            let filePaths = []
            if (chatmsg.fileUploads && Array.isArray(chatmsg.fileUploads)) {
                chatmsg.fileUploads.forEach((file) => {
                    if (file.type === 'stored-file') {
                        filePaths.push(
                            `${storagePath}${fileSeparator}${chatmsg.chatflowid}${fileSeparator}${chatmsg.chatId}${fileSeparator}${file.name}`
                        )
                    }
                })
            }
            const msg = {
                content: chatmsg.content,
                role: chatmsg.role === 'apiMessage' ? 'bot' : 'user',
                time: chatmsg.createdDate
            }
            if (filePaths.length) msg.filePaths = filePaths
<<<<<<< HEAD
            if (chatmsg.sourceDocuments) msg.sourceDocuments = chatmsg.sourceDocuments
            if (chatmsg.usedTools) msg.usedTools = chatmsg.usedTools
            if (chatmsg.fileAnnotations) msg.fileAnnotations = chatmsg.fileAnnotations
            if (chatmsg.feedback) msg.feedback = chatmsg.feedback?.content
            if (chatmsg.agentReasoning) msg.agentReasoning = chatmsg.agentReasoning
            if (chatmsg.artifacts) {
                msg.artifacts = chatmsg.artifacts
                msg.artifacts.forEach((artifact) => {
                    if (artifact.type === 'png' || artifact.type === 'jpeg') {
                        artifact.data = `${baseURL}/api/v1/get-upload-file?chatflowId=${chatmsg.chatflowid}&chatId=${
                            chatmsg.chatId
                        }&fileName=${artifact.data.replace('FILE-STORAGE::', '')}`
                    }
                })
            }
=======
            if (chatmsg.sourceDocuments) msg.sourceDocuments = JSON.parse(chatmsg.sourceDocuments)
            if (chatmsg.usedTools) msg.usedTools = JSON.parse(chatmsg.usedTools)
            if (chatmsg.fileAnnotations) msg.fileAnnotations = JSON.parse(chatmsg.fileAnnotations)
            if (chatmsg.feedback) {
                msg.feedback = chatmsg.feedback?.content
                msg.rating = chatmsg.feedback?.rating
            }
            if (chatmsg.agentReasoning) msg.agentReasoning = JSON.parse(chatmsg.agentReasoning)

>>>>>>> 89f01412
            if (!Object.prototype.hasOwnProperty.call(obj, chatPK)) {
                obj[chatPK] = {
                    id: chatmsg.chatId,
                    source: chatmsg.chatType === 'INTERNAL' ? 'UI' : 'API/Embed',
                    sessionId: chatmsg.sessionId ?? null,
                    memoryType: chatmsg.memoryType ?? null,
                    email: chatmsg.leadEmail ?? null,
                    messages: [msg]
                }
            } else if (Object.prototype.hasOwnProperty.call(obj, chatPK)) {
                obj[chatPK].messages = [...obj[chatPK].messages, msg]
            }
        }

        const exportMessages = []
        for (const key in obj) {
            exportMessages.push({
                ...obj[key]
            })
        }

        for (let i = 0; i < exportMessages.length; i += 1) {
            exportMessages[i].messages = exportMessages[i].messages.reverse()
        }

        const dataStr = JSON.stringify(exportMessages, null, 2)
        //const dataUri = 'data:application/json;charset=utf-8,' + encodeURIComponent(dataStr)
        const blob = new Blob([dataStr], { type: 'application/json' })
        const dataUri = URL.createObjectURL(blob)

        const exportFileDefaultName = `${dialogProps.chatflow.id}-Message.json`

        let linkElement = document.createElement('a')
        linkElement.setAttribute('href', dataUri)
        linkElement.setAttribute('download', exportFileDefaultName)
        linkElement.click()
    }

    const clearChat = async (chatmsg) => {
        const description =
            chatmsg.sessionId && chatmsg.memoryType
                ? `Are you sure you want to clear session id: ${chatmsg.sessionId} from ${chatmsg.memoryType}?`
                : `Are you sure you want to clear messages?`
        const confirmPayload = {
            title: `Clear Session`,
            description,
            confirmButtonName: 'Clear',
            cancelButtonName: 'Cancel'
        }
        const isConfirmed = await confirm(confirmPayload)

        const chatflowid = dialogProps.chatflow.id
        if (isConfirmed) {
            try {
                const obj = { chatflowid, isClearFromViewMessageDialog: true }
                if (chatmsg.chatId) obj.chatId = chatmsg.chatId
                if (chatmsg.chatType) obj.chatType = chatmsg.chatType
                if (chatmsg.memoryType) obj.memoryType = chatmsg.memoryType
                if (chatmsg.sessionId) obj.sessionId = chatmsg.sessionId

                await chatmessageApi.deleteChatmessage(chatflowid, obj)
                const description =
                    chatmsg.sessionId && chatmsg.memoryType
                        ? `Succesfully cleared session id: ${chatmsg.sessionId} from ${chatmsg.memoryType}`
                        : `Succesfully cleared messages`
                enqueueSnackbar({
                    message: description,
                    options: {
                        key: new Date().getTime() + Math.random(),
                        variant: 'success',
                        action: (key) => (
                            <Button style={{ color: 'white' }} onClick={() => closeSnackbar(key)}>
                                <IconX />
                            </Button>
                        )
                    }
                })
                getChatmessageApi.request(chatflowid, {
                    startDate: startDate,
                    endDate: endDate,
                    chatType: chatTypeFilter.length ? chatTypeFilter : undefined,
                    feedbackType: feedbackTypeFilter.length ? feedbackTypeFilter : undefined
                })
                getStatsApi.request(chatflowid, {
                    startDate: startDate,
                    endDate: endDate,
                    chatType: chatTypeFilter.length ? chatTypeFilter : undefined,
                    feedbackType: feedbackTypeFilter.length ? feedbackTypeFilter : undefined
                })
            } catch (error) {
                enqueueSnackbar({
                    message: typeof error.response.data === 'object' ? error.response.data.message : error.response.data,
                    options: {
                        key: new Date().getTime() + Math.random(),
                        variant: 'error',
                        persist: true,
                        action: (key) => (
                            <Button style={{ color: 'white' }} onClick={() => closeSnackbar(key)}>
                                <IconX />
                            </Button>
                        )
                    }
                })
            }
        }
    }

    const getChatMessages = (chatmessages) => {
        let prevDate = ''
        const loadedMessages = []
        for (let i = 0; i < chatmessages.length; i += 1) {
            const chatmsg = chatmessages[i]
            setSelectedChatId(chatmsg.chatId)
            // TODO: Remove if issue not happening
            // if (!chatmsg.createdDate) continue
            if (!prevDate) {
                prevDate = chatmsg.createdDate.split('T')[0]
                loadedMessages.push({
                    message: chatmsg.createdDate,
                    type: 'timeMessage'
                })
            } else {
                const currentDate = chatmsg.createdDate.split('T')[0]
                if (currentDate !== prevDate) {
                    prevDate = currentDate
                    loadedMessages.push({
                        message: chatmsg.createdDate,
                        type: 'timeMessage'
                    })
                }
            }
            if (chatmsg.fileUploads && Array.isArray(chatmsg.fileUploads)) {
                chatmsg.fileUploads.forEach((file) => {
                    if (file.type === 'stored-file') {
                        file.data = `${baseURL}/api/v1/get-upload-file?chatflowId=${chatmsg.chatflowid}&chatId=${chatmsg.chatId}&fileName=${file.name}`
                    }
                })
            }
            const obj = {
                ...chatmsg,
                message: chatmsg.content,
                type: chatmsg.role
            }
            if (chatmsg.sourceDocuments) obj.sourceDocuments = chatmsg.sourceDocuments
            if (chatmsg.usedTools) obj.usedTools = chatmsg.usedTools
            if (chatmsg.fileAnnotations) obj.fileAnnotations = chatmsg.fileAnnotations
            if (chatmsg.agentReasoning) obj.agentReasoning = chatmsg.agentReasoning
            if (chatmsg.artifacts) {
                obj.artifacts = chatmsg.artifacts
                obj.artifacts.forEach((artifact) => {
                    if (artifact.type === 'png' || artifact.type === 'jpeg') {
                        artifact.data = `${baseURL}/api/v1/get-upload-file?chatflowId=${chatmsg.chatflowid}&chatId=${
                            chatmsg.chatId
                        }&fileName=${artifact.data.replace('FILE-STORAGE::', '')}`
                    }
                })
            }
            loadedMessages.push(obj)
        }
        setChatMessages(loadedMessages)
    }

    const getChatPK = (chatmsg) => {
        const chatId = chatmsg.chatId
        const memoryType = chatmsg.memoryType ?? 'null'
        const sessionId = chatmsg.sessionId ?? 'null'
        return `${chatId}_${memoryType}_${sessionId}`
    }

    const transformChatPKToParams = (chatPK) => {
        let [c1, c2, ...rest] = chatPK.split('_')
        const chatId = c1
        const memoryType = c2
        const sessionId = rest.join('_')

        const params = { chatId }
        if (memoryType !== 'null') params.memoryType = memoryType
        if (sessionId !== 'null') params.sessionId = sessionId

        return params
    }

    const processChatLogs = (allChatMessages) => {
        const seen = {}
        const filteredChatLogs = []
        for (let i = 0; i < allChatMessages.length; i += 1) {
            const PK = getChatPK(allChatMessages[i])

            const item = allChatMessages[i]
            if (!Object.prototype.hasOwnProperty.call(seen, PK)) {
                seen[PK] = {
                    counter: 1,
                    item: allChatMessages[i]
                }
            } else if (Object.prototype.hasOwnProperty.call(seen, PK) && seen[PK].counter === 1) {
                seen[PK] = {
                    counter: 2,
                    item: {
                        ...seen[PK].item,
                        apiContent:
                            seen[PK].item.role === 'apiMessage' ? `Bot: ${seen[PK].item.content}` : `User: ${seen[PK].item.content}`,
                        userContent: item.role === 'apiMessage' ? `Bot: ${item.content}` : `User: ${item.content}`
                    }
                }
                filteredChatLogs.push(seen[PK].item)
            }
        }
        setChatLogs(filteredChatLogs)
        if (filteredChatLogs.length) return getChatPK(filteredChatLogs[0])
        return undefined
    }

    const handleItemClick = (idx, chatmsg) => {
        setSelectedMessageIndex(idx)
        if (feedbackTypeFilter.length > 0) {
            getChatmessageFromPKApi.request(dialogProps.chatflow.id, {
                ...transformChatPKToParams(getChatPK(chatmsg)),
                feedbackType: feedbackTypeFilter
            })
        } else {
            getChatmessageFromPKApi.request(dialogProps.chatflow.id, transformChatPKToParams(getChatPK(chatmsg)))
        }
    }

    const onURLClick = (data) => {
        window.open(data, '_blank')
    }

    const downloadFile = async (fileAnnotation) => {
        try {
            const response = await axios.post(
                `${baseURL}/api/v1/openai-assistants-file/download`,
                { fileName: fileAnnotation.fileName, chatflowId: dialogProps.chatflow.id, chatId: selectedChatId },
                { responseType: 'blob' }
            )
            const blob = new Blob([response.data], { type: response.headers['content-type'] })
            const downloadUrl = window.URL.createObjectURL(blob)
            const link = document.createElement('a')
            link.href = downloadUrl
            link.download = fileAnnotation.fileName
            document.body.appendChild(link)
            link.click()
            link.remove()
        } catch (error) {
            console.error('Download failed:', error)
        }
    }

    const onSourceDialogClick = (data, title) => {
        setSourceDialogProps({ data, title })
        setSourceDialogOpen(true)
    }

    const renderFileUploads = (item, index) => {
        if (item?.mime?.startsWith('image/')) {
            return (
                <Card
                    key={index}
                    sx={{
                        p: 0,
                        m: 0,
                        maxWidth: 128,
                        marginRight: '10px',
                        flex: '0 0 auto'
                    }}
                >
                    <CardMedia component='img' image={item.data} sx={{ height: 64 }} alt={'preview'} style={messageImageStyle} />
                </Card>
            )
        } else if (item?.mime?.startsWith('audio/')) {
            return (
                /* eslint-disable jsx-a11y/media-has-caption */
                <audio controls='controls'>
                    Your browser does not support the &lt;audio&gt; tag.
                    <source src={item.data} type={item.mime} />
                </audio>
            )
        } else {
            return (
                <Card
                    sx={{
                        display: 'inline-flex',
                        alignItems: 'center',
                        height: '48px',
                        width: 'max-content',
                        p: 2,
                        mr: 1,
                        flex: '0 0 auto',
                        backgroundColor: customization.isDarkMode ? 'rgba(0, 0, 0, 0.3)' : 'transparent'
                    }}
                    variant='outlined'
                >
                    <IconPaperclip size={20} />
                    <span
                        style={{
                            marginLeft: '5px',
                            color: customization.isDarkMode ? 'white' : 'inherit'
                        }}
                    >
                        {item.name}
                    </span>
                </Card>
            )
        }
    }

    useEffect(() => {
        const leadEmailFromChatMessages = chatMessages.filter((message) => message.type === 'userMessage' && message.leadEmail)
        if (leadEmailFromChatMessages.length) {
            setLeadEmail(leadEmailFromChatMessages[0].leadEmail)
        }
    }, [chatMessages, selectedMessageIndex])

    useEffect(() => {
        if (getChatmessageFromPKApi.data) {
            getChatMessages(getChatmessageFromPKApi.data)
        }

        // eslint-disable-next-line react-hooks/exhaustive-deps
    }, [getChatmessageFromPKApi.data])

    useEffect(() => {
        if (getChatmessageApi.data) {
            getStoragePathFromServer.request()

            setAllChatLogs(getChatmessageApi.data)
            const chatPK = processChatLogs(getChatmessageApi.data)
            setSelectedMessageIndex(0)
            if (chatPK) {
                if (feedbackTypeFilter.length > 0) {
                    getChatmessageFromPKApi.request(dialogProps.chatflow.id, {
                        ...transformChatPKToParams(chatPK),
                        feedbackType: feedbackTypeFilter
                    })
                } else {
                    getChatmessageFromPKApi.request(dialogProps.chatflow.id, transformChatPKToParams(chatPK))
                }
            }
        }

        // eslint-disable-next-line react-hooks/exhaustive-deps
    }, [getChatmessageApi.data])

    useEffect(() => {
        if (getStatsApi.data) {
            setStats(getStatsApi.data)
        }
    }, [getStatsApi.data])

    useEffect(() => {
        if (dialogProps.chatflow) {
            getChatmessageApi.request(dialogProps.chatflow.id, {
                startDate: startDate,
                endDate: endDate
            })
            getStatsApi.request(dialogProps.chatflow.id, {
                startDate: startDate,
                endDate: endDate
            })
        }

        return () => {
            setChatLogs([])
            setAllChatLogs([])
            setChatMessages([])
            setChatTypeFilter([])
            setFeedbackTypeFilter([])
            setSelectedMessageIndex(0)
            setSelectedChatId('')
            setStartDate(new Date(new Date().setMonth(new Date().getMonth() - 1)))
            setEndDate(new Date())
            setStats([])
            setLeadEmail('')
        }

        // eslint-disable-next-line react-hooks/exhaustive-deps
    }, [dialogProps])

    useEffect(() => {
        if (show) dispatch({ type: SHOW_CANVAS_DIALOG })
        else dispatch({ type: HIDE_CANVAS_DIALOG })
        return () => dispatch({ type: HIDE_CANVAS_DIALOG })
    }, [show, dispatch])

    useEffect(() => {
        if (dialogProps.chatflow) {
            // when the filter is cleared fetch all messages
            if (feedbackTypeFilter.length === 0) {
                getChatmessageApi.request(dialogProps.chatflow.id, {
                    startDate: startDate,
                    endDate: endDate,
                    chatType: chatTypeFilter.length ? chatTypeFilter : undefined
                })
                getStatsApi.request(dialogProps.chatflow.id, {
                    startDate: startDate,
                    endDate: endDate,
                    chatType: chatTypeFilter.length ? chatTypeFilter : undefined
                })
            }
        }
        // eslint-disable-next-line react-hooks/exhaustive-deps
    }, [feedbackTypeFilter])

    const agentReasoningArtifacts = (artifacts) => {
        const newArtifacts = cloneDeep(artifacts)
        for (let i = 0; i < newArtifacts.length; i++) {
            const artifact = newArtifacts[i]
            if (artifact && (artifact.type === 'png' || artifact.type === 'jpeg')) {
                const data = artifact.data
                newArtifacts[i].data = `${baseURL}/api/v1/get-upload-file?chatflowId=${
                    dialogProps.chatflow.id
                }&chatId=${selectedChatId}&fileName=${data.replace('FILE-STORAGE::', '')}`
            }
        }
        return newArtifacts
    }

    const renderArtifacts = (item, index, isAgentReasoning) => {
        if (item.type === 'png' || item.type === 'jpeg') {
            return (
                <Card
                    key={index}
                    sx={{
                        p: 0,
                        m: 0,
                        mt: 2,
                        mb: 2,
                        flex: '0 0 auto'
                    }}
                >
                    <CardMedia
                        component='img'
                        image={item.data}
                        sx={{ height: 'auto' }}
                        alt={'artifact'}
                        style={{
                            width: isAgentReasoning ? '200px' : '100%',
                            height: isAgentReasoning ? '200px' : 'auto',
                            objectFit: 'cover'
                        }}
                    />
                </Card>
            )
        } else if (item.type === 'html') {
            return (
                <div style={{ marginTop: '20px' }}>
                    <div dangerouslySetInnerHTML={{ __html: item.data }}></div>
                </div>
            )
        } else {
            return (
                <MemoizedReactMarkdown
                    remarkPlugins={[remarkGfm, remarkMath]}
                    rehypePlugins={[rehypeMathjax, rehypeRaw]}
                    components={{
                        code({ inline, className, children, ...props }) {
                            const match = /language-(\w+)/.exec(className || '')
                            return !inline ? (
                                <CodeBlock
                                    key={Math.random()}
                                    chatflowid={dialogProps.chatflow.id}
                                    isDialog={true}
                                    language={(match && match[1]) || ''}
                                    value={String(children).replace(/\n$/, '')}
                                    {...props}
                                />
                            ) : (
                                <code className={className} {...props}>
                                    {children}
                                </code>
                            )
                        }
                    }}
                >
                    {item.data}
                </MemoizedReactMarkdown>
            )
        }
    }

    const component = show ? (
        <Dialog
            onClose={onCancel}
            open={show}
            fullWidth
            maxWidth={'lg'}
            aria-labelledby='alert-dialog-title'
            aria-describedby='alert-dialog-description'
        >
            <DialogTitle sx={{ fontSize: '1rem' }} id='alert-dialog-title'>
                <div style={{ display: 'flex', flexDirection: 'row' }}>
                    {dialogProps.title}
                    <div style={{ flex: 1 }} />
                    <Button variant='outlined' onClick={() => exportMessages()} startIcon={<IconFileExport />}>
                        Export
                    </Button>
                </div>
            </DialogTitle>
            <DialogContent>
                <>
                    <div
                        style={{
                            display: 'flex',
                            flexDirection: 'row',
                            alignItems: 'center',
                            marginBottom: 16,
                            marginLeft: 8,
                            marginRight: 8
                        }}
                    >
                        <div style={{ marginRight: 10 }}>
                            <b style={{ marginRight: 10 }}>From Date</b>
                            <DatePicker
                                selected={startDate}
                                onChange={(date) => onStartDateSelected(date)}
                                selectsStart
                                startDate={startDate}
                                endDate={endDate}
                                customInput={<DatePickerCustomInput />}
                            />
                        </div>
                        <div style={{ marginRight: 10 }}>
                            <b style={{ marginRight: 10 }}>To Date</b>
                            <DatePicker
                                selected={endDate}
                                onChange={(date) => onEndDateSelected(date)}
                                selectsEnd
                                startDate={startDate}
                                endDate={endDate}
                                minDate={startDate}
                                maxDate={new Date()}
                                customInput={<DatePickerCustomInput />}
                            />
                        </div>
                        <div
                            style={{
                                display: 'flex',
                                flexDirection: 'row',
                                alignItems: 'center',
                                minWidth: '200px',
                                marginRight: 10
                            }}
                        >
                            <b style={{ marginRight: 10 }}>Source</b>
                            <MultiDropdown
                                key={JSON.stringify(chatTypeFilter)}
                                name='chatType'
                                options={[
                                    {
                                        label: 'UI',
                                        name: 'INTERNAL'
                                    },
                                    {
                                        label: 'API/Embed',
                                        name: 'EXTERNAL'
                                    }
                                ]}
                                onSelect={(newValue) => onChatTypeSelected(newValue)}
                                value={chatTypeFilter}
                                formControlSx={{ mt: 0 }}
                            />
                        </div>
                        <div
                            style={{
                                display: 'flex',
                                flexDirection: 'row',
                                alignItems: 'center',
                                minWidth: '200px',
                                marginRight: 10
                            }}
                        >
                            <b style={{ marginRight: 10 }}>Feedback</b>
                            <MultiDropdown
                                key={JSON.stringify(feedbackTypeFilter)}
                                name='chatType'
                                options={[
                                    {
                                        label: 'Positive',
                                        name: 'THUMBS_UP'
                                    },
                                    {
                                        label: 'Negative',
                                        name: 'THUMBS_DOWN'
                                    }
                                ]}
                                onSelect={(newValue) => onFeedbackTypeSelected(newValue)}
                                value={feedbackTypeFilter}
                                formControlSx={{ mt: 0 }}
                            />
                        </div>
                        <div style={{ flex: 1 }}></div>
                        {stats.totalMessages > 0 && (
                            <Button color='error' variant='outlined' onClick={() => onDeleteMessages()} startIcon={<IconEraser />}>
                                Delete Messages
                            </Button>
                        )}
                    </div>
                    <div
                        style={{
                            display: 'grid',
                            gridTemplateColumns: 'repeat(3, minmax(0, 1fr))',
                            gap: 10,
                            marginBottom: 16,
                            marginLeft: 8,
                            marginRight: 8
                        }}
                    >
                        <StatsCard title='Total Messages' stat={`${stats.totalMessages}`} />
                        <StatsCard title='Total Feedback Received' stat={`${stats.totalFeedback}`} />
                        <StatsCard
                            title='Positive Feedback'
                            stat={`${((stats.positiveFeedback / stats.totalFeedback) * 100 || 0).toFixed(2)}%`}
                        />
                    </div>
                    <div style={{ display: 'flex', flexDirection: 'row' }}>
                        {chatlogs && chatlogs.length == 0 && (
                            <Stack sx={{ alignItems: 'center', justifyContent: 'center', width: '100%' }} flexDirection='column'>
                                <Box sx={{ p: 5, height: 'auto' }}>
                                    <Image
                                        style={{ objectFit: 'cover', height: '20vh', width: 'auto' }}
                                        src={msgEmptySVG}
                                        alt='msgEmptySVG'
                                        width={100}
                                        height={100}
                                    />
                                </Box>
                                <div>No Messages</div>
                            </Stack>
                        )}
                        {chatlogs && chatlogs.length > 0 && (
                            <div style={{ flexBasis: '40%' }}>
                                <Box
                                    sx={{
                                        overflowY: 'auto',
                                        display: 'flex',
                                        flexGrow: 1,
                                        flexDirection: 'column',
                                        maxHeight: 'calc(100vh - 260px)'
                                    }}
                                >
                                    {chatlogs.map((chatmsg, index) => (
                                        <ListItemButton
                                            key={index}
                                            sx={{
                                                p: 0,
                                                borderRadius: `${customization.borderRadius}px`,
                                                boxShadow: '0 2px 14px 0 rgb(32 40 45 / 8%)',
                                                mt: 1,
                                                ml: 1,
                                                mr: 1,
                                                mb: index === chatlogs.length - 1 ? 1 : 0
                                            }}
                                            selected={selectedMessageIndex === index}
                                            onClick={() => handleItemClick(index, chatmsg)}
                                        >
                                            <ListItem alignItems='center'>
                                                <ListItemText
                                                    primary={
                                                        <div style={{ display: 'flex', flexDirection: 'column', marginBottom: 10 }}>
                                                            <span>{chatmsg?.userContent}</span>
                                                            <div
                                                                style={{
                                                                    maxHeight: '100px',
                                                                    maxWidth: '400px',
                                                                    whiteSpace: 'nowrap',
                                                                    overflow: 'hidden',
                                                                    textOverflow: 'ellipsis'
                                                                }}
                                                            >
                                                                {chatmsg?.apiContent}
                                                            </div>
                                                        </div>
                                                    }
                                                    secondary={moment(chatmsg.createdDate).format('MMMM Do YYYY, h:mm:ss a')}
                                                />
                                            </ListItem>
                                        </ListItemButton>
                                    ))}
                                </Box>
                            </div>
                        )}
                        {chatlogs && chatlogs.length > 0 && (
                            <div style={{ flexBasis: '60%', paddingRight: '30px' }}>
                                {chatMessages && chatMessages.length > 1 && (
                                    <div style={{ display: 'flex', flexDirection: 'row' }}>
                                        <div style={{ flex: 1, marginLeft: '20px', marginBottom: '15px', marginTop: '10px' }}>
                                            {chatMessages[1].sessionId && (
                                                <div>
                                                    Session Id:&nbsp;<b>{chatMessages[1].sessionId}</b>
                                                </div>
                                            )}
                                            {chatMessages[1].chatType && (
                                                <div>
                                                    Source:&nbsp;<b>{chatMessages[1].chatType === 'INTERNAL' ? 'UI' : 'API/Embed'}</b>
                                                </div>
                                            )}
                                            {chatMessages[1].memoryType && (
                                                <div>
                                                    Memory:&nbsp;<b>{chatMessages[1].memoryType}</b>
                                                </div>
                                            )}
                                            {leadEmail && (
                                                <div>
                                                    Email:&nbsp;<b>{leadEmail}</b>
                                                </div>
                                            )}
                                        </div>
                                        <div
                                            style={{
                                                display: 'flex',
                                                flexDirection: 'column',
                                                alignContent: 'center',
                                                alignItems: 'end'
                                            }}
                                        >
                                            <StyledButton
                                                sx={{ height: 'max-content', width: 'max-content' }}
                                                variant='outlined'
                                                color='error'
                                                title='Clear Message'
                                                onClick={() => clearChat(chatMessages[1])}
                                                startIcon={<IconEraser />}
                                            >
                                                Clear
                                            </StyledButton>
                                            {chatMessages[1].sessionId && (
                                                <Tooltip
                                                    title={
                                                        'At your left 👈 you will see the Memory node that was used in this conversation. You need to have the matching Memory node with same parameters in the canvas, in order to delete the session conversations stored on the Memory node'
                                                    }
                                                    placement='bottom'
                                                >
                                                    <h5 style={{ cursor: 'pointer', color: theme.palette.primary.main }}>
                                                        Why my session is not deleted?
                                                    </h5>
                                                </Tooltip>
                                            )}
                                        </div>
                                    </div>
                                )}
                                <div
                                    style={{
                                        display: 'flex',
                                        flexDirection: 'column',
                                        marginLeft: '20px',
                                        border: '1px solid #e0e0e0',
                                        borderRadius: `${customization.borderRadius}px`
                                    }}
                                    className='cloud-message'
                                >
                                    <div style={{ width: '100%', height: '100%' }}>
                                        {chatMessages &&
                                            chatMessages.map((message, index) => {
                                                if (message.type === 'apiMessage' || message.type === 'userMessage') {
                                                    return (
                                                        <Box
                                                            sx={{
                                                                background:
                                                                    message.type === 'apiMessage' ? theme.palette.asyncSelect.main : '',
                                                                py: '1rem',
                                                                px: '1.5rem'
                                                            }}
                                                            key={index}
                                                            style={{ display: 'flex', justifyContent: 'center', alignContent: 'center' }}
                                                        >
                                                            {/* Display the correct icon depending on the message type */}
                                                            {message.type === 'apiMessage' ? (
                                                                <Image
                                                                    style={{ marginLeft: '10px' }}
                                                                    src={robotPNG}
                                                                    alt='AI'
                                                                    width='25'
                                                                    height='25'
                                                                    className='boticon'
                                                                />
                                                            ) : (
                                                                <Image
                                                                    style={{ marginLeft: '10px' }}
                                                                    src={userPNG}
                                                                    alt='Me'
                                                                    width='25'
                                                                    height='25'
                                                                    className='usericon'
                                                                />
                                                            )}
                                                            <div
                                                                style={{
                                                                    display: 'flex',
                                                                    flexDirection: 'column',
                                                                    width: '100%'
                                                                }}
                                                            >
                                                                {message.fileUploads && message.fileUploads.length > 0 && (
                                                                    <div
                                                                        style={{
                                                                            display: 'flex',
                                                                            flexWrap: 'wrap',
                                                                            flexDirection: 'column',
                                                                            width: '100%',
                                                                            gap: '8px'
                                                                        }}
                                                                    >
                                                                        {message.fileUploads.map((item, index) => {
                                                                            return <>{renderFileUploads(item, index)}</>
                                                                        })}
                                                                    </div>
                                                                )}
                                                                {message.agentReasoning && (
                                                                    <div style={{ display: 'block', flexDirection: 'row', width: '100%' }}>
                                                                        {message.agentReasoning.map((agent, index) => {
                                                                            return (
                                                                                <Card
                                                                                    key={index}
                                                                                    sx={{
                                                                                        border: '1px solid #e0e0e0',
                                                                                        borderRadius: `${customization.borderRadius}px`,
                                                                                        mb: 1
                                                                                    }}
                                                                                >
                                                                                    <CardContent>
                                                                                        <Stack
                                                                                            sx={{
                                                                                                alignItems: 'center',
                                                                                                justifyContent: 'flex-start',
                                                                                                width: '100%'
                                                                                            }}
                                                                                            flexDirection='row'
                                                                                        >
                                                                                            <Box sx={{ height: 'auto', pr: 1 }}>
                                                                                                <Image
                                                                                                    style={{
                                                                                                        objectFit: 'cover',
                                                                                                        height: '25px',
                                                                                                        width: 'auto'
                                                                                                    }}
                                                                                                    src={
                                                                                                        agent.instructions
                                                                                                            ? multiagent_supervisorPNG
                                                                                                            : multiagent_workerPNG
                                                                                                    }
                                                                                                    alt='agentPNG'
                                                                                                />
                                                                                            </Box>
                                                                                            <div>{agent.agentName}</div>
                                                                                        </Stack>
                                                                                        {agent.usedTools && agent.usedTools.length > 0 && (
                                                                                            <div
                                                                                                style={{
                                                                                                    display: 'block',
                                                                                                    flexDirection: 'row',
                                                                                                    width: '100%'
                                                                                                }}
                                                                                            >
                                                                                                {agent.usedTools.map((tool, index) => {
                                                                                                    return tool !== null ? (
                                                                                                        <Chip
                                                                                                            size='small'
                                                                                                            key={index}
                                                                                                            label={tool.tool}
                                                                                                            component='a'
                                                                                                            sx={{
                                                                                                                mr: 1,
                                                                                                                mt: 1,
                                                                                                                borderColor: tool.error
                                                                                                                    ? 'error.main'
                                                                                                                    : undefined,
                                                                                                                color: tool.error
                                                                                                                    ? 'error.main'
                                                                                                                    : undefined
                                                                                                            }}
                                                                                                            variant='outlined'
                                                                                                            clickable
                                                                                                            icon={
                                                                                                                <IconTool
                                                                                                                    size={15}
                                                                                                                    color={
                                                                                                                        tool.error
                                                                                                                            ? theme.palette
                                                                                                                                  .error
                                                                                                                                  .main
                                                                                                                            : undefined
                                                                                                                    }
                                                                                                                />
                                                                                                            }
                                                                                                            onClick={() =>
                                                                                                                onSourceDialogClick(
                                                                                                                    tool,
                                                                                                                    'Used Tools'
                                                                                                                )
                                                                                                            }
                                                                                                        />
                                                                                                    ) : null
                                                                                                })}
                                                                                            </div>
                                                                                        )}
                                                                                        {agent.state &&
                                                                                            Object.keys(agent.state).length > 0 && (
                                                                                                <div
                                                                                                    style={{
                                                                                                        display: 'block',
                                                                                                        flexDirection: 'row',
                                                                                                        width: '100%'
                                                                                                    }}
                                                                                                >
                                                                                                    <Chip
                                                                                                        size='small'
                                                                                                        label={'State'}
                                                                                                        component='a'
                                                                                                        sx={{ mr: 1, mt: 1 }}
                                                                                                        variant='outlined'
                                                                                                        clickable
                                                                                                        icon={
                                                                                                            <IconDeviceSdCard size={15} />
                                                                                                        }
                                                                                                        onClick={() =>
                                                                                                            onSourceDialogClick(
                                                                                                                agent.state,
                                                                                                                'State'
                                                                                                            )
                                                                                                        }
                                                                                                    />
                                                                                                </div>
                                                                                            )}
                                                                                        {agent.artifacts && (
                                                                                            <div
                                                                                                style={{
                                                                                                    display: 'flex',
                                                                                                    flexWrap: 'wrap',
                                                                                                    flexDirection: 'row',
                                                                                                    width: '100%',
                                                                                                    gap: '8px'
                                                                                                }}
                                                                                            >
                                                                                                {agentReasoningArtifacts(
                                                                                                    agent.artifacts
                                                                                                ).map((item, index) => {
                                                                                                    return item !== null ? (
                                                                                                        <>
                                                                                                            {renderArtifacts(
                                                                                                                item,
                                                                                                                index,
                                                                                                                true
                                                                                                            )}
                                                                                                        </>
                                                                                                    ) : null
                                                                                                })}
                                                                                            </div>
                                                                                        )}
                                                                                        {agent.messages.length > 0 && (
                                                                                            <MemoizedReactMarkdown
                                                                                                remarkPlugins={[remarkGfm, remarkMath]}
                                                                                                rehypePlugins={[rehypeMathjax, rehypeRaw]}
                                                                                                components={{
                                                                                                    code({
                                                                                                        inline,
                                                                                                        className,
                                                                                                        children,
                                                                                                        ...props
                                                                                                    }) {
                                                                                                        const match = /language-(\w+)/.exec(
                                                                                                            className || ''
                                                                                                        )
                                                                                                        return !inline ? (
                                                                                                            <CodeBlock
                                                                                                                key={Math.random()}
                                                                                                                chatflowid={
                                                                                                                    dialogProps.chatflow.id
                                                                                                                }
                                                                                                                isDialog={true}
                                                                                                                language={
                                                                                                                    (match && match[1]) ||
                                                                                                                    ''
                                                                                                                }
                                                                                                                value={String(
                                                                                                                    children
                                                                                                                ).replace(/\n$/, '')}
                                                                                                                {...props}
                                                                                                            />
                                                                                                        ) : (
                                                                                                            <code
                                                                                                                className={className}
                                                                                                                {...props}
                                                                                                            >
                                                                                                                {children}
                                                                                                            </code>
                                                                                                        )
                                                                                                    }
                                                                                                }}
                                                                                            >
                                                                                                {agent.messages.length > 1
                                                                                                    ? agent.messages.join('\\n')
                                                                                                    : agent.messages[0]}
                                                                                            </MemoizedReactMarkdown>
                                                                                        )}
                                                                                        {agent.instructions && <p>{agent.instructions}</p>}
                                                                                        {agent.messages.length === 0 &&
                                                                                            !agent.instructions && <p>Finished</p>}
                                                                                        {agent.sourceDocuments &&
                                                                                            agent.sourceDocuments.length > 0 && (
                                                                                                <div
                                                                                                    style={{
                                                                                                        display: 'block',
                                                                                                        flexDirection: 'row',
                                                                                                        width: '100%'
                                                                                                    }}
                                                                                                >
                                                                                                    {removeDuplicateURL(agent).map(
                                                                                                        (source, index) => {
                                                                                                            const URL =
                                                                                                                source &&
                                                                                                                source.metadata &&
                                                                                                                source.metadata.source
                                                                                                                    ? isValidURL(
                                                                                                                          source.metadata
                                                                                                                              .source
                                                                                                                      )
                                                                                                                    : undefined
                                                                                                            return (
                                                                                                                <Chip
                                                                                                                    size='small'
                                                                                                                    key={index}
                                                                                                                    label={
                                                                                                                        URL
                                                                                                                            ? URL.pathname.substring(
                                                                                                                                  0,
                                                                                                                                  15
                                                                                                                              ) === '/'
                                                                                                                                ? URL.host
                                                                                                                                : `${URL.pathname.substring(
                                                                                                                                      0,
                                                                                                                                      15
                                                                                                                                  )}...`
                                                                                                                            : `${source.pageContent.substring(
                                                                                                                                  0,
                                                                                                                                  15
                                                                                                                              )}...`
                                                                                                                    }
                                                                                                                    component='a'
                                                                                                                    sx={{ mr: 1, mb: 1 }}
                                                                                                                    variant='outlined'
                                                                                                                    clickable
                                                                                                                    onClick={() =>
                                                                                                                        URL
                                                                                                                            ? onURLClick(
                                                                                                                                  source
                                                                                                                                      .metadata
                                                                                                                                      .source
                                                                                                                              )
                                                                                                                            : onSourceDialogClick(
                                                                                                                                  source
                                                                                                                              )
                                                                                                                    }
                                                                                                                />
                                                                                                            )
                                                                                                        }
                                                                                                    )}
                                                                                                </div>
                                                                                            )}
                                                                                    </CardContent>
                                                                                </Card>
                                                                            )
                                                                        })}
                                                                    </div>
                                                                )}
                                                                {message.usedTools && (
                                                                    <div style={{ display: 'block', flexDirection: 'row', width: '100%' }}>
                                                                        {message.usedTools.map((tool, index) => {
                                                                            return (
                                                                                <Chip
                                                                                    size='small'
                                                                                    key={index}
                                                                                    label={tool.tool}
                                                                                    component='a'
                                                                                    sx={{
                                                                                        mr: 1,
                                                                                        mt: 1,
                                                                                        borderColor: tool.error ? 'error.main' : undefined,
                                                                                        color: tool.error ? 'error.main' : undefined
                                                                                    }}
                                                                                    variant='outlined'
                                                                                    clickable
                                                                                    icon={
                                                                                        <IconTool
                                                                                            size={15}
                                                                                            color={
                                                                                                tool.error
                                                                                                    ? theme.palette.error.main
                                                                                                    : undefined
                                                                                            }
                                                                                        />
                                                                                    }
                                                                                    onClick={() => onSourceDialogClick(tool, 'Used Tools')}
                                                                                />
                                                                            )
                                                                        })}
                                                                    </div>
                                                                )}
                                                                {message.artifacts && (
                                                                    <div
                                                                        style={{
                                                                            display: 'flex',
                                                                            flexWrap: 'wrap',
                                                                            flexDirection: 'column',
                                                                            width: '100%'
                                                                        }}
                                                                    >
                                                                        {message.artifacts.map((item, index) => {
                                                                            return item !== null ? (
                                                                                <>{renderArtifacts(item, index)}</>
                                                                            ) : null
                                                                        })}
                                                                    </div>
                                                                )}
                                                                <div className='markdownanswer'>
                                                                    {/* Messages are being rendered in Markdown format */}
                                                                    <MemoizedReactMarkdown
                                                                        remarkPlugins={[remarkGfm, remarkMath]}
                                                                        rehypePlugins={[rehypeMathjax, rehypeRaw]}
                                                                        components={{
                                                                            code({ inline, className, children, ...props }) {
                                                                                const match = /language-(\w+)/.exec(className || '')
                                                                                return !inline ? (
                                                                                    <CodeBlock
                                                                                        key={Math.random()}
                                                                                        chatflowid={dialogProps.chatflow.id}
                                                                                        isDialog={true}
                                                                                        language={(match && match[1]) || ''}
                                                                                        value={String(children).replace(/\n$/, '')}
                                                                                        {...props}
                                                                                    />
                                                                                ) : (
                                                                                    <code className={className} {...props}>
                                                                                        {children}
                                                                                    </code>
                                                                                )
                                                                            }
                                                                        }}
                                                                    >
                                                                        {message.message}
                                                                    </MemoizedReactMarkdown>
                                                                </div>
                                                                {message.fileAnnotations && (
                                                                    <div style={{ display: 'block', flexDirection: 'row', width: '100%' }}>
                                                                        {message.fileAnnotations.map((fileAnnotation, index) => {
                                                                            return (
                                                                                <Button
                                                                                    sx={{
                                                                                        fontSize: '0.85rem',
                                                                                        textTransform: 'none',
                                                                                        mb: 1,
                                                                                        mr: 1
                                                                                    }}
                                                                                    key={index}
                                                                                    variant='outlined'
                                                                                    onClick={() => downloadFile(fileAnnotation)}
                                                                                    endIcon={
                                                                                        <IconDownload color={theme.palette.primary.main} />
                                                                                    }
                                                                                >
                                                                                    {fileAnnotation.fileName}
                                                                                </Button>
                                                                            )
                                                                        })}
                                                                    </div>
                                                                )}
                                                                {message.sourceDocuments && (
                                                                    <div style={{ display: 'block', flexDirection: 'row', width: '100%' }}>
                                                                        {removeDuplicateURL(message).map((source, index) => {
                                                                            const URL =
                                                                                source.metadata && source.metadata.source
                                                                                    ? isValidURL(source.metadata.source)
                                                                                    : undefined
                                                                            return (
                                                                                <Chip
                                                                                    size='small'
                                                                                    key={index}
                                                                                    label={
                                                                                        URL
                                                                                            ? URL.pathname.substring(0, 15) === '/'
                                                                                                ? URL.host
                                                                                                : `${URL.pathname.substring(0, 15)}...`
                                                                                            : `${source.pageContent.substring(0, 15)}...`
                                                                                    }
                                                                                    component='a'
                                                                                    sx={{ mr: 1, mb: 1 }}
                                                                                    variant='outlined'
                                                                                    clickable
                                                                                    onClick={() =>
                                                                                        URL
                                                                                            ? onURLClick(source.metadata.source)
                                                                                            : onSourceDialogClick(source)
                                                                                    }
                                                                                />
                                                                            )
                                                                        })}
                                                                    </div>
                                                                )}
                                                                {message.type === 'apiMessage' && message.feedback ? (
                                                                    <Feedback
                                                                        content={message.feedback?.content || ''}
                                                                        rating={message.feedback?.rating}
                                                                    />
                                                                ) : null}
                                                            </div>
                                                        </Box>
                                                    )
                                                } else {
                                                    return (
                                                        <Box
                                                            sx={{
                                                                background: theme.palette.timeMessage.main,
                                                                p: 2
                                                            }}
                                                            key={index}
                                                            style={{ display: 'flex', justifyContent: 'center', alignContent: 'center' }}
                                                        >
                                                            {moment(message.message).format('MMMM Do YYYY, h:mm:ss a')}
                                                        </Box>
                                                    )
                                                }
                                            })}
                                    </div>
                                </div>
                            </div>
                        )}
                    </div>
                    <SourceDocDialog show={sourceDialogOpen} dialogProps={sourceDialogProps} onCancel={() => setSourceDialogOpen(false)} />
                    <ConfirmDeleteMessageDialog
                        show={hardDeleteDialogOpen}
                        dialogProps={hardDeleteDialogProps}
                        onCancel={() => setHardDeleteDialogOpen(false)}
                        onConfirm={(hardDelete) => deleteMessages(hardDelete)}
                    />
                </>
            </DialogContent>
        </Dialog>
    ) : null

    return portalElement ? createPortal(component, portalElement) : null
}

ViewMessagesDialog.propTypes = {
    show: PropTypes.bool,
    dialogProps: PropTypes.object,
    onCancel: PropTypes.func
}

export default ViewMessagesDialog<|MERGE_RESOLUTION|>--- conflicted
+++ resolved
@@ -344,11 +344,13 @@
                 time: chatmsg.createdDate
             }
             if (filePaths.length) msg.filePaths = filePaths
-<<<<<<< HEAD
             if (chatmsg.sourceDocuments) msg.sourceDocuments = chatmsg.sourceDocuments
             if (chatmsg.usedTools) msg.usedTools = chatmsg.usedTools
             if (chatmsg.fileAnnotations) msg.fileAnnotations = chatmsg.fileAnnotations
-            if (chatmsg.feedback) msg.feedback = chatmsg.feedback?.content
+            if (chatmsg.feedback) {
+                msg.feedback = chatmsg.feedback?.content
+                msg.rating = chatmsg.feedback?.rating
+            }
             if (chatmsg.agentReasoning) msg.agentReasoning = chatmsg.agentReasoning
             if (chatmsg.artifacts) {
                 msg.artifacts = chatmsg.artifacts
@@ -360,17 +362,6 @@
                     }
                 })
             }
-=======
-            if (chatmsg.sourceDocuments) msg.sourceDocuments = JSON.parse(chatmsg.sourceDocuments)
-            if (chatmsg.usedTools) msg.usedTools = JSON.parse(chatmsg.usedTools)
-            if (chatmsg.fileAnnotations) msg.fileAnnotations = JSON.parse(chatmsg.fileAnnotations)
-            if (chatmsg.feedback) {
-                msg.feedback = chatmsg.feedback?.content
-                msg.rating = chatmsg.feedback?.rating
-            }
-            if (chatmsg.agentReasoning) msg.agentReasoning = JSON.parse(chatmsg.agentReasoning)
-
->>>>>>> 89f01412
             if (!Object.prototype.hasOwnProperty.call(obj, chatPK)) {
                 obj[chatPK] = {
                     id: chatmsg.chatId,
