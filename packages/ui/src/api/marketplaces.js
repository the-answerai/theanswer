--- conflicted
+++ resolved
@@ -11,12 +11,8 @@
 export default {
     getAllToolsMarketplaces,
     getAllTemplatesFromMarketplaces,
-<<<<<<< HEAD
-    getSpecificMarketplaceTemplate
-=======
-
+    getSpecificMarketplaceTemplate,
     getAllCustomTemplates,
     saveAsCustomTemplate,
     deleteCustomTemplate
->>>>>>> c5727efe
 }