import { uniq } from 'lodash'
import moment from 'moment'

export const getUniqueNodeId = (nodeData, nodes) => {
    let suffix = 0

    // Construct base ID
    let baseId = `${nodeData.name}_${suffix}`

    // Increment suffix until a unique ID is found
    while (nodes.some((node) => node.id === baseId)) {
        suffix += 1
        baseId = `${nodeData.name}_${suffix}`
    }

    return baseId
}

export const initializeDefaultNodeData = (nodeParams) => {
    const initialValues = {}

    for (let i = 0; i < nodeParams.length; i += 1) {
        const input = nodeParams[i]
        initialValues[input.name] = input.default || ''
    }

    return initialValues
}

export const initNode = (nodeData, newNodeId) => {
    const inputAnchors = []
    const inputParams = []
    const incoming = nodeData.inputs ? nodeData.inputs.length : 0
    const outgoing = 1

    const whitelistTypes = [
        'asyncOptions',
        'options',
        'multiOptions',
        'datagrid',
        'string',
        'number',
        'boolean',
        'password',
        'json',
        'code',
        'date',
        'file',
        'folder',
        'tabs',
        'conditionFunction', // This is a special type for condition functions
        'contentfulConfig'
    ]

    // Inputs
    for (let i = 0; i < incoming; i += 1) {
        const newInput = {
            ...nodeData.inputs[i],
            id: `${newNodeId}-input-${nodeData.inputs[i].name}-${nodeData.inputs[i].type}`
        }
        if (whitelistTypes.includes(nodeData.inputs[i].type)) {
            inputParams.push(newInput)
        } else {
            inputAnchors.push(newInput)
        }
    }

    // Credential
    if (nodeData.credential) {
        const newInput = {
            ...nodeData.credential,
            id: `${newNodeId}-input-${nodeData.credential.name}-${nodeData.credential.type}`
        }
        inputParams.unshift(newInput)
    }

    // Outputs
    const outputAnchors = []
    for (let i = 0; i < outgoing; i += 1) {
        if (nodeData.hideOutput) continue
        if (nodeData.outputs && nodeData.outputs.length) {
            const options = []
            for (let j = 0; j < nodeData.outputs.length; j += 1) {
                let baseClasses = ''
                let type = ''

                const outputBaseClasses = nodeData.outputs[j].baseClasses ?? []
                if (outputBaseClasses.length > 1) {
                    baseClasses = outputBaseClasses.join('|')
                    type = outputBaseClasses.join(' | ')
                } else if (outputBaseClasses.length === 1) {
                    baseClasses = outputBaseClasses[0]
                    type = outputBaseClasses[0]
                }

                const newOutputOption = {
                    id: `${newNodeId}-output-${nodeData.outputs[j].name}-${baseClasses}`,
                    name: nodeData.outputs[j].name,
                    label: nodeData.outputs[j].label,
                    description: nodeData.outputs[j].description ?? '',
                    type,
                    isAnchor: nodeData.outputs[j]?.isAnchor,
                    hidden: nodeData.outputs[j]?.hidden
                }
                options.push(newOutputOption)
            }
            const newOutput = {
                name: 'output',
                label: 'Output',
                type: 'options',
                description: nodeData.outputs[0].description ?? '',
                options,
                default: nodeData.outputs[0].name
            }
            outputAnchors.push(newOutput)
        } else {
            const newOutput = {
                id: `${newNodeId}-output-${nodeData.name}-${nodeData.baseClasses.join('|')}`,
                name: nodeData.name,
                label: nodeData.type,
                description: nodeData.description ?? '',
                type: nodeData.baseClasses.join(' | ')
            }
            outputAnchors.push(newOutput)
        }
    }

    /* Initial
    inputs = [
        {
            label: 'field_label_1',
            name: 'string'
        },
        {
            label: 'field_label_2',
            name: 'CustomType'
        }
    ]

    =>  Convert to inputs, inputParams, inputAnchors

    =>  inputs = { 'field': 'defaultvalue' } // Turn into inputs object with default values
    
    =>  // For inputs that are part of whitelistTypes
        inputParams = [
            {
                label: 'field_label_1',
                name: 'string'
            }
        ]

    =>  // For inputs that are not part of whitelistTypes
        inputAnchors = [
            {
                label: 'field_label_2',
                name: 'CustomType'
            }
        ]
    */

    // Inputs
    if (nodeData.inputs) {
        nodeData.inputAnchors = inputAnchors
        nodeData.inputParams = inputParams
        nodeData.inputs = initializeDefaultNodeData(nodeData.inputs)
    } else {
        nodeData.inputAnchors = []
        nodeData.inputParams = []
        nodeData.inputs = {}
    }

    // Outputs
    if (nodeData.outputs) {
        nodeData.outputs = initializeDefaultNodeData(outputAnchors)
    } else {
        nodeData.outputs = {}
    }
    nodeData.outputAnchors = outputAnchors

    // Credential
    if (nodeData.credential) nodeData.credential = ''

    nodeData.id = newNodeId

    return nodeData
}

export const updateOutdatedNodeData = (newComponentNodeData, existingComponentNodeData) => {
    const initNewComponentNodeData = initNode(newComponentNodeData, existingComponentNodeData.id)

    // Update credentials with existing credentials
    if (existingComponentNodeData.credential) {
        initNewComponentNodeData.credential = existingComponentNodeData.credential
    }

    // Update inputs with existing inputs
    if (existingComponentNodeData.inputs) {
        for (const key in existingComponentNodeData.inputs) {
            if (key in initNewComponentNodeData.inputs) {
                initNewComponentNodeData.inputs[key] = existingComponentNodeData.inputs[key]
            }
        }
    }
    // Check for tabs
    const inputParamsWithTabIdentifiers = initNewComponentNodeData.inputParams.filter((param) => param.tabIdentifier) || []

    for (const inputParam of inputParamsWithTabIdentifiers) {
        const tabIdentifier = `${inputParam.tabIdentifier}_${existingComponentNodeData.id}`
        let selectedTabValue = existingComponentNodeData.inputs[tabIdentifier] || inputParam.default
        initNewComponentNodeData.inputs[tabIdentifier] = selectedTabValue
        initNewComponentNodeData.inputs[selectedTabValue] = existingComponentNodeData.inputs[selectedTabValue]
    }

    // Update outputs with existing outputs
    if (existingComponentNodeData.outputs) {
        for (const key in existingComponentNodeData.outputs) {
            if (key in initNewComponentNodeData.outputs) {
                initNewComponentNodeData.outputs[key] = existingComponentNodeData.outputs[key]
            }
        }
    }

    // Special case for Condition node to update outputAnchors
    if (initNewComponentNodeData.name.includes('seqCondition')) {
        const options = existingComponentNodeData.outputAnchors[0].options || []

        const newOptions = []
        for (let i = 0; i < options.length; i += 1) {
            if (options[i].isAnchor) {
                newOptions.push({
                    ...options[i],
                    id: `${initNewComponentNodeData.id}-output-${options[i].name}-Condition`,
                    type: 'Condition'
                })
            }
        }

        initNewComponentNodeData.outputAnchors[0].options = newOptions
    }

    return initNewComponentNodeData
}

export const updateOutdatedNodeEdge = (newComponentNodeData, edges) => {
    const removedEdges = []
    for (const edge of edges) {
        const targetNodeId = edge.targetHandle.split('-')[0]
        const sourceNodeId = edge.sourceHandle.split('-')[0]

        if (targetNodeId === newComponentNodeData.id) {
            // Check if targetHandle is in inputParams or inputAnchors
            const inputParam = newComponentNodeData.inputParams.find((param) => param.id === edge.targetHandle)
            const inputAnchor = newComponentNodeData.inputAnchors.find((param) => param.id === edge.targetHandle)

            if (!inputParam && !inputAnchor) {
                removedEdges.push(edge)
            }
        }

        if (sourceNodeId === newComponentNodeData.id) {
            if (newComponentNodeData.outputAnchors?.length) {
                for (const outputAnchor of newComponentNodeData.outputAnchors) {
                    const outputAnchorType = outputAnchor.type
                    if (outputAnchorType === 'options') {
                        if (!outputAnchor.options.find((outputOption) => outputOption.id === edge.sourceHandle)) {
                            removedEdges.push(edge)
                        }
                    } else {
                        if (outputAnchor.id !== edge.sourceHandle) {
                            removedEdges.push(edge)
                        }
                    }
                }
            }
        }
    }

    return removedEdges
}

export const isValidConnection = (connection, reactFlowInstance) => {
    const sourceHandle = connection.sourceHandle
    const targetHandle = connection.targetHandle
    const target = connection.target

    //sourceHandle: "llmChain_0-output-llmChain-BaseChain"
    //targetHandle: "mrlkAgentLLM_0-input-model-BaseLanguageModel"

    let sourceTypes = sourceHandle.split('-')[sourceHandle.split('-').length - 1].split('|')
    sourceTypes = sourceTypes.map((s) => s.trim())
    let targetTypes = targetHandle.split('-')[targetHandle.split('-').length - 1].split('|')
    targetTypes = targetTypes.map((t) => t.trim())

    if (targetTypes.some((t) => sourceTypes.includes(t))) {
        let targetNode = reactFlowInstance.getNode(target)

        if (!targetNode) {
            if (!reactFlowInstance.getEdges().find((e) => e.targetHandle === targetHandle)) {
                return true
            }
        } else {
            const targetNodeInputAnchor =
                targetNode.data.inputAnchors.find((ancr) => ancr.id === targetHandle) ||
                targetNode.data.inputParams.find((ancr) => ancr.id === targetHandle)
            if (
                (targetNodeInputAnchor &&
                    !targetNodeInputAnchor?.list &&
                    !reactFlowInstance.getEdges().find((e) => e.targetHandle === targetHandle)) ||
                targetNodeInputAnchor?.list
            ) {
                return true
            }
        }
    }
    return false
}

export const convertDateStringToDateObject = (dateString) => {
    if (dateString === undefined || !dateString) return undefined

    const date = moment(dateString)
    if (!date.isValid) return undefined

    // Sat Sep 24 2022 07:30:14
    return new Date(date.year(), date.month(), date.date(), date.hours(), date.minutes())
}

export const getFileName = (fileBase64) => {
    let fileNames = []
    if (fileBase64.startsWith('FILE-STORAGE::')) {
        const names = fileBase64.substring(14)
        if (names.includes('[') && names.includes(']')) {
            const files = JSON.parse(names)
            return files.join(', ')
        } else {
            return fileBase64.substring(14)
        }
    }
    if (fileBase64.startsWith('[') && fileBase64.endsWith(']')) {
        const files = JSON.parse(fileBase64)
        for (const file of files) {
            const splitDataURI = file.split(',')
            const filename = splitDataURI[splitDataURI.length - 1].split(':')[1]
            fileNames.push(filename)
        }
        return fileNames.join(', ')
    } else {
        const splitDataURI = fileBase64.split(',')
        const filename = splitDataURI[splitDataURI.length - 1].split(':')[1]
        return filename
    }
}

export const getFolderName = (base64ArrayStr) => {
    try {
        const base64Array = JSON.parse(base64ArrayStr)
        const filenames = []
        for (let i = 0; i < base64Array.length; i += 1) {
            const fileBase64 = base64Array[i]
            const splitDataURI = fileBase64.split(',')
            const filename = splitDataURI[splitDataURI.length - 1].split(':')[1]
            filenames.push(filename)
        }
        return filenames.length ? filenames.join(',') : ''
    } catch (e) {
        return ''
    }
}

<<<<<<< HEAD
export const sanitizeChatflows = (arrayChatflows) => {
    const sanitizedChatflows = arrayChatflows.map((chatFlow) => {
        const sanitizeFlowData = generateExportFlowData(JSON.parse(chatFlow.flowData))
        return {
            id: chatFlow.id,
            name: chatFlow.name,
            flowData: JSON.stringify(sanitizeFlowData, null, 2)
        }
    })
    return sanitizedChatflows
}

export const generateExportFlowData = (chatflow) => {
    let flowData
    try {
        flowData = JSON.parse(chatflow.flowData)
    } catch (error) {
        return {
            id: chatflow?.id,
            name: chatflow?.name,
            description: chatflow?.description,
            nodes: [],
            edges: [],
            error: error
        }
    }
=======
export const generateExportFlowData = (flowData) => {
>>>>>>> c5727efe
    const nodes = flowData.nodes
    const edges = flowData.edges

    for (let i = 0; i < nodes.length; i += 1) {
        nodes[i].selected = false
        const node = nodes[i]

        const newNodeData = {
            id: node.data.id,
            label: node.data.label,
            version: node.data.version,
            name: node.data.name,
            type: node.data.type,
            baseClasses: node.data.baseClasses,
            tags: node.data.tags,
            category: node.data.category,
            description: node.data.description,
            inputParams: node.data.inputParams,
            inputAnchors: node.data.inputAnchors,
            inputs: {},
            outputAnchors: node.data.outputAnchors,
            outputs: node.data.outputs,
            selected: false
        }

        // Remove password, file & folder
        if (node.data.inputs && Object.keys(node.data.inputs).length) {
            const nodeDataInputs = {}
            for (const input in node.data.inputs) {
                const inputParam = node.data.inputParams.find((inp) => inp.name === input)
                if (inputParam && inputParam.type === 'password') continue
                if (inputParam && inputParam.type === 'file') continue
                if (inputParam && inputParam.type === 'folder') continue
                nodeDataInputs[input] = node.data.inputs[input]
            }
            newNodeData.inputs = nodeDataInputs
        }

        nodes[i].data = newNodeData
    }
    const exportJson = {
        id: chatflow.id,
        name: chatflow.name,
        description: chatflow.description,
        chatbotConfig: chatflow.chatbotConfig,
        visibility: chatflow.visibility,
        category: chatflow.category,
        type: chatflow.type,
        userId: chatflow.userId,
        organizationId: chatflow.organizationId,
        nodes,
        edges
    }
    return exportJson
}

export const getAvailableNodesForVariable = (nodes, edges, target, targetHandle) => {
    // example edge id = "llmChain_0-llmChain_0-output-outputPrediction-string|json-llmChain_1-llmChain_1-input-promptValues-string"
    //                    {source}  -{sourceHandle}                           -{target}  -{targetHandle}
    const parentNodes = []

    const isSeqAgent = nodes.find((nd) => nd.id === target)?.data?.category === 'Sequential Agents'

    function collectParentNodes(targetNodeId, nodes, edges) {
        const inputEdges = edges.filter(
            (edg) => edg.target === targetNodeId && edg.targetHandle.includes(`${targetNodeId}-input-sequentialNode`)
        )

        // Traverse each edge found
        inputEdges.forEach((edge) => {
            const parentNode = nodes.find((nd) => nd.id === edge.source)
            if (!parentNode) return

            // Recursive call to explore further up the tree
            collectParentNodes(parentNode.id, nodes, edges)

            // Check and add the parent node to the list if it does not include specific names
            const excludeNodeNames = ['seqAgent', 'seqLLMNode', 'seqToolNode', 'seqCustomFunction', 'seqExecuteFlow']
            if (excludeNodeNames.includes(parentNode.data.name)) {
                parentNodes.push(parentNode)
            }
        })
    }

    if (isSeqAgent) {
        collectParentNodes(target, nodes, edges)
        return uniq(parentNodes)
    } else {
        const inputEdges = edges.filter((edg) => edg.target === target && edg.targetHandle === targetHandle)
        if (inputEdges && inputEdges.length) {
            for (let j = 0; j < inputEdges.length; j += 1) {
                const node = nodes.find((nd) => nd.id === inputEdges[j].source)
                parentNodes.push(node)
            }
        }
        return parentNodes
    }
}

export const getUpsertDetails = (nodes, edges) => {
    const vsNodes = nodes.filter(
        (node) =>
            node.data.category === 'Vector Stores' && !node.data.label.includes('Upsert') && !node.data.label.includes('Load Existing')
    )
    const vsNodeIds = vsNodes.map((vs) => vs.data.id)

    const upsertNodes = []
    const seenVsNodeIds = []
    for (const edge of edges) {
        if (vsNodeIds.includes(edge.source) || vsNodeIds.includes(edge.target)) {
            const vsNode = vsNodes.find((node) => node.data.id === edge.source || node.data.id === edge.target)
            if (!vsNode || seenVsNodeIds.includes(vsNode.data.id)) continue
            seenVsNodeIds.push(vsNode.data.id)

            // Found Vector Store Node, proceed to find connected Document Loader node
            let connectedDocs = []

            if (vsNode.data.inputs.document) connectedDocs = [...new Set(vsNode.data.inputs.document)]

            if (connectedDocs.length) {
                const innerNodes = [vsNode]

                if (vsNode.data.inputs.embeddings) {
                    const embeddingsId = vsNode.data.inputs.embeddings.replace(/{{|}}/g, '').split('.')[0]
                    innerNodes.push(nodes.find((node) => node.data.id === embeddingsId))
                }

                if (vsNode.data.inputs.recordManager) {
                    const recordManagerId = vsNode.data.inputs.recordManager.replace(/{{|}}/g, '').split('.')[0]
                    innerNodes.push(nodes.find((node) => node.data.id === recordManagerId))
                }

                for (const doc of connectedDocs) {
                    const docId = doc.replace(/{{|}}/g, '').split('.')[0]
                    const docNode = nodes.find((node) => node.data.id === docId)
                    if (docNode) innerNodes.push(docNode)

                    // Found Document Loader Node, proceed to find connected Text Splitter node
                    if (docNode && docNode.data.inputs.textSplitter) {
                        const textSplitterId = docNode.data.inputs.textSplitter.replace(/{{|}}/g, '').split('.')[0]
                        const textSplitterNode = nodes.find((node) => node.data.id === textSplitterId)
                        if (textSplitterNode) innerNodes.push(textSplitterNode)
                    }
                }

                upsertNodes.push({
                    vectorNode: vsNode,
                    nodes: innerNodes.reverse()
                })
            }
        }
    }
    return upsertNodes
}

export const rearrangeToolsOrdering = (newValues, sourceNodeId) => {
    // RequestsGet and RequestsPost have to be in order before other tools
    newValues.push(`{{${sourceNodeId}.data.instance}}`)

    const sortKey = (item) => {
        if (item.includes('requestsGet') || item.includes('readFile')) {
            return 0
        } else if (item.includes('requestsPost') || item.includes('writeFile')) {
            return 1
        } else {
            return 2
        }
    }

    newValues.sort((a, b) => sortKey(a) - sortKey(b))
}

export const throttle = (func, limit) => {
    let lastFunc
    let lastRan

    return (...args) => {
        if (!lastRan) {
            func(...args)
            lastRan = Date.now()
        } else {
            clearTimeout(lastFunc)
            lastFunc = setTimeout(() => {
                if (Date.now() - lastRan >= limit) {
                    func(...args)
                    lastRan = Date.now()
                }
            }, limit - (Date.now() - lastRan))
        }
    }
}

export const generateRandomGradient = () => {
    function randomColor() {
        var color = 'rgb('
        for (var i = 0; i < 3; i++) {
            var random = Math.floor(Math.random() * 256)
            color += random
            if (i < 2) {
                color += ','
            }
        }
        color += ')'
        return color
    }

    var gradient = 'linear-gradient(' + randomColor() + ', ' + randomColor() + ')'

    return gradient
}

export const getInputVariables = (input) => {
    // This regex will match single curly-braced substrings
    const pattern = /\{([^{}]+)\}/g
    const results = []

    let match

    while ((match = pattern.exec(input)) !== null) {
        const inside = match[1].trim()

        // Check if there's a colon
        if (!inside.includes(':')) {
            // If there's no colon, add to results
            results.push(inside)
        }
    }

    return results
}

export const removeDuplicateURL = (message) => {
    const visitedURLs = []
    const newSourceDocuments = []

    if (!message.sourceDocuments) return newSourceDocuments

    message.sourceDocuments.forEach((source) => {
        if (source && source.metadata && source.metadata.source) {
            if (isValidURL(source.metadata.source) && !visitedURLs.includes(source.metadata.source)) {
                visitedURLs.push(source.metadata.source)
                newSourceDocuments.push(source)
            } else if (!isValidURL(source.metadata.source)) {
                newSourceDocuments.push(source)
            }
        } else if (source) {
            newSourceDocuments.push(source)
        }
    })
    return newSourceDocuments
}

export const isValidURL = (url) => {
    try {
        return new URL(url)
    } catch (err) {
        return undefined
    }
}

export const formatDataGridRows = (rows) => {
    try {
        const parsedRows = typeof rows === 'string' ? JSON.parse(rows) : rows
        return parsedRows.map((sch, index) => {
            return {
                ...sch,
                id: index
            }
        })
    } catch (e) {
        return []
    }
}

export const setLocalStorageChatflow = (chatflowid, chatId, saveObj = {}) => {
    const chatDetails = localStorage.getItem(`${chatflowid}_INTERNAL`)
    const obj = { ...saveObj }
    if (chatId) obj.chatId = chatId

    if (!chatDetails) {
        localStorage.setItem(`${chatflowid}_INTERNAL`, JSON.stringify(obj))
    } else {
        try {
            const parsedChatDetails = JSON.parse(chatDetails)
            localStorage.setItem(`${chatflowid}_INTERNAL`, JSON.stringify({ ...parsedChatDetails, ...obj }))
        } catch (e) {
            const chatId = chatDetails
            obj.chatId = chatId
            localStorage.setItem(`${chatflowid}_INTERNAL`, JSON.stringify(obj))
        }
    }
}

export const getLocalStorageChatflow = (chatflowid) => {
    const chatDetails = localStorage.getItem(`${chatflowid}_INTERNAL`)
    if (!chatDetails) return {}
    try {
        return JSON.parse(chatDetails)
    } catch (e) {
        return {}
    }
}

export const removeLocalStorageChatHistory = (chatflowid) => {
    const chatDetails = localStorage.getItem(`${chatflowid}_INTERNAL`)
    if (!chatDetails) return
    try {
        const parsedChatDetails = JSON.parse(chatDetails)
        if (parsedChatDetails.lead) {
            // Dont remove lead when chat is cleared
            const obj = { lead: parsedChatDetails.lead }
            localStorage.removeItem(`${chatflowid}_INTERNAL`)
            localStorage.setItem(`${chatflowid}_INTERNAL`, JSON.stringify(obj))
        } else {
            localStorage.removeItem(`${chatflowid}_INTERNAL`)
        }
    } catch (e) {
        return
    }
}

export const unshiftFiles = (configData) => {
    const filesConfig = configData.find((config) => config.name === 'files')
    if (filesConfig) {
        configData = configData.filter((config) => config.name !== 'files')
        configData.unshift(filesConfig)
    }
    return configData
}

export const getConfigExamplesForJS = (configData, bodyType, isMultiple, stopNodeId) => {
    let finalStr = ''
    configData = unshiftFiles(configData)
    const loop = Math.min(configData.length, 4)
    for (let i = 0; i < loop; i += 1) {
        const config = configData[i]
        let exampleVal = `"example"`
        if (config.type === 'string') exampleVal = `"example"`
        else if (config.type === 'boolean') exampleVal = `true`
        else if (config.type === 'number') exampleVal = `1`
        else if (config.type === 'json') exampleVal = `{ "key": "val" }`
        else if (config.name === 'files') exampleVal = `input.files[0]`
        finalStr += bodyType === 'json' ? `\n      "${config.name}": ${exampleVal},` : `formData.append("${config.name}", ${exampleVal})\n`
        if (i === loop - 1 && bodyType !== 'json')
            finalStr += !isMultiple
                ? ``
                : stopNodeId
                ? `formData.append("stopNodeId", "${stopNodeId}")\n`
                : `formData.append("question", "Hey, how are you?")\n`
    }
    return finalStr
}

export const getConfigExamplesForPython = (configData, bodyType, isMultiple, stopNodeId) => {
    let finalStr = ''
    configData = unshiftFiles(configData)
    const loop = Math.min(configData.length, 4)
    for (let i = 0; i < loop; i += 1) {
        const config = configData[i]
        let exampleVal = `"example"`
        if (config.type === 'string') exampleVal = `"example"`
        else if (config.type === 'boolean') exampleVal = `true`
        else if (config.type === 'number') exampleVal = `1`
        else if (config.type === 'json') exampleVal = `{ "key": "val" }`
        else if (config.name === 'files') continue
        finalStr += bodyType === 'json' ? `\n        "${config.name}": ${exampleVal},` : `\n    "${config.name}": ${exampleVal},`
        if (i === loop - 1 && bodyType !== 'json')
            finalStr += !isMultiple
                ? `\n`
                : stopNodeId
                ? `\n    "stopNodeId": "${stopNodeId}"\n`
                : `\n    "question": "Hey, how are you?"\n`
    }
    return finalStr
}

export const getConfigExamplesForCurl = (configData, bodyType, isMultiple, stopNodeId) => {
    let finalStr = ''
    configData = unshiftFiles(configData)
    const loop = Math.min(configData.length, 4)
    for (let i = 0; i < loop; i += 1) {
        const config = configData[i]
        let exampleVal = `"example"`
        if (config.type === 'string') exampleVal = bodyType === 'json' ? `"example"` : `example`
        else if (config.type === 'boolean') exampleVal = `true`
        else if (config.type === 'number') exampleVal = `1`
        else if (config.type === 'json') exampleVal = `{key:val}`
        else if (config.name === 'files')
            exampleVal = `@/home/user1/Desktop/example${config.type.includes(',') ? config.type.split(',')[0] : config.type}`
        finalStr += bodyType === 'json' ? `"${config.name}": ${exampleVal}` : `\n     -F "${config.name}=${exampleVal}"`
        if (i === loop - 1)
            finalStr +=
                bodyType === 'json'
                    ? ` }`
                    : !isMultiple
                    ? ``
                    : stopNodeId
                    ? ` \\\n     -F "stopNodeId=${stopNodeId}"`
                    : ` \\\n     -F "question=Hey, how are you?"`
        else finalStr += bodyType === 'json' ? `, ` : ` \\`
    }
    return finalStr
}

export const getOS = () => {
    let userAgent = window.navigator.userAgent.toLowerCase(),
        macosPlatforms = /(macintosh|macintel|macppc|mac68k|macos)/i,
        windowsPlatforms = /(win32|win64|windows|wince)/i,
        iosPlatforms = /(iphone|ipad|ipod)/i,
        os = null

    if (macosPlatforms.test(userAgent)) {
        os = 'macos'
    } else if (iosPlatforms.test(userAgent)) {
        os = 'ios'
    } else if (windowsPlatforms.test(userAgent)) {
        os = 'windows'
    } else if (/android/.test(userAgent)) {
        os = 'android'
    } else if (!os && /linux/.test(userAgent)) {
        os = 'linux'
    }

    return os
}

export const formatBytes = (number) => {
    if (number == null || number === undefined || number <= 0) {
        return '0 Bytes'
    }
    var scaleCounter = 0
    var scaleInitials = [' Bytes', ' KB', ' MB', ' GB', ' TB', ' PB', ' EB', ' ZB', ' YB']
    while (number >= 1024 && scaleCounter < scaleInitials.length - 1) {
        number /= 1024
        scaleCounter++
    }
    if (scaleCounter >= scaleInitials.length) scaleCounter = scaleInitials.length - 1
    let compactNumber = number
        .toFixed(2)
        .replace(/\.?0+$/, '')
        .replace(/\B(?=(\d{3})+(?!\d))/g, ',')
    compactNumber += scaleInitials[scaleCounter]
    return compactNumber.trim()
}

// Formatter from: https://stackoverflow.com/a/9462382
export const kFormatter = (num) => {
    const lookup = [
        { value: 1, symbol: '' },
        { value: 1e3, symbol: 'k' },
        { value: 1e6, symbol: 'M' },
        { value: 1e9, symbol: 'G' },
        { value: 1e12, symbol: 'T' },
        { value: 1e15, symbol: 'P' },
        { value: 1e18, symbol: 'E' }
    ]
    const regexp = /\.0+$|(?<=\.[0-9]*[1-9])0+$/
    const item = lookup.findLast((item) => num >= item.value)
    return item ? (num / item.value).toFixed(1).replace(regexp, '').concat(item.symbol) : '0'
}

const toCamelCase = (str) => {
    return str
        .split(' ') // Split by space to process each word
        .map((word, index) => (index === 0 ? word.toLowerCase() : word.charAt(0).toUpperCase() + word.slice(1).toLowerCase()))
        .join('') // Join the words back into a single string
}

const createJsonArray = (labels) => {
    return labels.map((label) => {
        return {
            label: label,
            name: toCamelCase(label),
            baseClasses: ['Condition'],
            isAnchor: true
        }
    })
}

export const getCustomConditionOutputs = (value, nodeId, existingEdges, isDataGrid) => {
    // Regex to find return statements and capture returned values
    const regex = /return\s+(['"`])(.*?)\1/g
    let match
    const numberOfReturns = []

    if (!isDataGrid) {
        // Loop over the matches of the regex
        while ((match = regex.exec(value)) !== null) {
            // Push the captured group, which is the actual return value, into results
            numberOfReturns.push(match[2])
        }
    } else {
        try {
            const parsedValue = JSON.parse(value)
            if (parsedValue && parsedValue.length) {
                for (const item of parsedValue) {
                    if (!item.variable) {
                        alert('Please specify a Variable. Try connecting Condition node to a previous node and select the variable')
                        return undefined
                    }
                    if (!item.output) {
                        alert('Please specify an Output Name')
                        return undefined
                    }
                    if (!item.operation) {
                        alert('Please select an operation for the condition')
                        return undefined
                    }
                    numberOfReturns.push(item.output)
                }
                numberOfReturns.push('End')
            }
        } catch (e) {
            console.error('Error parsing JSON', e)
        }
    }

    if (numberOfReturns.length === 0) {
        if (isDataGrid) alert('Please add an item for the condition')
        else
            alert(
                'Please add a return statement in the condition code to define the output. You can refer to How to Use for more information.'
            )
        return undefined
    }

    const outputs = createJsonArray(numberOfReturns.sort())

    const outputAnchors = []

    const options = []
    for (let j = 0; j < outputs.length; j += 1) {
        let baseClasses = ''
        let type = ''

        const outputBaseClasses = outputs[j].baseClasses ?? []
        if (outputBaseClasses.length > 1) {
            baseClasses = outputBaseClasses.join('|')
            type = outputBaseClasses.join(' | ')
        } else if (outputBaseClasses.length === 1) {
            baseClasses = outputBaseClasses[0]
            type = outputBaseClasses[0]
        }

        const newOutputOption = {
            id: `${nodeId}-output-${outputs[j].name}-${baseClasses}`,
            name: outputs[j].name,
            label: outputs[j].label,
            type,
            isAnchor: outputs[j]?.isAnchor
        }
        options.push(newOutputOption)
    }
    const newOutput = {
        name: 'output',
        label: 'Output',
        type: 'options',
        options
    }
    outputAnchors.push(newOutput)

    // Remove edges
    let newEdgeSourceHandles = []
    for (const anchor of options) {
        const anchorId = anchor.id
        newEdgeSourceHandles.push(anchorId)
    }

    const toBeRemovedEdgeIds = existingEdges.filter((edge) => !newEdgeSourceHandles.includes(edge.sourceHandle)).map((edge) => edge.id)

    return { outputAnchors, toBeRemovedEdgeIds }
}<|MERGE_RESOLUTION|>--- conflicted
+++ resolved
@@ -367,7 +367,6 @@
     }
 }
 
-<<<<<<< HEAD
 export const sanitizeChatflows = (arrayChatflows) => {
     const sanitizedChatflows = arrayChatflows.map((chatFlow) => {
         const sanitizeFlowData = generateExportFlowData(JSON.parse(chatFlow.flowData))
@@ -380,23 +379,31 @@
     return sanitizedChatflows
 }
 
-export const generateExportFlowData = (chatflow) => {
+export const generateExportFlowData = (chatflowOrFlowData) => {
     let flowData
-    try {
-        flowData = JSON.parse(chatflow.flowData)
-    } catch (error) {
-        return {
-            id: chatflow?.id,
-            name: chatflow?.name,
-            description: chatflow?.description,
-            nodes: [],
-            edges: [],
-            error: error
-        }
-    }
-=======
-export const generateExportFlowData = (flowData) => {
->>>>>>> c5727efe
+    let chatflow
+
+    // Check if input is chatflow object with flowData as string
+    if (chatflowOrFlowData.flowData && typeof chatflowOrFlowData.flowData === 'string') {
+        chatflow = chatflowOrFlowData
+        try {
+            flowData = JSON.parse(chatflow.flowData)
+        } catch (error) {
+            return {
+                id: chatflow?.id,
+                name: chatflow?.name,
+                description: chatflow?.description,
+                nodes: [],
+                edges: [],
+                error: error
+            }
+        }
+    } else {
+        // Input is already flowData object
+        flowData = chatflowOrFlowData
+        chatflow = flowData
+    }
+
     const nodes = flowData.nodes
     const edges = flowData.edges
 
@@ -802,7 +809,7 @@
 }
 
 export const getOS = () => {
-    let userAgent = window.navigator.userAgent.toLowerCase(),
+    let userAgent = typeof window !== 'undefined' ? window.navigator.userAgent.toLowerCase() : '',
         macosPlatforms = /(macintosh|macintel|macppc|mac68k|macos)/i,
         windowsPlatforms = /(win32|win64|windows|wince)/i,
         iosPlatforms = /(iphone|ipad|ipod)/i,
