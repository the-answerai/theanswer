--- conflicted
+++ resolved
@@ -28,12 +28,8 @@
             where: {
                 ownerId: user.id,
                 organizationId: user.organizationId,
-<<<<<<< HEAD
-                chatflowChatId: Not(IsNull())
-=======
                 chatflowChatId: Not(IsNull()),
                 ...(cursor ? { createdDate: LessThan(new Date(cursor)) } : {})
->>>>>>> 5f8be752
             },
             order: {
                 createdDate: 'DESC'
