--- conflicted
+++ resolved
@@ -7,7 +7,6 @@
 
 const buildChatflow = async (fullRequest: Request) => {
     try {
-<<<<<<< HEAD
         const { chatId, question: prompt, overrideConfig } = fullRequest.body
         const chatflowId = fullRequest.params.id
         const user = fullRequest.user!
@@ -33,7 +32,7 @@
         }
 
         // First build and get response from chatflow
-        const response = await utilBuildChatflow(fullRequest, ioServer)
+        const response = await utilBuildChatflow(fullRequest)
 
         // After successful response, upsert the chat
         if (response.chatId) {
@@ -47,10 +46,6 @@
         }
 
         return response
-=======
-        const dbResponse = await utilBuildChatflow(fullRequest)
-        return dbResponse
->>>>>>> fc9d6e7a
     } catch (error) {
         throw new InternalFlowiseError(
             StatusCodes.INTERNAL_SERVER_ERROR,
