import { StatusCodes } from 'http-status-codes'
import { Tool, ToolVisibility } from '../../database/entities/Tool'
import { InternalFlowiseError } from '../../errors/internalFlowiseError'
import { getErrorMessage } from '../../errors/utils'
import { getAppVersion } from '../../utils'
import { getRunningExpressApp } from '../../utils/getRunningExpressApp'
import { FLOWISE_METRIC_COUNTERS, FLOWISE_COUNTER_STATUS } from '../../Interface.Metrics'
<<<<<<< HEAD
import { IUser } from '../../Interface'
import { QueryRunner, IsNull, Like } from 'typeorm'
=======
import { QueryRunner } from 'typeorm'
import { validate } from 'uuid'
>>>>>>> e35a126b

const createTool = async (requestBody: any, user: IUser): Promise<any> => {
    try {
        const appServer = getRunningExpressApp()
        const newTool = new Tool()
        Object.assign(newTool, requestBody)
        newTool.userId = user.id
        newTool.organizationId = user.organizationId
        const tool = await appServer.AppDataSource.getRepository(Tool).create(newTool)
        const dbResponse = await appServer.AppDataSource.getRepository(Tool).save(tool)
        await appServer.telemetry.sendTelemetry('tool_created', {
            version: await getAppVersion(),
            toolId: dbResponse.id,
            toolName: dbResponse.name
        })
        appServer.metricsProvider?.incrementCounter(FLOWISE_METRIC_COUNTERS.TOOL_CREATED, { status: FLOWISE_COUNTER_STATUS.SUCCESS })
        return dbResponse
    } catch (error) {
        throw new InternalFlowiseError(StatusCodes.INTERNAL_SERVER_ERROR, `Error: toolsService.createTool - ${getErrorMessage(error)}`)
    }
}

const deleteTool = async (toolId: string, user: IUser): Promise<any> => {
    try {
        const appServer = getRunningExpressApp()
        const dbResponse = await appServer.AppDataSource.getRepository(Tool).delete({
            id: toolId,
            userId: user.id
        })
        return dbResponse
    } catch (error) {
        throw new InternalFlowiseError(StatusCodes.INTERNAL_SERVER_ERROR, `Error: toolsService.deleteTool - ${getErrorMessage(error)}`)
    }
}

const getAllTools = async (user: IUser): Promise<Tool[]> => {
    try {
        const appServer = getRunningExpressApp()
        const toolRepo = appServer.AppDataSource.getRepository(Tool)
        const isAdmin = user?.roles?.includes('Admin')

        const tools = await toolRepo.find({
            // @ts-ignore
            where: isAdmin
                ? [{ organizationId: user.organizationId }, { organizationId: user.organizationId, userId: IsNull() }]
                : [
                      { organizationId: user.organizationId, userId: user.id },
                      { organizationId: user.organizationId, userId: IsNull() },
                      {
                          organizationId: user.organizationId,
                          // @ts-ignore
                          visibility: Like(`%${ToolVisibility.ORGANIZATION}%`)
                      }
                  ]
        })

        return tools.map((tool) => ({
            ...tool,
            isOwner: tool.userId === user.id
        }))
    } catch (error) {
        throw new InternalFlowiseError(StatusCodes.INTERNAL_SERVER_ERROR, `Error: toolsService.getAllTools - ${getErrorMessage(error)}`)
    }
}

const getToolById = async (toolId: string): Promise<any> => {
    try {
        const appServer = getRunningExpressApp()
        const dbResponse = await appServer.AppDataSource.getRepository(Tool).findOneBy({
            id: toolId
        })
        if (!dbResponse) {
            throw new InternalFlowiseError(StatusCodes.NOT_FOUND, `Tool ${toolId} not found`)
        }
        return dbResponse
    } catch (error) {
        throw new InternalFlowiseError(StatusCodes.INTERNAL_SERVER_ERROR, `Error: toolsService.getToolById - ${getErrorMessage(error)}`)
    }
}

const updateTool = async (toolId: string, toolBody: any, user: IUser): Promise<any> => {
    try {
        const appServer = getRunningExpressApp()
        const tool = await appServer.AppDataSource.getRepository(Tool).findOneBy({
            id: toolId
        })
        if (!tool) {
            throw new InternalFlowiseError(StatusCodes.NOT_FOUND, `Tool ${toolId} not found`)
        }
        const updateTool = new Tool()
        Object.assign(updateTool, toolBody)
        updateTool.organizationId = user.organizationId
        await appServer.AppDataSource.getRepository(Tool).merge(tool, updateTool)
        const dbResponse = await appServer.AppDataSource.getRepository(Tool).save(tool)
        return dbResponse
    } catch (error) {
        throw new InternalFlowiseError(StatusCodes.INTERNAL_SERVER_ERROR, `Error: toolsService.updateTool - ${getErrorMessage(error)}`)
    }
}

const importTools = async (newTools: Partial<Tool>[], queryRunner?: QueryRunner) => {
    try {
        for (const data of newTools) {
            if (data.id && !validate(data.id)) {
                throw new InternalFlowiseError(StatusCodes.PRECONDITION_FAILED, `Error: importTools - invalid id!`)
            }
        }

        const appServer = getRunningExpressApp()
        const repository = queryRunner ? queryRunner.manager.getRepository(Tool) : appServer.AppDataSource.getRepository(Tool)

        // step 1 - check whether file tools array is zero
        if (newTools.length == 0) return

        // step 2 - check whether ids are duplicate in database
        let ids = '('
        let count: number = 0
        const lastCount = newTools.length - 1
        newTools.forEach((newTools) => {
            ids += `'${newTools.id}'`
            if (lastCount != count) ids += ','
            if (lastCount == count) ids += ')'
            count += 1
        })

        const selectResponse = await repository.createQueryBuilder('t').select('t.id').where(`t.id IN ${ids}`).getMany()
        const foundIds = selectResponse.map((response) => {
            return response.id
        })

        // step 3 - remove ids that are only duplicate
        const prepTools: Partial<Tool>[] = newTools.map((newTool) => {
            let id: string = ''
            if (newTool.id) id = newTool.id
            if (foundIds.includes(id)) {
                newTool.id = undefined
                newTool.name += ' (1)'
            }
            return newTool
        })

        // step 4 - transactional insert array of entities
        const insertResponse = await repository.insert(prepTools)

        return insertResponse
    } catch (error) {
        throw new InternalFlowiseError(StatusCodes.INTERNAL_SERVER_ERROR, `Error: toolsService.importTools - ${getErrorMessage(error)}`)
    }
}

export default {
    createTool,
    deleteTool,
    getAllTools,
    getToolById,
    updateTool,
    importTools
}<|MERGE_RESOLUTION|>--- conflicted
+++ resolved
@@ -5,13 +5,9 @@
 import { getAppVersion } from '../../utils'
 import { getRunningExpressApp } from '../../utils/getRunningExpressApp'
 import { FLOWISE_METRIC_COUNTERS, FLOWISE_COUNTER_STATUS } from '../../Interface.Metrics'
-<<<<<<< HEAD
 import { IUser } from '../../Interface'
 import { QueryRunner, IsNull, Like } from 'typeorm'
-=======
-import { QueryRunner } from 'typeorm'
 import { validate } from 'uuid'
->>>>>>> e35a126b
 
 const createTool = async (requestBody: any, user: IUser): Promise<any> => {
     try {
