import { cloneDeep, omit } from 'lodash'
import { StatusCodes } from 'http-status-codes'
import { getRunningExpressApp } from '../../utils/getRunningExpressApp'
import { INodeData, MODE } from '../../Interface'
import { INodeOptionsValue } from 'flowise-components'
import { databaseEntities } from '../../utils'
import logger from '../../utils/logger'
import { InternalFlowiseError } from '../../errors/internalFlowiseError'
import { getErrorMessage } from '../../errors/utils'
import { OMIT_QUEUE_JOB_DATA } from '../../utils/constants'
import { executeCustomNodeFunction } from '../../utils/executeCustomNodeFunction'

// Get all component nodes
const getAllNodes = async () => {
    try {
        const appServer = getRunningExpressApp()
        const dbResponse = []
        for (const nodeName in appServer.nodesPool.componentNodes) {
            const clonedNode = cloneDeep(appServer.nodesPool.componentNodes[nodeName])
            dbResponse.push(clonedNode)
        }
        return dbResponse
    } catch (error) {
        throw new InternalFlowiseError(StatusCodes.INTERNAL_SERVER_ERROR, `Error: nodesService.getAllNodes - ${getErrorMessage(error)}`)
    }
}

// Get all component nodes for a specific category
const getAllNodesForCategory = async (category: string) => {
    try {
        const appServer = getRunningExpressApp()
        const dbResponse = []
        for (const nodeName in appServer.nodesPool.componentNodes) {
            const componentNode = appServer.nodesPool.componentNodes[nodeName]
            if (componentNode.category === category) {
                const clonedNode = cloneDeep(componentNode)
                dbResponse.push(clonedNode)
            }
        }
        return dbResponse
    } catch (error) {
        throw new InternalFlowiseError(
            StatusCodes.INTERNAL_SERVER_ERROR,
            `Error: nodesService.getAllNodesForCategory - ${getErrorMessage(error)}`
        )
    }
}

// Get specific component node via name
const getNodeByName = async (nodeName: string) => {
    try {
        const appServer = getRunningExpressApp()
        if (Object.prototype.hasOwnProperty.call(appServer.nodesPool.componentNodes, nodeName)) {
            const dbResponse = appServer.nodesPool.componentNodes[nodeName]
            return dbResponse
        } else {
            throw new InternalFlowiseError(StatusCodes.NOT_FOUND, `Node ${nodeName} not found`)
        }
    } catch (error) {
        throw new InternalFlowiseError(StatusCodes.INTERNAL_SERVER_ERROR, `Error: nodesService.getAllNodes - ${getErrorMessage(error)}`)
    }
}

// Returns specific component node icon via name
const getSingleNodeIcon = async (nodeName: string) => {
    try {
        const appServer = getRunningExpressApp()
        if (Object.prototype.hasOwnProperty.call(appServer.nodesPool.componentNodes, nodeName)) {
            const nodeInstance = appServer.nodesPool.componentNodes[nodeName]
            if (nodeInstance.icon === undefined) {
                throw new InternalFlowiseError(StatusCodes.NOT_FOUND, `Node ${nodeName} icon not found`)
            }

            if (nodeInstance.icon.endsWith('.svg') || nodeInstance.icon.endsWith('.png') || nodeInstance.icon.endsWith('.jpg')) {
                const filepath = nodeInstance.icon
                return filepath
            } else {
                throw new InternalFlowiseError(StatusCodes.INTERNAL_SERVER_ERROR, `Node ${nodeName} icon is missing icon`)
            }
        } else {
            throw new InternalFlowiseError(StatusCodes.NOT_FOUND, `Node ${nodeName} not found`)
        }
    } catch (error) {
        throw new InternalFlowiseError(
            StatusCodes.INTERNAL_SERVER_ERROR,
            `Error: nodesService.getSingleNodeIcon - ${getErrorMessage(error)}`
        )
    }
}

const getSingleNodeAsyncOptions = async (
    nodeName: string,
    requestBody: any,
    user: { id: string; organizationId?: string; roles?: string[]; permissions?: string[] } | undefined
): Promise<any> => {
    try {
        const appServer = getRunningExpressApp()
        const nodeData: INodeData = requestBody
        if (Object.prototype.hasOwnProperty.call(appServer.nodesPool.componentNodes, nodeName)) {
            try {
                const nodeInstance = appServer.nodesPool.componentNodes[nodeName]
                const methodName = nodeData.loadMethod || ''

                const dbResponse: INodeOptionsValue[] = await nodeInstance.loadMethods![methodName]!.call(nodeInstance, nodeData, {
                    appDataSource: appServer.AppDataSource,
                    databaseEntities: databaseEntities,
<<<<<<< HEAD
                    userId: user?.id,
                    organizationId: user?.organizationId,
                    isAdmin: user?.roles?.includes('Admin'),
                    isOrgAdmin: user?.permissions?.includes('org:manage')
=======
                    componentNodes: appServer.nodesPool.componentNodes,
                    previousNodes: requestBody.previousNodes,
                    currentNode: requestBody.currentNode
>>>>>>> e35a126b
                })

                return dbResponse
            } catch (error) {
                return []
            }
        } else {
            throw new InternalFlowiseError(StatusCodes.NOT_FOUND, `Node ${nodeName} not found`)
        }
    } catch (error) {
        throw new InternalFlowiseError(
            StatusCodes.INTERNAL_SERVER_ERROR,
            `Error: nodesService.getSingleNodeAsyncOptions - ${getErrorMessage(error)}`
        )
    }
}

// execute custom function node
<<<<<<< HEAD
const executeCustomFunction = async (requestBody: any, userId: string, organizationId: string, user?: { permissions?: string[] }) => {
    try {
        const appServer = getRunningExpressApp()
        const body = requestBody
        const functionInputVariables = Object.fromEntries(
            [...(body?.javascriptFunction ?? '').matchAll(/\$([a-zA-Z0-9_]+)/g)].map((g) => [g[1], undefined])
        )
        if (functionInputVariables && Object.keys(functionInputVariables).length) {
            for (const key in functionInputVariables) {
                if (key.includes('vars')) {
                    delete functionInputVariables[key]
                }
            }
        }
        const nodeData = { inputs: { functionInputVariables, ...body } }
        if (Object.prototype.hasOwnProperty.call(appServer.nodesPool.componentNodes, 'customFunction')) {
            try {
                const nodeInstanceFilePath = appServer.nodesPool.componentNodes['customFunction'].filePath as string
                const nodeModule = await import(nodeInstanceFilePath)
                const newNodeInstance = new nodeModule.nodeClass()

                const options: ICommonObject = {
                    appDataSource: appServer.AppDataSource,
                    databaseEntities,
                    logger,
                    userId,
                    organizationId,
                    isOrgAdmin: user?.permissions?.includes('org:manage')
                }
=======
const executeCustomFunction = async (requestBody: any) => {
    const appServer = getRunningExpressApp()
    const executeData = {
        appDataSource: appServer.AppDataSource,
        componentNodes: appServer.nodesPool.componentNodes,
        data: requestBody,
        isExecuteCustomFunction: true
    }

    if (process.env.MODE === MODE.QUEUE) {
        const predictionQueue = appServer.queueManager.getQueue('prediction')
>>>>>>> e35a126b

        const job = await predictionQueue.addJob(omit(executeData, OMIT_QUEUE_JOB_DATA))
        logger.debug(`[server]: Execute Custom Function Job added to queue: ${job.id}`)

        const queueEvents = predictionQueue.getQueueEvents()
        const result = await job.waitUntilFinished(queueEvents)
        if (!result) {
            throw new Error('Failed to execute custom function')
        }

        return result
    } else {
        return await executeCustomNodeFunction(executeData)
    }
}

export default {
    getAllNodes,
    getNodeByName,
    getSingleNodeIcon,
    getSingleNodeAsyncOptions,
    executeCustomFunction,
    getAllNodesForCategory
}<|MERGE_RESOLUTION|>--- conflicted
+++ resolved
@@ -104,16 +104,13 @@
                 const dbResponse: INodeOptionsValue[] = await nodeInstance.loadMethods![methodName]!.call(nodeInstance, nodeData, {
                     appDataSource: appServer.AppDataSource,
                     databaseEntities: databaseEntities,
-<<<<<<< HEAD
                     userId: user?.id,
                     organizationId: user?.organizationId,
                     isAdmin: user?.roles?.includes('Admin'),
-                    isOrgAdmin: user?.permissions?.includes('org:manage')
-=======
+                    isOrgAdmin: user?.permissions?.includes('org:manage'),
                     componentNodes: appServer.nodesPool.componentNodes,
                     previousNodes: requestBody.previousNodes,
                     currentNode: requestBody.currentNode
->>>>>>> e35a126b
                 })
 
                 return dbResponse
@@ -132,49 +129,21 @@
 }
 
 // execute custom function node
-<<<<<<< HEAD
 const executeCustomFunction = async (requestBody: any, userId: string, organizationId: string, user?: { permissions?: string[] }) => {
-    try {
-        const appServer = getRunningExpressApp()
-        const body = requestBody
-        const functionInputVariables = Object.fromEntries(
-            [...(body?.javascriptFunction ?? '').matchAll(/\$([a-zA-Z0-9_]+)/g)].map((g) => [g[1], undefined])
-        )
-        if (functionInputVariables && Object.keys(functionInputVariables).length) {
-            for (const key in functionInputVariables) {
-                if (key.includes('vars')) {
-                    delete functionInputVariables[key]
-                }
-            }
-        }
-        const nodeData = { inputs: { functionInputVariables, ...body } }
-        if (Object.prototype.hasOwnProperty.call(appServer.nodesPool.componentNodes, 'customFunction')) {
-            try {
-                const nodeInstanceFilePath = appServer.nodesPool.componentNodes['customFunction'].filePath as string
-                const nodeModule = await import(nodeInstanceFilePath)
-                const newNodeInstance = new nodeModule.nodeClass()
-
-                const options: ICommonObject = {
-                    appDataSource: appServer.AppDataSource,
-                    databaseEntities,
-                    logger,
-                    userId,
-                    organizationId,
-                    isOrgAdmin: user?.permissions?.includes('org:manage')
-                }
-=======
-const executeCustomFunction = async (requestBody: any) => {
     const appServer = getRunningExpressApp()
     const executeData = {
         appDataSource: appServer.AppDataSource,
         componentNodes: appServer.nodesPool.componentNodes,
         data: requestBody,
-        isExecuteCustomFunction: true
+        isExecuteCustomFunction: true,
+        logger,
+        userId,
+        organizationId,
+        isOrgAdmin: user?.permissions?.includes('org:manage')
     }
 
     if (process.env.MODE === MODE.QUEUE) {
         const predictionQueue = appServer.queueManager.getQueue('prediction')
->>>>>>> e35a126b
 
         const job = await predictionQueue.addJob(omit(executeData, OMIT_QUEUE_JOB_DATA))
         logger.debug(`[server]: Execute Custom Function Job added to queue: ${job.id}`)
