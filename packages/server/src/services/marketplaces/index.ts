--- conflicted
+++ resolved
@@ -3,12 +3,10 @@
 import { StatusCodes } from 'http-status-codes'
 import { InternalFlowiseError } from '../../errors/internalFlowiseError'
 import { getErrorMessage } from '../../errors/utils'
-<<<<<<< HEAD
+import { IReactFlowEdge, IReactFlowNode } from '../../Interface'
 import { getRunningExpressApp } from '../../utils/getRunningExpressApp'
 import { ChatFlow, ChatflowVisibility } from '../../database/entities/ChatFlow'
 import checkOwnership from '../../utils/checkOwnership'
-=======
-import { IReactFlowEdge, IReactFlowNode } from '../../Interface'
 
 type ITemplate = {
     badge: string
@@ -17,12 +15,12 @@
     usecases: string[]
     nodes: IReactFlowNode[]
     edges: IReactFlowEdge[]
+    iconSrc: string
 }
 
 const getCategories = (fileDataObj: ITemplate) => {
     return Array.from(new Set(fileDataObj?.nodes?.map((node) => node.data.category).filter((category) => category)))
 }
->>>>>>> d4b41689
 
 // Get all templates for marketplaces
 const getAllTemplates = async (userId?: string, organizationId?: string) => {
