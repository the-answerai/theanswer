--- conflicted
+++ resolved
@@ -7,16 +7,12 @@
 import { getRunningExpressApp } from '../../utils/getRunningExpressApp'
 import { DeleteResult } from 'typeorm'
 import { CustomTemplate } from '../../database/entities/CustomTemplate'
-<<<<<<< HEAD
+import { v4 as uuidv4 } from 'uuid'
+import { validate as isUUID } from 'uuid'
+import chatflowsService from '../chatflows'
+// import checkOwnership from '../../utils/checkOwnership'
+import { ChatflowVisibility } from '../../database/entities/ChatFlow'
 import { ChatFlow } from '../../database/entities/ChatFlow'
-import { ChatflowVisibility } from '../../database/entities/ChatFlow'
-import { validate as isUUID } from 'uuid'
-=======
-import { v4 as uuidv4 } from 'uuid'
->>>>>>> e35a126b
-
-import chatflowsService from '../chatflows'
-import checkOwnership from '../../utils/checkOwnership'
 
 type ITemplate = {
     badge: string
@@ -43,53 +39,45 @@
 // Get all templates for marketplaces
 const getAllTemplates = async (user: IUser | undefined) => {
     try {
-        let templates: any[] = []
-
-        // Database templates (keep existing ID as is since they're UUIDs)
-        const appServer = getRunningExpressApp()
-        let chatflows = await appServer.AppDataSource.getRepository(ChatFlow).find()
-        chatflows = chatflows.filter((chatflow) => chatflow.visibility?.includes(ChatflowVisibility.MARKETPLACE))
-        chatflows = chatflows.filter((chatflow) => checkOwnership(chatflow, user))
-
-        if (chatflows) {
-            chatflows.forEach((chatflow) => {
-                const chatbotConfig = JSON.parse(chatflow.chatbotConfig || '{}')
-                const template = {
-                    id: chatflow.id, // UUID from database
-                    templateName: chatflow.name,
-                    flowData: chatflow.flowData,
-                    badge: chatflow.userId === user?.id ? `SHARED BY ME` : `SHARED BY OTHERS`,
-                    categories: chatflow.category?.includes(';') ? chatflow.category.split(';') : chatflow.category,
-                    type: chatflow.type === 'MULTIAGENT' ? 'Agent Community' : 'Chatflow Community',
-                    description: chatflow.description,
-                    requiresClone: chatbotConfig.requiresClone || false,
-                    isExecutable:
-                        chatflow.userId === user?.id ||
-                        (chatflow.visibility?.includes(ChatflowVisibility.ANSWERAI) && chatflow.organizationId === user?.organizationId)
-                }
-                templates.push(template)
-            })
-        }
+        // let templates: any[] = []
+
+        // // Database templates (keep existing ID as is since they're UUIDs)
+        // const appServer = getRunningExpressApp()
+        // let chatflows = await appServer.AppDataSource.getRepository(ChatFlow).find()
+        // chatflows = chatflows.filter((chatflow) => chatflow.visibility?.includes(ChatflowVisibility.MARKETPLACE))
+        // chatflows = chatflows.filter((chatflow) => checkOwnership(chatflow, user))
+
+        // if (chatflows) {
+        //     chatflows.forEach((chatflow) => {
+        //         const chatbotConfig = JSON.parse(chatflow.chatbotConfig || '{}')
+        //         const template = {
+        //             id: chatflow.id, // UUID from database
+        //             templateName: chatflow.name,
+        //             flowData: chatflow.flowData,
+        //             badge: chatflow.userId === user?.id ? `SHARED BY ME` : `SHARED BY OTHERS`,
+        //             categories: chatflow.category?.includes(';') ? chatflow.category.split(';') : chatflow.category,
+        //             type: chatflow.type === 'MULTIAGENT' ? 'Agent Community' : 'Chatflow Community',
+        //             description: chatflow.description,
+        //             requiresClone: chatbotConfig.requiresClone || false,
+        //             isExecutable:
+        //                 chatflow.userId === user?.id ||
+        //                 (chatflow.visibility?.includes(ChatflowVisibility.ANSWERAI) && chatflow.organizationId === user?.organizationId)
+        //         }
+        //         templates.push(template)
+        //     })
+        // }
 
         // Chatflow templates
         let marketplaceDir = path.join(__dirname, '..', '..', '..', 'marketplaces', 'chatflows')
         let jsonsInDir = fs.readdirSync(marketplaceDir).filter((file) => path.extname(file) === '.json')
-<<<<<<< HEAD
-        jsonsInDir.forEach((file, index) => {
-=======
         let templates: any[] = []
         jsonsInDir.forEach((file) => {
->>>>>>> e35a126b
             const filePath = path.join(__dirname, '..', '..', '..', 'marketplaces', 'chatflows', file)
             const fileData = fs.readFileSync(filePath)
             const fileDataObj = JSON.parse(fileData.toString()) as ITemplate
 
             const template = {
-<<<<<<< HEAD
-                id: `${TEMPLATE_TYPE_PREFIXES.CHATFLOW}${index}`,
-=======
                 id: uuidv4(),
->>>>>>> e35a126b
                 templateName: file.split('.json')[0],
                 flowData: fileData.toString(),
                 badge: fileDataObj?.badge,
@@ -113,11 +101,7 @@
             const fileDataObj = JSON.parse(fileData.toString())
             const template = {
                 ...fileDataObj,
-<<<<<<< HEAD
-                id: `${TEMPLATE_TYPE_PREFIXES.TOOL}${index}`,
-=======
                 id: uuidv4(),
->>>>>>> e35a126b
                 type: 'Tool',
                 framework: fileDataObj?.framework,
                 badge: fileDataObj?.badge,
@@ -137,11 +121,7 @@
             const fileData = fs.readFileSync(filePath)
             const fileDataObj = JSON.parse(fileData.toString())
             const template = {
-<<<<<<< HEAD
-                id: `${TEMPLATE_TYPE_PREFIXES.AGENTFLOW}${index}`,
-=======
                 id: uuidv4(),
->>>>>>> e35a126b
                 templateName: file.split('.json')[0],
                 flowData: fileData.toString(),
                 badge: fileDataObj?.badge,
@@ -156,17 +136,6 @@
             templates.push(template)
         })
 
-<<<<<<< HEAD
-        // AnswerAI templates
-        marketplaceDir = path.join(__dirname, '..', '..', '..', 'marketplaces', 'answerai')
-        jsonsInDir = fs.readdirSync(marketplaceDir).filter((file) => path.extname(file) === '.json')
-        jsonsInDir.forEach((file, index) => {
-            const filePath = path.join(__dirname, '..', '..', '..', 'marketplaces', 'answerai', file)
-            const fileData = fs.readFileSync(filePath)
-            const fileDataObj = JSON.parse(fileData.toString())
-            const template = {
-                id: `${TEMPLATE_TYPE_PREFIXES.ANSWERAI}${index}`,
-=======
         marketplaceDir = path.join(__dirname, '..', '..', '..', 'marketplaces', 'agentflowsv2')
         jsonsInDir = fs.readdirSync(marketplaceDir).filter((file) => path.extname(file) === '.json')
         jsonsInDir.forEach((file) => {
@@ -175,30 +144,17 @@
             const fileDataObj = JSON.parse(fileData.toString())
             const template = {
                 id: uuidv4(),
->>>>>>> e35a126b
                 templateName: file.split('.json')[0],
                 flowData: fileData.toString(),
                 badge: fileDataObj?.badge,
                 framework: fileDataObj?.framework,
                 usecases: fileDataObj?.usecases,
-<<<<<<< HEAD
-                categories: fileDataObj?.categories,
-                type: 'AnswerAI',
-                description: fileDataObj?.description || '',
-                iconSrc: fileDataObj?.iconSrc || '',
-                requiresClone: true // All marketplace templates require cloning
-            }
-            templates.push(template)
-        })
-
-=======
                 categories: getCategories(fileDataObj),
                 type: 'AgentflowV2',
                 description: fileDataObj?.description || ''
             }
             templates.push(template)
         })
->>>>>>> e35a126b
         const sortedTemplates = templates.sort((a, b) => a.templateName.localeCompare(b.templateName))
         const FlowiseDocsQnAIndex = sortedTemplates.findIndex((tmp) => tmp.templateName === 'Flowise Docs QnA')
         if (FlowiseDocsQnAIndex > 0) {
