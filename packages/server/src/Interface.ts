import {
    IAction,
    ICommonObject,
    IFileUpload,
    IHumanInput,
    INode,
    INodeData as INodeDataFromComponent,
    INodeExecutionData,
    INodeParams,
    IServerSideEventStreamer
} from 'flowise-components'
import { DataSource } from 'typeorm'
import { CachePool } from './CachePool'
import { Telemetry } from './utils/telemetry'
import { ChatflowVisibility } from './database/entities/ChatFlow'

export type MessageType = 'apiMessage' | 'userMessage'

export type ChatflowType = 'CHATFLOW' | 'MULTIAGENT' | 'ASSISTANT' | 'AGENTFLOW'

export type AssistantType = 'CUSTOM' | 'OPENAI' | 'AZURE'

export type ExecutionState = 'INPROGRESS' | 'FINISHED' | 'ERROR' | 'TERMINATED' | 'TIMEOUT' | 'STOPPED'

export enum MODE {
    QUEUE = 'queue',
    MAIN = 'main'
}

export enum ChatType {
    INTERNAL = 'INTERNAL',
    EXTERNAL = 'EXTERNAL'
}

export enum ChatMessageRatingType {
    THUMBS_UP = 'THUMBS_UP',
    THUMBS_DOWN = 'THUMBS_DOWN'
}

export enum AppCsvParseRunsStatus {
    PENDING = 'PENDING',
    IN_PROGRESS = 'IN_PROGRESS',
    COMPLETE_WITH_ERRORS = 'COMPLETE_WITH_ERRORS',
    COMPLETE = 'COMPLETE',
    GENERATING_CSV = 'GENERATING_CSV',
    READY = 'READY'
}

export enum AppCsvParseRowStatus {
    PENDING = 'PENDING',
    IN_PROGRESS = 'IN_PROGRESS',
    COMPLETE_WITH_ERRORS = 'COMPLETE_WITH_ERRORS',
    COMPLETE = 'COMPLETE'
}
/**
 * Databases
 */
export interface IUser {
    id: string
    name: string
    email: string
    organizationId: string
    stripeCustomerId?: string
    updatedDate: Date
    createdDate: Date
    permissions?: string[]
    roles?: string[]
    apiKey?: {
        id: string
        metadata?: IApiKeyMetadata
    }
}
export interface IOrganization {
    id: string
    name: string
    stripeCustomerId?: string
    updatedDate: Date
    createdDate: Date
}

export interface IChatFlow {
    id: string
    name: string
    flowData: string
    updatedDate: Date
    createdDate: Date
    deployed?: boolean
    isPublic?: boolean
    apikeyid?: string
    analytic?: string
    speechToText?: string
    chatbotConfig?: string
    followUpPrompts?: string
    apiConfig?: string
    category?: string
    visibility?: string[]
    type?: ChatflowType
    userId: string
    organizationId: string
    displayMode?: string
    embeddedUrl?: string
    browserExtConfig?: string
}

export interface IChatMessage {
    id: string
    role: MessageType
    content: string
    chatflowid: string
    executionId?: string
    sourceDocuments?: string
    usedTools?: string
    fileAnnotations?: string
    agentReasoning?: string
    fileUploads?: string
    artifacts?: string
    chatType: string
    chatId: string
    userId?: string
    organizationId?: string
    memoryType?: string
    sessionId?: string
    createdDate: Date
    leadEmail?: string
    action?: string | null
    followUpPrompts?: string
}

export interface IChatMessageFeedback {
    id: string
    content?: string
    chatflowid: string
    chatId: string
    messageId: string
    rating: ChatMessageRatingType
    createdDate: Date
}

export interface ITool {
    id: string
    name: string
    description: string
    color: string
    iconSrc?: string
    schema?: string
    func?: string
    updatedDate: Date
    createdDate: Date
}

export interface IAssistant {
    id: string
    details: string
    credential: string
    iconSrc?: string
    updatedDate: Date
    createdDate: Date
}

export interface ICredential {
    id: string
    name: string
    credentialName: string
    encryptedData: string
    updatedDate: Date
    createdDate: Date
}

export interface IVariable {
    id: string
    name: string
    value: string
    type: string
    updatedDate: Date
    createdDate: Date
}

export interface ILead {
    id: string
    name?: string
    email?: string
    phone?: string
    chatflowid: string
    chatId: string
    createdDate: Date
}

export interface IUpsertHistory {
    id: string
    chatflowid: string
    result: string
    flowData: string
    date: Date
}

export interface IExecution {
    id: string
    executionData: string
    state: ExecutionState
    agentflowId: string
    sessionId: string
    isPublic?: boolean
    action?: string
    createdDate: Date
    updatedDate: Date
    stoppedDate: Date
}

export interface IComponentNodes {
    [key: string]: INode
}

export interface IComponentCredentials {
    [key: string]: INode
}

export interface IVariableDict {
    [key: string]: string
}

export interface INodeDependencies {
    [key: string]: number
}

export interface INodeDirectedGraph {
    [key: string]: string[]
}

export interface INodeData extends INodeDataFromComponent {
    inputAnchors: INodeParams[]
    inputParams: INodeParams[]
    outputAnchors: INodeParams[]
}

export interface IReactFlowNode {
    id: string
    position: {
        x: number
        y: number
    }
    type: string
    data: INodeData
    positionAbsolute: {
        x: number
        y: number
    }
    z: number
    handleBounds: {
        source: any
        target: any
    }
    width: number
    height: number
    selected: boolean
    dragging: boolean
    parentNode?: string
    extent?: string
}

export interface IReactFlowEdge {
    source: string
    sourceHandle: string
    target: string
    targetHandle: string
    type: string
    id: string
    data: {
        label: string
    }
}

export interface IReactFlowObject {
    nodes: IReactFlowNode[]
    edges: IReactFlowEdge[]
    viewport: {
        x: number
        y: number
        zoom: number
    }
}

export interface IExploredNode {
    [key: string]: {
        remainingLoop: number
        lastSeenDepth: number
    }
}

export interface INodeQueue {
    nodeId: string
    depth: number
}

export interface IDepthQueue {
    [key: string]: number
}

export interface IAgentflowExecutedData {
    nodeLabel: string
    nodeId: string
    data: INodeExecutionData
    previousNodeIds: string[]
    status?: ExecutionState
}

export interface IMessage {
    message: string
    type: MessageType
    role?: MessageType
    content?: string
}

export interface IncomingInput {
    question: string
    overrideConfig?: ICommonObject
    chatId?: string
    sessionId?: string
    stopNodeId?: string
    uploads?: IFileUpload[]
    leadEmail?: string
    history?: IMessage[]
    action?: IAction
    chatType?: string
    streaming?: boolean
}

export interface IncomingAgentflowInput extends Omit<IncomingInput, 'question'> {
    question?: string
    form?: Record<string, any>
    humanInput?: IHumanInput
}

export interface IActiveChatflows {
    [key: string]: {
        startingNodes: IReactFlowNode[]
        endingNodeData?: INodeData
        inSync: boolean
        overrideConfig?: ICommonObject
        chatId?: string
    }
}

export interface IActiveCache {
    [key: string]: Map<any, any>
}

export interface IOverrideConfig {
    node: string
    nodeId: string
    label: string
    name: string
    type: string
    schema?: ICommonObject[]
}

export type ICredentialDataDecrypted = ICommonObject

// Plain credential object sent to server
export interface ICredentialReqBody {
    name: string
    credentialName: string
    plainDataObj: ICredentialDataDecrypted
    userId?: string
    organizationId?: string
    visibility?: ChatflowVisibility[]
}

// Decrypted credential object sent back to client
export interface ICredentialReturnResponse extends ICredential {
    plainDataObj: ICredentialDataDecrypted
}

export interface IUploadFileSizeAndTypes {
    fileTypes: string[]
    maxUploadSize: number
}

export interface IApiKeyMetadata {
    createdBy?: string
    allowedScopes?: string[]
    description?: string
}

export interface IApiKey {
    id: string
    keyName: string
    apiKey: string
    apiSecret: string
    updatedDate: Date
    organizationId: string
    userId: string
    lastUsedAt?: Date
    isActive: boolean
    metadata?: IApiKeyMetadata
}

export interface ITrialPlan {
    availableExecutions: number
    usedExecutions: number
}

export interface IPaidPlan {
    amount: number
    currency: string
    availableExecutions: number
    usedExecutions: number
    createdDate: Date
}
export interface ICustomTemplate {
    id: string
    name: string
    flowData: string
    updatedDate: Date
    createdDate: Date
    description?: string
    type?: string
    badge?: string
    framework?: string
    usecases?: string
}

export interface IFlowConfig {
    chatflowid: string
    chatId: string
    sessionId: string
    chatHistory: IMessage[]
    apiMessageId: string
    overrideConfig?: ICommonObject
    state?: ICommonObject
    runtimeChatHistoryLength?: number
}

export interface IPredictionQueueAppServer {
    appDataSource: DataSource
    componentNodes: IComponentNodes
    sseStreamer: IServerSideEventStreamer
    telemetry: Telemetry
    cachePool: CachePool
}

export interface IExecuteFlowParams extends IPredictionQueueAppServer {
    incomingInput: IncomingInput
    chatflow: IChatFlow
    chatId: string
    baseURL: string
    isInternal: boolean
    signal?: AbortController
    files?: Express.Multer.File[]
    fileUploads?: IFileUpload[]
    uploadedFilesContent?: string
    isUpsert?: boolean
<<<<<<< HEAD
    user?: IUser
=======
    isRecursive?: boolean
    parentExecutionId?: string
    iterationContext?: ICommonObject
    isTool?: boolean
>>>>>>> e35a126b
}

export interface INodeOverrides {
    [key: string]: {
        label: string
        name: string
        type: string
        enabled: boolean
    }[]
}

export interface IVariableOverride {
    id: string
    name: string
    type: 'static' | 'runtime'
    enabled: boolean
}

export interface ISubscription {
    id: string
    entityType: 'user' | 'organization'
    entityId: string
    organizationId?: string
    subscriptionType: 'FREE' | 'PAID' | 'ENTERPRISE'
    stripeSubscriptionId: string
    stripeSubscriptionItemId: string
    status: string
    creditsLimit: number
    currentPeriodStart: Date
    currentPeriodEnd: Date
    createdDate: Date
}

export interface IUsageEvent {
    id: string
    stripeCustomerId: string
    userId: string
    organizationId: string
    resourceType: 'CREDITS'
    creditsConsumed: number
    stripeMeterEventId?: string
    traceId?: string
    metadata?: Record<string, any>
    createdDate: Date
}

export interface IBlockingStatus {
    id: string
    entityType: 'user' | 'organization'
    entityId: string
    organizationId?: string
    isBlocked: boolean
    reason?: string
    createdDate: Date
}

export interface IStripeEvent {
    id: string
    stripeEventId: string
    eventType: string
    eventData: any
    processed: boolean
    createdDate: Date
}

export interface IAppCsvParseRuns {
    id: string
    userId: string
    organizationId: string
    startedAt: Date
    completedAt?: Date
    rowsRequested: number
    rowsProcessed?: number
    name: string
    configuration: ICommonObject
    originalCsvUrl: string
    processedCsvUrl?: string
    chatflowChatId: string
    includeOriginalColumns: boolean
    status: AppCsvParseRunsStatus
    errorMessages: string[]
}

export interface IAppCsvParseRows {
    id: string
    csvParseRunId: string
    rowNumber: number
    rowData: ICommonObject
    generatedData?: ICommonObject
    status: AppCsvParseRowStatus
    errorMessage?: string
    createdAt: Date
    updatedAt: Date
}

// DocumentStore related
export * from './Interface.DocumentStore'<|MERGE_RESOLUTION|>--- conflicted
+++ resolved
@@ -449,14 +449,11 @@
     fileUploads?: IFileUpload[]
     uploadedFilesContent?: string
     isUpsert?: boolean
-<<<<<<< HEAD
     user?: IUser
-=======
     isRecursive?: boolean
     parentExecutionId?: string
     iterationContext?: ICommonObject
     isTool?: boolean
->>>>>>> e35a126b
 }
 
 export interface INodeOverrides {
