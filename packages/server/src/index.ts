import express from 'express'
import cors from 'cors'
import http from 'http'
import basicAuth from 'express-basic-auth'
import { DataSource } from 'typeorm'
<<<<<<< HEAD
import { IChatFlow } from './Interface'
import { getEncryptionKey } from './utils'
=======
import { MODE } from './Interface'
import { getNodeModulesPackagePath, getEncryptionKey } from './utils'
>>>>>>> c5727efe
import logger, { expressRequestLogger } from './utils/logger'
import { getDataSource } from './DataSource'
import { NodesPool } from './NodesPool'
import { ChatFlow } from './database/entities/ChatFlow'
import { CachePool } from './CachePool'
import { AbortControllerPool } from './AbortControllerPool'
import { RateLimiterManager } from './utils/rateLimit'
import { getAPIKeys } from './utils/apiKey'
import { sanitizeMiddleware, getCorsOptions, getAllowedIframeOrigins } from './utils/XSS'
import { Telemetry } from './utils/telemetry'
import flowiseApiV1Router from './routes'
import errorHandlerMiddleware from './middlewares/errors'
import { SSEStreamer } from './utils/SSEStreamer'
import { validateAPIKey } from './utils/validateKey'
import { IMetricsProvider } from './Interface.Metrics'
import { Prometheus } from './metrics/Prometheus'
import { OpenTelemetry } from './metrics/OpenTelemetry'
import { QueueManager } from './queue/QueueManager'
import { RedisEventSubscriber } from './queue/RedisEventSubscriber'
import { WHITELIST_URLS } from './utils/constants'
import 'global-agent/bootstrap'

<<<<<<< HEAD
import authenticationHandlerMiddleware from './middlewares/authentication'
import passport from 'passport'
import passportConfig from './config/passport'
import session from 'express-session'
=======
declare global {
    namespace Express {
        namespace Multer {
            interface File {
                bucket: string
                key: string
                acl: string
                contentType: string
                contentDisposition: null
                storageClass: string
                serverSideEncryption: null
                metadata: any
                location: string
                etag: string
            }
        }
    }
}
>>>>>>> c5727efe

passportConfig(passport)
export class App {
    app: express.Application
    nodesPool: NodesPool
    abortControllerPool: AbortControllerPool
    cachePool: CachePool
    telemetry: Telemetry
    rateLimiterManager: RateLimiterManager
    AppDataSource: DataSource = getDataSource()
    sseStreamer: SSEStreamer
    metricsProvider: IMetricsProvider
    queueManager: QueueManager
    redisSubscriber: RedisEventSubscriber

    constructor() {
        this.app = express()
    }

    async initDatabase() {
        // Initialize database
        try {
            await this.AppDataSource.initialize()
            logger.info('📦 [server]: Data Source is initializing...')

            // Run Migrations Scripts
            await this.AppDataSource.runMigrations({ transaction: 'each' })

            // Initialize nodes pool
            this.nodesPool = new NodesPool()
            await this.nodesPool.initialize()

            // Initialize abort controllers pool
            this.abortControllerPool = new AbortControllerPool()

            // Initialize API keys
            await getAPIKeys()

            // Initialize encryption key
            await getEncryptionKey()

            // Initialize Rate Limit
<<<<<<< HEAD
            const AllChatFlow: IChatFlow[] = await getAllChatFlow({})
            await initializeRateLimiter(AllChatFlow)
=======
            this.rateLimiterManager = RateLimiterManager.getInstance()
            await this.rateLimiterManager.initializeRateLimiters(await getDataSource().getRepository(ChatFlow).find())
>>>>>>> c5727efe

            // Initialize cache pool
            this.cachePool = new CachePool()

            // Initialize telemetry
            this.telemetry = new Telemetry()

            // Initialize SSE Streamer
            this.sseStreamer = new SSEStreamer()

            // Init Queues
            if (process.env.MODE === MODE.QUEUE) {
                this.queueManager = QueueManager.getInstance()
                this.queueManager.setupAllQueues({
                    componentNodes: this.nodesPool.componentNodes,
                    telemetry: this.telemetry,
                    cachePool: this.cachePool,
                    appDataSource: this.AppDataSource,
                    abortControllerPool: this.abortControllerPool
                })
                this.redisSubscriber = new RedisEventSubscriber(this.sseStreamer)
                await this.redisSubscriber.connect()
            }

            logger.info('📦 [server]: Data Source has been initialized!')
        } catch (error) {
            logger.error('❌ [server]: Error during Data Source initialization:', error)
        }
    }

    async config() {
        // Limit is needed to allow sending/receiving base64 encoded string
        const flowise_file_size_limit = process.env.FLOWISE_FILE_SIZE_LIMIT || '50mb'
        this.app.use(express.json({ limit: flowise_file_size_limit }))
        this.app.use(express.urlencoded({ limit: flowise_file_size_limit, extended: true }))
        if (process.env.NUMBER_OF_PROXIES && parseInt(process.env.NUMBER_OF_PROXIES) > 0)
            this.app.set('trust proxy', parseInt(process.env.NUMBER_OF_PROXIES))

        // Allow access from specified domains
        this.app.use(cors(getCorsOptions()))

        // Passport Middleware
        this.app.use(
            session({
                secret: process.env.SESSION_SECRET ?? 'theanswerai',
                resave: false,
                saveUninitialized: false,
                cookie: {
                    secure: process.env.NODE_ENV === 'production'
                }
            })
        )
        this.app.use(passport.initialize())
        this.app.use(passport.session())

        // Allow embedding from specified domains.
        this.app.use((req, res, next) => {
            const allowedOrigins = getAllowedIframeOrigins()
            if (allowedOrigins == '*') {
                next()
            } else {
                const csp = `frame-ancestors ${allowedOrigins}`
                res.setHeader('Content-Security-Policy', csp)
                next()
            }
        })

        // Switch off the default 'X-Powered-By: Express' header
        this.app.disable('x-powered-by')

        // Add the expressRequestLogger middleware to log all requests
        this.app.use(expressRequestLogger)

        // Add the sanitizeMiddleware to guard against XSS
        this.app.use(sanitizeMiddleware)

<<<<<<< HEAD
        // Make io accessible to our router on req.io
        this.app.use((req, res, next) => {
            req.io = socketIO
            next()
        })
        const whitelistURLs = [
            '/api/v1/google-auth',
            process.env.GOOGLE_CALLBACK_URL ?? '/api/v1/google-auth/callback',
            '/api/v1/verify/apikey/',
            '/api/v1/chatflows/apikey/',
            '/api/v1/public-chatflows',
            '/api/v1/public-chatbotConfig',
            '/api/v1/prediction/',
            '/api/v1/vector/upsert/',
            '/api/v1/node-icon/',
            '/api/v1/components-credentials-icon/',
            '/api/v1/chatflows-streaming',
            '/api/v1/chatflows-uploads',
            '/api/v1/openai-assistants-file/download',
            '/api/v1/feedback',
            '/api/v1/leads',
            '/api/v1/get-upload-file',
            '/api/v1/ip',
            '/api/v1/ping',
            '/api/v1/marketplaces/templates'
        ]
=======
        const whitelistURLs = WHITELIST_URLS
        const URL_CASE_INSENSITIVE_REGEX: RegExp = /\/api\/v1\//i
        const URL_CASE_SENSITIVE_REGEX: RegExp = /\/api\/v1\//

>>>>>>> c5727efe
        if (process.env.FLOWISE_USERNAME && process.env.FLOWISE_PASSWORD) {
            const username = process.env.FLOWISE_USERNAME
            const password = process.env.FLOWISE_PASSWORD
            const basicAuthMiddleware = basicAuth({
                users: { [username]: password }
            })
<<<<<<< HEAD
            this.app.use((req, res, next) => {
                if (/\/api\/v1\//i.test(req.url)) {
                    whitelistURLs.some((url) => new RegExp(url, 'i').test(req.url)) ? next() : basicAuthMiddleware(req, res, next)
                } else next()
            })
        }

        this.app.use(authenticationHandlerMiddleware({ whitelistURLs, AppDataSource: this.AppDataSource }))
=======
            this.app.use(async (req, res, next) => {
                // Step 1: Check if the req path contains /api/v1 regardless of case
                if (URL_CASE_INSENSITIVE_REGEX.test(req.path)) {
                    // Step 2: Check if the req path is case sensitive
                    if (URL_CASE_SENSITIVE_REGEX.test(req.path)) {
                        // Step 3: Check if the req path is in the whitelist
                        const isWhitelisted = whitelistURLs.some((url) => req.path.startsWith(url))
                        if (isWhitelisted) {
                            next()
                        } else if (req.headers['x-request-from'] === 'internal') {
                            basicAuthMiddleware(req, res, next)
                        } else {
                            const isKeyValidated = await validateAPIKey(req)
                            if (!isKeyValidated) {
                                return res.status(401).json({ error: 'Unauthorized Access' })
                            }
                            next()
                        }
                    } else {
                        return res.status(401).json({ error: 'Unauthorized Access' })
                    }
                } else {
                    // If the req path does not contain /api/v1, then allow the request to pass through, example: /assets, /canvas
                    next()
                }
            })
        } else {
            this.app.use(async (req, res, next) => {
                // Step 1: Check if the req path contains /api/v1 regardless of case
                if (URL_CASE_INSENSITIVE_REGEX.test(req.path)) {
                    // Step 2: Check if the req path is case sensitive
                    if (URL_CASE_SENSITIVE_REGEX.test(req.path)) {
                        // Step 3: Check if the req path is in the whitelist
                        const isWhitelisted = whitelistURLs.some((url) => req.path.startsWith(url))
                        if (isWhitelisted) {
                            next()
                        } else if (req.headers['x-request-from'] === 'internal') {
                            next()
                        } else {
                            const isKeyValidated = await validateAPIKey(req)
                            if (!isKeyValidated) {
                                return res.status(401).json({ error: 'Unauthorized Access' })
                            }
                            next()
                        }
                    } else {
                        return res.status(401).json({ error: 'Unauthorized Access' })
                    }
                } else {
                    // If the req path does not contain /api/v1, then allow the request to pass through, example: /assets, /canvas
                    next()
                }
            })
        }

        if (process.env.ENABLE_METRICS === 'true') {
            switch (process.env.METRICS_PROVIDER) {
                // default to prometheus
                case 'prometheus':
                case undefined:
                    this.metricsProvider = new Prometheus(this.app)
                    break
                case 'open_telemetry':
                    this.metricsProvider = new OpenTelemetry(this.app)
                    break
                // add more cases for other metrics providers here
            }
            if (this.metricsProvider) {
                await this.metricsProvider.initializeCounters()
                logger.info(`📊 [server]: Metrics Provider [${this.metricsProvider.getName()}] has been initialized!`)
            } else {
                logger.error(
                    "❌ [server]: Metrics collection is enabled, but failed to initialize provider (valid values are 'prometheus' or 'open_telemetry'."
                )
            }
        }
>>>>>>> c5727efe

        this.app.use('/api/v1', flowiseApiV1Router)

        // ----------------------------------------
        // Configure number of proxies in Host Environment
        // ----------------------------------------
        this.app.get('/api/v1/ip', (request, response) => {
            response.send({
                ip: request.ip,
                msg: 'Check returned IP address in the response. If it matches your current IP address ( which you can get by going to http://ip.nfriedly.com/ or https://api.ipify.org/ ), then the number of proxies is correct and the rate limiter should now work correctly. If not, increase the number of proxies by 1 and restart Cloud-Hosted Flowise until the IP address matches your own. Visit https://docs.flowiseai.com/configuration/rate-limit#cloud-hosted-rate-limit-setup-guide for more information.'
            })
        })

        if (process.env.MODE === MODE.QUEUE) {
            this.app.use('/admin/queues', this.queueManager.getBullBoardRouter())
        }

        // ----------------------------------------
        // Redirect to staging.theanswer.ai
        // ----------------------------------------

        this.app.use((req: express.Request, res: express.Response) => {
            const path = req.url
            const encodedDomain = Buffer.from(process.env.DOMAIN || '').toString('base64')
            const redirectURL = new URL(`${encodedDomain}${path}`, process.env.ANSWERAI_DOMAIN)
            console.log('Redirecting to', redirectURL.toString())
            res.redirect(301, redirectURL.toString())
        })

        // Error handling
        this.app.use(errorHandlerMiddleware)
    }

    async stopApp() {
        try {
            const removePromises: any[] = []
            removePromises.push(this.telemetry.flush())
            if (this.queueManager) {
                removePromises.push(this.redisSubscriber.disconnect())
            }
            await Promise.all(removePromises)
        } catch (e) {
            logger.error(`❌[server]: Flowise Server shut down error: ${e}`)
        }
    }
}

let serverApp: App | undefined

<<<<<<< HEAD
export const getAllChatFlow = async ({ userId }: { userId?: string }): Promise<IChatFlow[]> =>
    getDataSource()
        .getRepository(ChatFlow)
        .createQueryBuilder('chatFlow')
        .where(userId ? 'chatFlow.userId = :userId OR chatFlow.userId IS NULL' : 'chatFlow.userId IS NULL', { userId })
        .getMany()

=======
>>>>>>> c5727efe
export async function start(): Promise<void> {
    serverApp = new App()

    const host = process.env.HOST
    const port = parseInt(process.env.PORT || '', 10) || 3000
    const server = http.createServer(serverApp.app)

    await serverApp.initDatabase()
    await serverApp.config()

    server.listen(port, host, () => {
        logger.info(`⚡️ [server]: Flowise Server is listening at ${host ? 'http://' + host : ''}:${port}`)
    })
}

export function getInstance(): App | undefined {
    return serverApp
}<|MERGE_RESOLUTION|>--- conflicted
+++ resolved
@@ -3,13 +3,8 @@
 import http from 'http'
 import basicAuth from 'express-basic-auth'
 import { DataSource } from 'typeorm'
-<<<<<<< HEAD
-import { IChatFlow } from './Interface'
-import { getEncryptionKey } from './utils'
-=======
 import { MODE } from './Interface'
 import { getNodeModulesPackagePath, getEncryptionKey } from './utils'
->>>>>>> c5727efe
 import logger, { expressRequestLogger } from './utils/logger'
 import { getDataSource } from './DataSource'
 import { NodesPool } from './NodesPool'
@@ -32,12 +27,10 @@
 import { WHITELIST_URLS } from './utils/constants'
 import 'global-agent/bootstrap'
 
-<<<<<<< HEAD
 import authenticationHandlerMiddleware from './middlewares/authentication'
 import passport from 'passport'
 import passportConfig from './config/passport'
 import session from 'express-session'
-=======
 declare global {
     namespace Express {
         namespace Multer {
@@ -56,7 +49,6 @@
         }
     }
 }
->>>>>>> c5727efe
 
 passportConfig(passport)
 export class App {
@@ -99,13 +91,8 @@
             await getEncryptionKey()
 
             // Initialize Rate Limit
-<<<<<<< HEAD
-            const AllChatFlow: IChatFlow[] = await getAllChatFlow({})
-            await initializeRateLimiter(AllChatFlow)
-=======
             this.rateLimiterManager = RateLimiterManager.getInstance()
             await this.rateLimiterManager.initializeRateLimiters(await getDataSource().getRepository(ChatFlow).find())
->>>>>>> c5727efe
 
             // Initialize cache pool
             this.cachePool = new CachePool()
@@ -182,56 +169,25 @@
         // Add the sanitizeMiddleware to guard against XSS
         this.app.use(sanitizeMiddleware)
 
-<<<<<<< HEAD
-        // Make io accessible to our router on req.io
-        this.app.use((req, res, next) => {
-            req.io = socketIO
-            next()
-        })
-        const whitelistURLs = [
-            '/api/v1/google-auth',
-            process.env.GOOGLE_CALLBACK_URL ?? '/api/v1/google-auth/callback',
-            '/api/v1/verify/apikey/',
-            '/api/v1/chatflows/apikey/',
-            '/api/v1/public-chatflows',
-            '/api/v1/public-chatbotConfig',
-            '/api/v1/prediction/',
-            '/api/v1/vector/upsert/',
-            '/api/v1/node-icon/',
-            '/api/v1/components-credentials-icon/',
-            '/api/v1/chatflows-streaming',
-            '/api/v1/chatflows-uploads',
-            '/api/v1/openai-assistants-file/download',
-            '/api/v1/feedback',
-            '/api/v1/leads',
-            '/api/v1/get-upload-file',
-            '/api/v1/ip',
-            '/api/v1/ping',
-            '/api/v1/marketplaces/templates'
-        ]
-=======
         const whitelistURLs = WHITELIST_URLS
         const URL_CASE_INSENSITIVE_REGEX: RegExp = /\/api\/v1\//i
         const URL_CASE_SENSITIVE_REGEX: RegExp = /\/api\/v1\//
 
->>>>>>> c5727efe
+        this.app.use(authenticationHandlerMiddleware({ whitelistURLs, AppDataSource: this.AppDataSource }))
+
         if (process.env.FLOWISE_USERNAME && process.env.FLOWISE_PASSWORD) {
             const username = process.env.FLOWISE_USERNAME
             const password = process.env.FLOWISE_PASSWORD
             const basicAuthMiddleware = basicAuth({
                 users: { [username]: password }
             })
-<<<<<<< HEAD
             this.app.use((req, res, next) => {
                 if (/\/api\/v1\//i.test(req.url)) {
                     whitelistURLs.some((url) => new RegExp(url, 'i').test(req.url)) ? next() : basicAuthMiddleware(req, res, next)
                 } else next()
             })
-        }
-
-        this.app.use(authenticationHandlerMiddleware({ whitelistURLs, AppDataSource: this.AppDataSource }))
-=======
             this.app.use(async (req, res, next) => {
+                if (req.user) return next()
                 // Step 1: Check if the req path contains /api/v1 regardless of case
                 if (URL_CASE_INSENSITIVE_REGEX.test(req.path)) {
                     // Step 2: Check if the req path is case sensitive
@@ -259,6 +215,7 @@
             })
         } else {
             this.app.use(async (req, res, next) => {
+                if (req.user) return next()
                 // Step 1: Check if the req path contains /api/v1 regardless of case
                 if (URL_CASE_INSENSITIVE_REGEX.test(req.path)) {
                     // Step 2: Check if the req path is case sensitive
@@ -307,7 +264,6 @@
                 )
             }
         }
->>>>>>> c5727efe
 
         this.app.use('/api/v1', flowiseApiV1Router)
 
@@ -357,16 +313,6 @@
 
 let serverApp: App | undefined
 
-<<<<<<< HEAD
-export const getAllChatFlow = async ({ userId }: { userId?: string }): Promise<IChatFlow[]> =>
-    getDataSource()
-        .getRepository(ChatFlow)
-        .createQueryBuilder('chatFlow')
-        .where(userId ? 'chatFlow.userId = :userId OR chatFlow.userId IS NULL' : 'chatFlow.userId IS NULL', { userId })
-        .getMany()
-
-=======
->>>>>>> c5727efe
 export async function start(): Promise<void> {
     serverApp = new App()
 
