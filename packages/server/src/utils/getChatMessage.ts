<<<<<<< HEAD
import { MoreThanOrEqual, LessThanOrEqual } from 'typeorm'
import { ChatMessageRatingType, chatType, IUser } from '../Interface'
=======
import { MoreThanOrEqual, LessThanOrEqual, Between, In } from 'typeorm'
import { ChatMessageRatingType, ChatType } from '../Interface'
>>>>>>> fc9d6e7a
import { ChatMessage } from '../database/entities/ChatMessage'
import { ChatMessageFeedback } from '../database/entities/ChatMessageFeedback'
import { getRunningExpressApp } from '../utils/getRunningExpressApp'
import { aMonthAgo } from '.'

/**
 * Method that get chat messages.
 * @param {string} chatflowid
 * @param {ChatType[]} chatTypes
 * @param {string} sortOrder
 * @param {string} chatId
 * @param {string} memoryType
 * @param {string} sessionId
 * @param {string} startDate
 * @param {string} endDate
 * @param {boolean} feedback
 * @param {ChatMessageRatingType[]} feedbackTypes
 */
<<<<<<< HEAD
export const utilGetChatMessage = async (
    user: IUser,
    chatflowid: string,
    chatType: chatType | undefined,
    sortOrder: string = 'ASC',
    chatId?: string,
    memoryType?: string,
    sessionId?: string,
    startDate?: string,
    endDate?: string,
    messageId?: string,
    feedback?: boolean,
    feedbackTypes?: ChatMessageRatingType[],
    userId?: string
): Promise<ChatMessage[]> => {
    const appServer = getRunningExpressApp()
    const setDateToStartOrEndOfDay = (dateTimeStr: string, setHours: 'start' | 'end') => {
        const date = new Date(dateTimeStr)
        if (isNaN(date.getTime())) {
            return undefined
        }
        setHours === 'start' ? date.setHours(0, 0, 0, 0) : date.setHours(23, 59, 59, 999)
        return date
    }
=======
interface GetChatMessageParams {
    chatflowid: string
    chatTypes?: ChatType[]
    sortOrder?: string
    chatId?: string
    memoryType?: string
    sessionId?: string
    startDate?: string
    endDate?: string
    messageId?: string
    feedback?: boolean
    feedbackTypes?: ChatMessageRatingType[]
}
>>>>>>> fc9d6e7a

export const utilGetChatMessage = async ({
    chatflowid,
    chatTypes,
    sortOrder = 'ASC',
    chatId,
    memoryType,
    sessionId,
    startDate,
    endDate,
    messageId,
    feedback,
    feedbackTypes
}: GetChatMessageParams): Promise<ChatMessage[]> => {
    const appServer = getRunningExpressApp()

    if (feedback) {
        const query = await appServer.AppDataSource.getRepository(ChatMessage).createQueryBuilder('chat_message')

        // do the join with chat message feedback based on messageId for each chat message in the chatflow
        query
            .leftJoinAndMapOne('chat_message.feedback', ChatMessageFeedback, 'feedback', 'feedback.messageId = chat_message.id')
            .where('chat_message.chatflowid = :chatflowid', { chatflowid })

        // based on which parameters are available add `andWhere` clauses to the query
        if (chatTypes && chatTypes.length > 0) {
            query.andWhere('chat_message.chatType IN (:...chatTypes)', { chatTypes })
        }
        if (chatId) {
            query.andWhere('chat_message.chatId = :chatId', { chatId })
        }
        if (memoryType) {
            query.andWhere('chat_message.memoryType = :memoryType', { memoryType })
        }
        if (sessionId) {
            query.andWhere('chat_message.sessionId = :sessionId', { sessionId })
        }
        if (userId && !user.roles?.includes('Admin')) {
            query.andWhere('chat_message.userId = :userId', { userId })
        }

        // set date range
        if (startDate) {
            query.andWhere('chat_message.createdDate >= :startDateTime', { startDateTime: startDate ? new Date(startDate) : aMonthAgo() })
        }
        if (endDate) {
            query.andWhere('chat_message.createdDate <= :endDateTime', { endDateTime: endDate ? new Date(endDate) : new Date() })
        }

        // sort
        query.orderBy('chat_message.createdDate', sortOrder === 'DESC' ? 'DESC' : 'ASC')

        const messages = (await query.getMany()) as Array<ChatMessage & { feedback: ChatMessageFeedback }>

        if (feedbackTypes && feedbackTypes.length > 0) {
            // just applying a filter to the messages array will only return the messages that have feedback,
            // but we also want the message before the feedback message which is the user message.
            const indicesToKeep = new Set()

            messages.forEach((message, index) => {
                if (message.role === 'apiMessage' && message.feedback && feedbackTypes.includes(message.feedback.rating)) {
                    if (index > 0) indicesToKeep.add(index - 1)
                    indicesToKeep.add(index)
                }
            })

            return messages.filter((_, index) => indicesToKeep.has(index))
        }

        return messages
    }

    let createdDateQuery
    if (startDate || endDate) {
        if (startDate && endDate) {
            createdDateQuery = Between(new Date(startDate), new Date(endDate))
        } else if (startDate) {
            createdDateQuery = MoreThanOrEqual(new Date(startDate))
        } else if (endDate) {
            createdDateQuery = LessThanOrEqual(new Date(endDate))
        }
    }

    return await appServer.AppDataSource.getRepository(ChatMessage).find({
        where: {
            chatflowid,
            chatType: chatTypes?.length ? In(chatTypes) : undefined,
            chatId,
            memoryType: memoryType ?? undefined,
            sessionId: sessionId ?? undefined,
<<<<<<< HEAD
            userId: user.roles?.includes('Admin') ? undefined : userId,
            ...(fromDate && { createdDate: MoreThanOrEqual(fromDate) }),
            ...(toDate && { createdDate: LessThanOrEqual(toDate) }),
=======
            createdDate: createdDateQuery,
>>>>>>> fc9d6e7a
            id: messageId ?? undefined
        },
        order: {
            createdDate: sortOrder === 'DESC' ? 'DESC' : 'ASC'
        }
    })
}<|MERGE_RESOLUTION|>--- conflicted
+++ resolved
@@ -1,10 +1,5 @@
-<<<<<<< HEAD
-import { MoreThanOrEqual, LessThanOrEqual } from 'typeorm'
-import { ChatMessageRatingType, chatType, IUser } from '../Interface'
-=======
 import { MoreThanOrEqual, LessThanOrEqual, Between, In } from 'typeorm'
-import { ChatMessageRatingType, ChatType } from '../Interface'
->>>>>>> fc9d6e7a
+import { ChatMessageRatingType, ChatType, IUser } from '../Interface'
 import { ChatMessage } from '../database/entities/ChatMessage'
 import { ChatMessageFeedback } from '../database/entities/ChatMessageFeedback'
 import { getRunningExpressApp } from '../utils/getRunningExpressApp'
@@ -23,33 +18,8 @@
  * @param {boolean} feedback
  * @param {ChatMessageRatingType[]} feedbackTypes
  */
-<<<<<<< HEAD
-export const utilGetChatMessage = async (
+interface GetChatMessageParams {
     user: IUser,
-    chatflowid: string,
-    chatType: chatType | undefined,
-    sortOrder: string = 'ASC',
-    chatId?: string,
-    memoryType?: string,
-    sessionId?: string,
-    startDate?: string,
-    endDate?: string,
-    messageId?: string,
-    feedback?: boolean,
-    feedbackTypes?: ChatMessageRatingType[],
-    userId?: string
-): Promise<ChatMessage[]> => {
-    const appServer = getRunningExpressApp()
-    const setDateToStartOrEndOfDay = (dateTimeStr: string, setHours: 'start' | 'end') => {
-        const date = new Date(dateTimeStr)
-        if (isNaN(date.getTime())) {
-            return undefined
-        }
-        setHours === 'start' ? date.setHours(0, 0, 0, 0) : date.setHours(23, 59, 59, 999)
-        return date
-    }
-=======
-interface GetChatMessageParams {
     chatflowid: string
     chatTypes?: ChatType[]
     sortOrder?: string
@@ -62,9 +32,9 @@
     feedback?: boolean
     feedbackTypes?: ChatMessageRatingType[]
 }
->>>>>>> fc9d6e7a
 
 export const utilGetChatMessage = async ({
+    user,
     chatflowid,
     chatTypes,
     sortOrder = 'ASC',
@@ -100,8 +70,8 @@
         if (sessionId) {
             query.andWhere('chat_message.sessionId = :sessionId', { sessionId })
         }
-        if (userId && !user.roles?.includes('Admin')) {
-            query.andWhere('chat_message.userId = :userId', { userId })
+        if (user.id && !user.roles?.includes('Admin')) {
+            query.andWhere('chat_message.userId = :userId', { userId: user.id })
         }
 
         // set date range
@@ -153,14 +123,9 @@
             chatId,
             memoryType: memoryType ?? undefined,
             sessionId: sessionId ?? undefined,
-<<<<<<< HEAD
-            userId: user.roles?.includes('Admin') ? undefined : userId,
-            ...(fromDate && { createdDate: MoreThanOrEqual(fromDate) }),
-            ...(toDate && { createdDate: LessThanOrEqual(toDate) }),
-=======
             createdDate: createdDateQuery,
->>>>>>> fc9d6e7a
-            id: messageId ?? undefined
+            id: messageId ?? undefined,
+            userId: user.roles?.includes('Admin') ? undefined : user.id,
         },
         order: {
             createdDate: sortOrder === 'DESC' ? 'DESC' : 'ASC'
