--- conflicted
+++ resolved
@@ -32,18 +32,6 @@
 /**
  * Build Agent Graph
  */
-<<<<<<< HEAD
-export const buildAgentGraph = async (
-    user: IUser | undefined,
-    chatflow: IChatFlow,
-    chatId: string,
-    sessionId: string,
-    incomingInput: IncomingInput,
-    isInternal: boolean,
-    baseURL?: string,
-    socketIO?: Server
-): Promise<any> => {
-=======
 export const buildAgentGraph = async ({
     agentflow,
     flowConfig,
@@ -85,7 +73,6 @@
     signal?: AbortController,
     user: IUser
 }): Promise<any> => {
->>>>>>> e4b933e0
     try {
         const chatflowid = flowConfig.chatflowid
         const chatId = flowConfig.chatId
@@ -417,36 +404,6 @@
     }
 }
 
-<<<<<<< HEAD
-/**
- * Compile Multi Agents Graph
- * @param {IChatFlow} chatflow
- * @param {Record<string, {label: string, nodeName: string }>} mapNameToLabel
- * @param {IReactFlowNode[]} reactflowNodes
- * @param {string[]} workerNodeIds
- * @param {IComponentNodes} componentNodes
- * @param {ICommonObject} options
- * @param {string[]} startingNodeIds
- * @param {string} question
- * @param {ICommonObject} overrideConfig
- * @param {string} threadId
- * @param {boolean} summarization
- */
-const compileMultiAgentsGraph = async (
-    user: IUser | undefined,
-    chatflow: IChatFlow,
-    mapNameToLabel: Record<string, { label: string; nodeName: string }>,
-    reactflowNodes: IReactFlowNode[] = [],
-    workerNodeIds: string[],
-    componentNodes: IComponentNodes,
-    options: ICommonObject,
-    startingNodeIds: string[],
-    question: string,
-    prependHistoryMessages: IMessage[] = [],
-    chatHistory: IMessage[] = [],
-    overrideConfig?: ICommonObject,
-    threadId?: string,
-=======
 type MultiAgentsGraphParams = {
     user: IUser
     agentflow: IChatFlow
@@ -462,7 +419,6 @@
     chatHistory?: IMessage[]
     overrideConfig?: ICommonObject
     threadId?: string
->>>>>>> e4b933e0
     summarization?: boolean
     uploadedFilesContent?: string
 }
@@ -660,35 +616,6 @@
     }
 }
 
-<<<<<<< HEAD
-/**
- * Compile Seq Agents Graph
- * @param {IDepthQueue} depthQueue
- * @param {IChatFlow} chatflow
- * @param {IReactFlowNode[]} reactflowNodes
- * @param {IReactFlowEdge[]} reactflowEdges
- * @param {IComponentNodes} componentNodes
- * @param {ICommonObject} options
- * @param {string} question
- * @param {IMessage[]} chatHistory
- * @param {ICommonObject} overrideConfig
- * @param {string} threadId
- * @param {IAction} action
- */
-const compileSeqAgentsGraph = async (
-    user: IUser | undefined,
-    depthQueue: IDepthQueue,
-    chatflow: IChatFlow,
-    reactflowNodes: IReactFlowNode[] = [],
-    reactflowEdges: IReactFlowEdge[] = [],
-    componentNodes: IComponentNodes,
-    options: ICommonObject,
-    question: string,
-    prependHistoryMessages: IMessage[] = [],
-    chatHistory: IMessage[] = [],
-    overrideConfig?: ICommonObject,
-    threadId?: string,
-=======
 type SeqAgentsGraphParams = {
     user:IUser
     depthQueue: IDepthQueue
@@ -703,7 +630,6 @@
     chatHistory?: IMessage[]
     overrideConfig?: ICommonObject
     threadId?: string
->>>>>>> e4b933e0
     action?: IAction
     uploadedFilesContent?: string
 }
