/**
 * Strictly no getRepository, appServer here, must be passed as parameter
 */

import path from 'path'
import fs from 'fs'
import logger from './logger'
import {
    IChatFlow,
    IComponentCredentials,
    IComponentNodes,
    ICredentialDataDecrypted,
    ICredentialReqBody,
    IDepthQueue,
    IExploredNode,
    INodeData,
    INodeDependencies,
    INodeDirectedGraph,
    INodeOverrides,
    INodeQueue,
    IOverrideConfig,
    IReactFlowEdge,
    IReactFlowNode,
    IUser,
    IVariable,
    IVariableDict,
    IVariableOverride,
    IncomingInput
} from '../Interface'
import { cloneDeep, get, isEqual } from 'lodash'
import {
    convertChatHistoryToText,
    getInputVariables,
    handleEscapeCharacters,
    getEncryptionKeyPath,
    ICommonObject,
    IDatabaseEntity,
    IMessage,
    FlowiseMemory,
    IFileUpload,
    getS3Config
} from 'flowise-components'
import { randomBytes } from 'crypto'
import { AES, enc } from 'crypto-js'
import multer from 'multer'
import multerS3 from 'multer-s3'
import { ChatFlow } from '../database/entities/ChatFlow'
import { ChatMessage } from '../database/entities/ChatMessage'
import { Credential } from '../database/entities/Credential'
import { Tool } from '../database/entities/Tool'
import { Assistant } from '../database/entities/Assistant'
import { Lead } from '../database/entities/Lead'
import { DataSource } from 'typeorm'
import { CachePool } from '../CachePool'
import { Variable } from '../database/entities/Variable'
import { DocumentStore } from '../database/entities/DocumentStore'
import { DocumentStoreFileChunk } from '../database/entities/DocumentStoreFileChunk'
import { InternalFlowiseError } from '../errors/internalFlowiseError'
import { StatusCodes } from 'http-status-codes'
import {
    CreateSecretCommand,
    GetSecretValueCommand,
    PutSecretValueCommand,
    SecretsManagerClient,
    SecretsManagerClientConfig
} from '@aws-sdk/client-secrets-manager'

const QUESTION_VAR_PREFIX = 'question'
const FILE_ATTACHMENT_PREFIX = 'file_attachment'
const CHAT_HISTORY_VAR_PREFIX = 'chat_history'
const REDACTED_CREDENTIAL_VALUE = '_FLOWISE_BLANK_07167752-1a71-43b1-bf8f-4f32252165db'

let secretsManagerClient: SecretsManagerClient | null = null
const USE_AWS_SECRETS_MANAGER = process.env.SECRETKEY_STORAGE_TYPE === 'aws'
if (USE_AWS_SECRETS_MANAGER) {
    const region = process.env.SECRETKEY_AWS_REGION || 'us-east-1' // Default region if not provided
    const accessKeyId = process.env.SECRETKEY_AWS_ACCESS_KEY
    const secretAccessKey = process.env.SECRETKEY_AWS_SECRET_KEY

    let credentials: SecretsManagerClientConfig['credentials'] | undefined
    if (accessKeyId && secretAccessKey) {
        credentials = {
            accessKeyId,
            secretAccessKey
        }
    }
    secretsManagerClient = new SecretsManagerClient({ credentials, region })
}

export const databaseEntities: IDatabaseEntity = {
    ChatFlow: ChatFlow,
    ChatMessage: ChatMessage,
    Tool: Tool,
    Credential: Credential,
    Lead: Lead,
    Assistant: Assistant,
    Variable: Variable,
    DocumentStore: DocumentStore,
    DocumentStoreFileChunk: DocumentStoreFileChunk
}

/**
 * Returns the home folder path of the user if
 * none can be found it falls back to the current
 * working directory
 *
 */
export const getUserHome = (): string => {
    let variableName = 'HOME'
    if (process.platform === 'win32') {
        variableName = 'USERPROFILE'
    }

    if (process.env[variableName] === undefined) {
        // If for some reason the variable does not exist
        // fall back to current folder
        return process.cwd()
    }
    return process.env[variableName] as string
}

/**
 * Returns the path of node modules package
 * @param {string} packageName
 * @returns {string}
 */
export const getNodeModulesPackagePath = (packageName: string): string => {
    const checkPaths = [
        path.join(__dirname, '..', 'node_modules', packageName),
        path.join(__dirname, '..', '..', 'node_modules', packageName),
        path.join(__dirname, '..', '..', '..', 'node_modules', packageName),
        path.join(__dirname, '..', '..', '..', '..', 'node_modules', packageName),
        path.join(__dirname, '..', '..', '..', '..', '..', 'node_modules', packageName)
    ]
    for (const checkPath of checkPaths) {
        if (fs.existsSync(checkPath)) {
            return checkPath
        }
    }
    return ''
}

/**
 * Construct graph and node dependencies score
 * @param {IReactFlowNode[]} reactFlowNodes
 * @param {IReactFlowEdge[]} reactFlowEdges
 * @param {{ isNonDirected?: boolean, isReversed?: boolean }} options
 */
export const constructGraphs = (
    reactFlowNodes: IReactFlowNode[],
    reactFlowEdges: IReactFlowEdge[],
    options?: { isNonDirected?: boolean; isReversed?: boolean }
) => {
    const nodeDependencies = {} as INodeDependencies
    const graph = {} as INodeDirectedGraph

    for (let i = 0; i < reactFlowNodes.length; i += 1) {
        const nodeId = reactFlowNodes[i].id
        nodeDependencies[nodeId] = 0
        graph[nodeId] = []
    }

    if (options && options.isReversed) {
        for (let i = 0; i < reactFlowEdges.length; i += 1) {
            const source = reactFlowEdges[i].source
            const target = reactFlowEdges[i].target

            if (Object.prototype.hasOwnProperty.call(graph, target)) {
                graph[target].push(source)
            } else {
                graph[target] = [source]
            }

            nodeDependencies[target] += 1
        }

        return { graph, nodeDependencies }
    }

    for (let i = 0; i < reactFlowEdges.length; i += 1) {
        const source = reactFlowEdges[i].source
        const target = reactFlowEdges[i].target

        if (Object.prototype.hasOwnProperty.call(graph, source)) {
            graph[source].push(target)
        } else {
            graph[source] = [target]
        }

        if (options && options.isNonDirected) {
            if (Object.prototype.hasOwnProperty.call(graph, target)) {
                graph[target].push(source)
            } else {
                graph[target] = [source]
            }
        }
        nodeDependencies[target] += 1
    }

    return { graph, nodeDependencies }
}

/**
 * Get starting nodes and check if flow is valid
 * @param {INodeDependencies} graph
 * @param {string} endNodeId
 */
export const getStartingNodes = (graph: INodeDirectedGraph, endNodeId: string) => {
    const depthQueue: IDepthQueue = {
        [endNodeId]: 0
    }

    // Assuming that this is a directed acyclic graph, there will be no infinite loop problem.
    const walkGraph = (nodeId: string) => {
        const depth = depthQueue[nodeId]
        graph[nodeId].flatMap((id) => {
            depthQueue[id] = Math.max(depthQueue[id] ?? 0, depth + 1)
            walkGraph(id)
        })
    }

    walkGraph(endNodeId)

    const maxDepth = Math.max(...Object.values(depthQueue))
    const depthQueueReversed: IDepthQueue = {}
    for (const nodeId in depthQueue) {
        if (Object.prototype.hasOwnProperty.call(depthQueue, nodeId)) {
            depthQueueReversed[nodeId] = Math.abs(depthQueue[nodeId] - maxDepth)
        }
    }

    const startingNodeIds = Object.entries(depthQueueReversed)
        .filter(([_, depth]) => depth === 0)
        .map(([id, _]) => id)

    return { startingNodeIds, depthQueue: depthQueueReversed }
}

/**
 * Get all connected nodes from startnode
 * @param {INodeDependencies} graph
 * @param {string} startNodeId
 */
export const getAllConnectedNodes = (graph: INodeDirectedGraph, startNodeId: string) => {
    const visited = new Set<string>()
    const queue: Array<[string]> = [[startNodeId]]

    while (queue.length > 0) {
        const [currentNode] = queue.shift()!

        if (visited.has(currentNode)) {
            continue
        }

        visited.add(currentNode)

        for (const neighbor of graph[currentNode]) {
            if (!visited.has(neighbor)) {
                queue.push([neighbor])
            }
        }
    }

    return [...visited]
}

/**
 * Get ending node and check if flow is valid
 * @param {INodeDependencies} nodeDependencies
 * @param {INodeDirectedGraph} graph
 * @param {IReactFlowNode[]} allNodes
 */
export const getEndingNodes = (
    nodeDependencies: INodeDependencies,
    graph: INodeDirectedGraph,
    allNodes: IReactFlowNode[]
): IReactFlowNode[] => {
    const endingNodeIds: string[] = []
    Object.keys(graph).forEach((nodeId) => {
        if (Object.keys(nodeDependencies).length === 1) {
            endingNodeIds.push(nodeId)
        } else if (!graph[nodeId].length && nodeDependencies[nodeId] > 0) {
            endingNodeIds.push(nodeId)
        }
    })

    let endingNodes = allNodes.filter((nd) => endingNodeIds.includes(nd.id))

    // If there are multiple endingnodes, the failed ones will be automatically ignored.
    // And only ensure that at least one can pass the verification.
    const verifiedEndingNodes: typeof endingNodes = []
    let error: InternalFlowiseError | null = null
    for (const endingNode of endingNodes) {
        const endingNodeData = endingNode.data
        if (!endingNodeData) {
            error = new InternalFlowiseError(StatusCodes.INTERNAL_SERVER_ERROR, `Ending node ${endingNode.id} data not found`)

            continue
        }

        const isEndingNode = endingNodeData?.outputs?.output === 'EndingNode'

        if (!isEndingNode) {
            if (
                endingNodeData &&
                endingNodeData.category !== 'Chains' &&
                endingNodeData.category !== 'Agents' &&
                endingNodeData.category !== 'Engine' &&
                endingNodeData.category !== 'Multi Agents' &&
                endingNodeData.category !== 'Sequential Agents'
            ) {
                error = new InternalFlowiseError(StatusCodes.INTERNAL_SERVER_ERROR, `Ending node must be either a Chain or Agent or Engine`)
                continue
            }
        }
        verifiedEndingNodes.push(endingNode)
    }

    if (verifiedEndingNodes.length > 0) {
        return verifiedEndingNodes
    }

    if (endingNodes.length === 0 || error === null) {
        error = new InternalFlowiseError(StatusCodes.INTERNAL_SERVER_ERROR, `Ending nodes not found`)
    }

    throw error
}

/**
 * Get file name from base64 string
 * @param {string} fileBase64
 */
export const getFileName = (fileBase64: string): string => {
    let fileNames = []
    if (fileBase64.startsWith('FILE-STORAGE::')) {
        const names = fileBase64.substring(14)
        if (names.includes('[') && names.includes(']')) {
            const files = JSON.parse(names)
            return files.join(', ')
        } else {
            return fileBase64.substring(14)
        }
    }
    if (fileBase64.startsWith('[') && fileBase64.endsWith(']')) {
        const files = JSON.parse(fileBase64)
        for (const file of files) {
            const splitDataURI = file.split(',')
            const filename = splitDataURI[splitDataURI.length - 1].split(':')[1]
            fileNames.push(filename)
        }
        return fileNames.join(', ')
    } else {
        const splitDataURI = fileBase64.split(',')
        const filename = splitDataURI[splitDataURI.length - 1].split(':')[1]
        return filename
    }
}

/**
 * Save upsert flowData
 * @param {INodeData} nodeData
 * @param {Record<string, any>} upsertHistory
 */
export const saveUpsertFlowData = (nodeData: INodeData, upsertHistory: Record<string, any>): ICommonObject[] => {
    const existingUpsertFlowData = upsertHistory['flowData'] ?? []
    const paramValues: ICommonObject[] = []

    for (const input in nodeData.inputs) {
        const inputParam = nodeData.inputParams.find((inp) => inp.name === input)
        if (!inputParam) continue

        let paramValue: ICommonObject = {}

        if (!nodeData.inputs[input]) {
            continue
        }
        if (
            typeof nodeData.inputs[input] === 'string' &&
            nodeData.inputs[input].startsWith('{{') &&
            nodeData.inputs[input].endsWith('}}')
        ) {
            continue
        }
        // Get file name instead of the base64 string
        if (nodeData.category === 'Document Loaders' && nodeData.inputParams.find((inp) => inp.name === input)?.type === 'file') {
            paramValue = {
                label: inputParam?.label,
                name: inputParam?.name,
                type: inputParam?.type,
                value: getFileName(nodeData.inputs[input])
            }
            paramValues.push(paramValue)
            continue
        }

        paramValue = {
            label: inputParam?.label,
            name: inputParam?.name,
            type: inputParam?.type,
            value: nodeData.inputs[input]
        }
        paramValues.push(paramValue)
    }

    const newFlowData = {
        label: nodeData.label,
        name: nodeData.name,
        category: nodeData.category,
        id: nodeData.id,
        paramValues
    }
    existingUpsertFlowData.push(newFlowData)
    return existingUpsertFlowData
}

/**
 * Check if doc loader should be bypassed, ONLY if doc loader is connected to a vector store
 * Reason being we dont want to load the doc loader again whenever we are building the flow, because it was already done during upserting
 * EXCEPT if the vector store is a memory vector store
 * TODO: Remove this logic when we remove doc loader nodes from the canvas
 * @param {IReactFlowNode} reactFlowNode
 * @param {IReactFlowNode[]} reactFlowNodes
 * @param {IReactFlowEdge[]} reactFlowEdges
 * @returns {boolean}
 */
const checkIfDocLoaderShouldBeIgnored = (
    reactFlowNode: IReactFlowNode,
    reactFlowNodes: IReactFlowNode[],
    reactFlowEdges: IReactFlowEdge[]
): boolean => {
    let outputId = ''

    if (reactFlowNode.data.outputAnchors.length) {
        if (Object.keys(reactFlowNode.data.outputs || {}).length) {
            const output = reactFlowNode.data.outputs?.output
            const node = reactFlowNode.data.outputAnchors[0].options?.find((anchor) => anchor.name === output)
            if (node) outputId = (node as ICommonObject).id
        } else {
            outputId = (reactFlowNode.data.outputAnchors[0] as ICommonObject).id
        }
    }

    const targetNodeId = reactFlowEdges.find((edge) => edge.sourceHandle === outputId)?.target

    if (targetNodeId) {
        const targetNodeCategory = reactFlowNodes.find((nd) => nd.id === targetNodeId)?.data.category || ''
        const targetNodeName = reactFlowNodes.find((nd) => nd.id === targetNodeId)?.data.name || ''
        if (targetNodeCategory === 'Vector Stores' && targetNodeName !== 'memoryVectorStore') {
            return true
        }
    }

    return false
}

type BuildFlowParams = {
    user?: IUser
    startingNodeIds: string[]
    reactFlowNodes: IReactFlowNode[]
    reactFlowEdges: IReactFlowEdge[]
    graph: INodeDirectedGraph
    depthQueue: IDepthQueue
    componentNodes: IComponentNodes
    question: string
    chatHistory: IMessage[]
    chatId: string
    sessionId: string
    chatflowid: string
    apiMessageId: string
    appDataSource: DataSource
    overrideConfig?: ICommonObject
    apiOverrideStatus?: boolean
    nodeOverrides?: INodeOverrides
    availableVariables?: IVariable[]
    variableOverrides?: IVariableOverride[]
    cachePool?: CachePool
    isUpsert?: boolean
    stopNodeId?: string
    uploads?: IFileUpload[]
    baseURL?: string
    uploadedFilesContent?: string
}

/**
 * Build flow from start to end
 * @param {BuildFlowParams} params
 */
export const buildFlow = async ({
    user,
    startingNodeIds,
    reactFlowNodes,
    reactFlowEdges,
    graph,
    depthQueue,
    componentNodes,
    question,
    uploadedFilesContent,
    chatHistory,
    apiMessageId,
    chatId,
    sessionId,
    chatflowid,
    appDataSource,
    overrideConfig,
    apiOverrideStatus = false,
    nodeOverrides = {},
    availableVariables = [],
    variableOverrides = [],
    cachePool,
    isUpsert,
    stopNodeId,
    uploads,
    baseURL
}: BuildFlowParams) => {
    const flowNodes = cloneDeep(reactFlowNodes)

    let upsertHistory: Record<string, any> = {}

    // Create a Queue and add our initial node in it
    const nodeQueue = [] as INodeQueue[]
    const exploredNode = {} as IExploredNode
    const dynamicVariables = {} as Record<string, unknown>
    let ignoreNodeIds: string[] = []

    // In the case of infinite loop, only max 3 loops will be executed
    const maxLoop = 3

    for (let i = 0; i < startingNodeIds.length; i += 1) {
        nodeQueue.push({ nodeId: startingNodeIds[i], depth: 0 })
        exploredNode[startingNodeIds[i]] = { remainingLoop: maxLoop, lastSeenDepth: 0 }
    }

    const initializedNodes: Set<string> = new Set()
    const reversedGraph = constructGraphs(reactFlowNodes, reactFlowEdges, { isReversed: true }).graph

    const flowData: ICommonObject = {
        chatflowid,
        chatId,
        sessionId,
        chatHistory,
        ...overrideConfig
    }
    const chatflow = await appDataSource.getRepository(ChatFlow).findOne({ where: { id: chatflowid } })
    while (nodeQueue.length) {
        const { nodeId, depth } = nodeQueue.shift() as INodeQueue

        const reactFlowNode = flowNodes.find((nd) => nd.id === nodeId)
        const nodeIndex = flowNodes.findIndex((nd) => nd.id === nodeId)
        if (!reactFlowNode || reactFlowNode === undefined || nodeIndex < 0) continue

        try {
            const nodeInstanceFilePath = componentNodes[reactFlowNode.data.name].filePath as string
            const nodeModule = await import(nodeInstanceFilePath)
            const newNodeInstance = new nodeModule.nodeClass()

            let flowNodeData = cloneDeep(reactFlowNode.data)

            // Only override the config if its status is true
            if (overrideConfig && apiOverrideStatus) {
                flowNodeData = replaceInputsWithConfig(flowNodeData, overrideConfig, nodeOverrides, variableOverrides)
            }

            if (isUpsert) upsertHistory['flowData'] = saveUpsertFlowData(flowNodeData, upsertHistory)

            const reactFlowNodeData: INodeData = await resolveVariables(
                user,
                flowNodeData,
                flowNodes,
                question,
                chatHistory,
                flowData,
                uploadedFilesContent,
                availableVariables,
                variableOverrides
            )

            if (isUpsert && stopNodeId && nodeId === stopNodeId) {
                logger.debug(`[server]: Upserting ${reactFlowNode.data.label} (${reactFlowNode.data.id})`)
                const indexResult = await newNodeInstance.vectorStoreMethods!['upsert']!.call(newNodeInstance, reactFlowNodeData, {
                    chatId,
                    sessionId,
                    chatflowid,
                    chatHistory,
                    apiMessageId,
                    logger,
                    appDataSource,
                    databaseEntities,
                    cachePool,
                    dynamicVariables,
                    uploads,
                    baseURL,
                    user,
                    organizationId: chatflow?.organizationId
                })
                if (indexResult) upsertHistory['result'] = indexResult
                logger.debug(`[server]: Finished upserting ${reactFlowNode.data.label} (${reactFlowNode.data.id})`)
                break
            } else if (
                !isUpsert &&
                reactFlowNode.data.category === 'Document Loaders' &&
                checkIfDocLoaderShouldBeIgnored(reactFlowNode, reactFlowNodes, reactFlowEdges)
            ) {
                initializedNodes.add(nodeId)
            } else {
                logger.debug(`[server]: Initializing ${reactFlowNode.data.label} (${reactFlowNode.data.id})`)
                const finalQuestion = uploadedFilesContent ? `${uploadedFilesContent}\n\n${question}` : question
                let outputResult = await newNodeInstance.init(reactFlowNodeData, finalQuestion, {
                    chatId,
                    sessionId,
                    chatflowid,
                    chatHistory,
                    logger,
                    appDataSource,
                    databaseEntities,
                    cachePool,
                    isUpsert,
                    dynamicVariables,
                    uploads,
                    baseURL,
                    componentNodes: componentNodes as ICommonObject,
                    user,
                    organizationId: chatflow?.organizationId
                })

                // Save dynamic variables
                if (reactFlowNode.data.name === 'setVariable') {
                    const dynamicVars = outputResult?.dynamicVariables ?? {}

                    for (const variableKey in dynamicVars) {
                        dynamicVariables[variableKey] = dynamicVars[variableKey]
                    }

                    outputResult = outputResult?.output
                }

                // Determine which nodes to route next when it comes to ifElse
                if (reactFlowNode.data.name === 'ifElseFunction' && typeof outputResult === 'object') {
                    let sourceHandle = ''
                    if (outputResult.type === true) {
                        // sourceHandle = `${nodeId}-output-returnFalse-string|number|boolean|json|array`
                        sourceHandle = (
                            reactFlowNode.data.outputAnchors.flatMap((n) => n.options).find((n) => n?.name === 'returnFalse') as any
                        )?.id
                    } else if (outputResult.type === false) {
                        // sourceHandle = `${nodeId}-output-returnTrue-string|number|boolean|json|array`
                        sourceHandle = (
                            reactFlowNode.data.outputAnchors.flatMap((n) => n.options).find((n) => n?.name === 'returnTrue') as any
                        )?.id
                    }

                    const ifElseEdge = reactFlowEdges.find((edg) => edg.source === nodeId && edg.sourceHandle === sourceHandle)
                    if (ifElseEdge) {
                        const { graph } = constructGraphs(
                            reactFlowNodes,
                            reactFlowEdges.filter((edg) => !(edg.source === nodeId && edg.sourceHandle === sourceHandle)),
                            { isNonDirected: true }
                        )
                        ignoreNodeIds.push(ifElseEdge.target, ...getAllConnectedNodes(graph, ifElseEdge.target))
                        ignoreNodeIds = [...new Set(ignoreNodeIds)]
                    }

                    outputResult = outputResult?.output
                }

                flowNodes[nodeIndex].data.instance = outputResult

                logger.debug(`[server]: Finished initializing ${reactFlowNode.data.label} (${reactFlowNode.data.id})`)
                initializedNodes.add(reactFlowNode.data.id)
            }
        } catch (e: any) {
            logger.error(e)
            throw new Error(e)
        }

        let neighbourNodeIds = graph[nodeId]
        const nextDepth = depth + 1

        // Find other nodes that are on the same depth level
        const sameDepthNodeIds = Object.keys(depthQueue).filter((key) => depthQueue[key] === nextDepth)

        for (const id of sameDepthNodeIds) {
            if (neighbourNodeIds.includes(id)) continue
            neighbourNodeIds.push(id)
        }

        neighbourNodeIds = neighbourNodeIds.filter((neigh) => !ignoreNodeIds.includes(neigh))

        for (let i = 0; i < neighbourNodeIds.length; i += 1) {
            const neighNodeId = neighbourNodeIds[i]
            if (ignoreNodeIds.includes(neighNodeId)) continue
            if (initializedNodes.has(neighNodeId)) continue
            if (reversedGraph[neighNodeId].some((dependId) => !initializedNodes.has(dependId))) continue
            // If nodeId has been seen, cycle detected
            if (Object.prototype.hasOwnProperty.call(exploredNode, neighNodeId)) {
                const { remainingLoop, lastSeenDepth } = exploredNode[neighNodeId]

                if (lastSeenDepth === nextDepth) continue

                if (remainingLoop === 0) {
                    break
                }
                const remainingLoopMinusOne = remainingLoop - 1
                exploredNode[neighNodeId] = { remainingLoop: remainingLoopMinusOne, lastSeenDepth: nextDepth }
                nodeQueue.push({ nodeId: neighNodeId, depth: nextDepth })
            } else {
                exploredNode[neighNodeId] = { remainingLoop: maxLoop, lastSeenDepth: nextDepth }
                nodeQueue.push({ nodeId: neighNodeId, depth: nextDepth })
            }
        }

        // Move end node to last
        if (!neighbourNodeIds.length) {
            const index = flowNodes.findIndex((nd) => nd.data.id === nodeId)
            flowNodes.push(flowNodes.splice(index, 1)[0])
        }
    }
    return isUpsert ? (upsertHistory as any) : flowNodes
}

/**
 * Clear session memories
 * @param {IReactFlowNode[]} reactFlowNodes
 * @param {IComponentNodes} componentNodes
 * @param {string} chatId
 * @param {DataSource} appDataSource
 * @param {string} sessionId
 * @param {string} memoryType
 * @param {string} isClearFromViewMessageDialog
 */
export const clearSessionMemory = async (
    user: IUser,
    reactFlowNodes: IReactFlowNode[],
    componentNodes: IComponentNodes,
    chatId: string,
    appDataSource: DataSource,
    sessionId?: string,
    memoryType?: string,
    isClearFromViewMessageDialog?: string
) => {
    for (const node of reactFlowNodes) {
        if (node.data.category !== 'Memory' && node.data.type !== 'OpenAIAssistant') continue

        // Only clear specific session memory from View Message Dialog UI
        if (isClearFromViewMessageDialog && memoryType && node.data.label !== memoryType) continue

        const nodeInstanceFilePath = componentNodes[node.data.name].filePath as string
        const nodeModule = await import(nodeInstanceFilePath)
        const newNodeInstance = new nodeModule.nodeClass()
        const options: ICommonObject = {
            chatId,
            appDataSource,
            databaseEntities,
            logger,
            userId: user?.id,
            organizationId: user?.organizationId
        }

        // SessionId always take priority first because it is the sessionId used for 3rd party memory node
        if (sessionId && node.data.inputs) {
            if (node.data.type === 'OpenAIAssistant') {
                await newNodeInstance.clearChatMessages(node.data, options, { type: 'threadId', id: sessionId })
            } else {
                node.data.inputs.sessionId = sessionId
                const initializedInstance: FlowiseMemory = await newNodeInstance.init(node.data, '', options)
                await initializedInstance.clearChatMessages(sessionId)
            }
        } else if (chatId && node.data.inputs) {
            if (node.data.type === 'OpenAIAssistant') {
                await newNodeInstance.clearChatMessages(node.data, options, { type: 'chatId', id: chatId })
            } else {
                node.data.inputs.sessionId = chatId
                const initializedInstance: FlowiseMemory = await newNodeInstance.init(node.data, '', options)
                await initializedInstance.clearChatMessages(chatId)
            }
        }
    }
}

const getGlobalVariable = async (
    overrideConfig?: ICommonObject,
    availableVariables: IVariable[] = [],
    variableOverrides: ICommonObject[] = []
) => {
    // override variables defined in overrideConfig
    // nodeData.inputs.vars is an Object, check each property and override the variable
    if (overrideConfig?.vars && variableOverrides) {
        for (const propertyName of Object.getOwnPropertyNames(overrideConfig.vars)) {
            // Check if this variable is enabled for override
            const override = variableOverrides.find((v) => v.name === propertyName)
            if (!override?.enabled) {
                continue // Skip this variable if it's not enabled for override
            }

            const foundVar = availableVariables.find((v) => v.name === propertyName)
            if (foundVar) {
                // even if the variable was defined as runtime, we override it with static value
                foundVar.type = 'static'
                foundVar.value = overrideConfig.vars[propertyName]
            } else {
                // add it the variables, if not found locally in the db
                availableVariables.push({
                    name: propertyName,
                    type: 'static',
                    value: overrideConfig.vars[propertyName],
                    id: '',
                    updatedDate: new Date(),
                    createdDate: new Date()
                })
            }
        }
    }

    let vars = {}
    if (availableVariables.length) {
        for (const item of availableVariables) {
            let value = item.value

            // read from .env file
            if (item.type === 'runtime') {
                value = process.env[item.name] ?? ''
            }

            Object.defineProperty(vars, item.name, {
                enumerable: true,
                configurable: true,
                writable: true,
                value: value
            })
        }
    }
    return vars
}

/**
 * Get variable value from outputResponses.output
 * @param {string} paramValue
 * @param {IReactFlowNode[]} reactFlowNodes
 * @param {string} question
 * @param {boolean} isAcceptVariable
 * @returns {string}
 */
export const getVariableValue = async (
    paramValue: string | object,
    reactFlowNodes: IReactFlowNode[],
    question: string,
    chatHistory: IMessage[],
    isAcceptVariable = false,
    flowConfig?: ICommonObject,
    uploadedFilesContent?: string,
    availableVariables: IVariable[] = [],
    variableOverrides: ICommonObject[] = []
) => {
    const isObject = typeof paramValue === 'object'
    const initialValue = (isObject ? JSON.stringify(paramValue) : paramValue) ?? ''
    let returnVal = initialValue
    const variableStack = []
    const variableDict = {} as IVariableDict
    let startIdx = 0
    const endIdx = initialValue.length - 1

    while (startIdx < endIdx) {
        const substr = initialValue.substring(startIdx, startIdx + 2)

        // Store the opening double curly bracket
        if (substr === '{{') {
            variableStack.push({ substr, startIdx: startIdx + 2 })
        }

        // Found the complete variable
        if (substr === '}}' && variableStack.length > 0 && variableStack[variableStack.length - 1].substr === '{{') {
            const variableStartIdx = variableStack[variableStack.length - 1].startIdx
            const variableEndIdx = startIdx
            const variableFullPath = initialValue.substring(variableStartIdx, variableEndIdx)

            /**
             * Apply string transformation to convert special chars:
             * FROM: hello i am ben\n\n\thow are you?
             * TO: hello i am benFLOWISE_NEWLINEFLOWISE_NEWLINEFLOWISE_TABhow are you?
             */
            if (isAcceptVariable && variableFullPath === QUESTION_VAR_PREFIX) {
                variableDict[`{{${variableFullPath}}}`] = handleEscapeCharacters(question, false)
            }

            if (isAcceptVariable && variableFullPath === FILE_ATTACHMENT_PREFIX) {
                variableDict[`{{${variableFullPath}}}`] = handleEscapeCharacters(uploadedFilesContent, false)
            }

            if (isAcceptVariable && variableFullPath === CHAT_HISTORY_VAR_PREFIX) {
                variableDict[`{{${variableFullPath}}}`] = handleEscapeCharacters(convertChatHistoryToText(chatHistory), false)
            }

            if (variableFullPath.startsWith('$vars.')) {
                const vars = await getGlobalVariable(flowConfig, availableVariables, variableOverrides)
                const variableValue = get(vars, variableFullPath.replace('$vars.', ''))
                if (variableValue != null) {
                    variableDict[`{{${variableFullPath}}}`] = variableValue
                    returnVal = returnVal.split(`{{${variableFullPath}}}`).join(variableValue)
                }
            }

            if (variableFullPath.startsWith('$flow.') && flowConfig) {
                const variableValue = get(flowConfig, variableFullPath.replace('$flow.', ''))
                if (variableValue != null) {
                    variableDict[`{{${variableFullPath}}}`] = variableValue
                    returnVal = returnVal.split(`{{${variableFullPath}}}`).join(variableValue)
                }
            }

            // Resolve values with following case.
            // 1: <variableNodeId>.data.instance
            // 2: <variableNodeId>.data.instance.pathtokey
            const variableFullPathParts = variableFullPath.split('.')
            const variableNodeId = variableFullPathParts[0]
            const executedNode = reactFlowNodes.find((nd) => nd.id === variableNodeId)
            if (executedNode) {
                let variableValue = get(executedNode.data, 'instance')

                // Handle path such as `<variableNodeId>.data.instance.key`
                if (variableFullPathParts.length > 3) {
                    let variableObj = null
                    switch (typeof variableValue) {
                        case 'string': {
                            const unEscapedVariableValue = handleEscapeCharacters(variableValue, true)
                            if (unEscapedVariableValue.startsWith('{') && unEscapedVariableValue.endsWith('}')) {
                                try {
                                    variableObj = JSON.parse(unEscapedVariableValue)
                                } catch (e) {
                                    // ignore
                                }
                            }
                            break
                        }
                        case 'object': {
                            variableObj = variableValue
                            break
                        }
                        default:
                            break
                    }
                    if (variableObj) {
                        variableObj = get(variableObj, variableFullPathParts.slice(3))
                        variableValue = handleEscapeCharacters(
                            typeof variableObj === 'object' ? JSON.stringify(variableObj) : variableObj,
                            false
                        )
                    }
                }
                if (isAcceptVariable) {
                    variableDict[`{{${variableFullPath}}}`] = variableValue
                } else {
                    returnVal = variableValue
                }
            }
            variableStack.pop()
        }
        startIdx += 1
    }

    if (isAcceptVariable) {
        const variablePaths = Object.keys(variableDict)
        variablePaths.sort() // Sort by length of variable path because longer path could possibly contains nested variable
        variablePaths.forEach((path) => {
            let variableValue: object | string = variableDict[path]
            // Replace all occurrence
            if (typeof variableValue === 'object') {
                // Just get the id of variableValue object if it is agentflow node, to avoid circular JSON error
                if (Object.prototype.hasOwnProperty.call(variableValue, 'predecessorAgents')) {
                    const nodeId = variableValue['id']
                    variableValue = { id: nodeId }
                }

                const stringifiedValue = JSON.stringify(JSON.stringify(variableValue))
                if (stringifiedValue.startsWith('"') && stringifiedValue.endsWith('"')) {
                    // get rid of the double quotes
                    returnVal = returnVal.split(path).join(stringifiedValue.substring(1, stringifiedValue.length - 1))
                } else {
                    returnVal = returnVal.split(path).join(JSON.stringify(variableValue).replace(/"/g, '\\"'))
                }
            } else {
                returnVal = returnVal.split(path).join(variableValue)
            }
        })
        return returnVal
    }
    return isObject ? JSON.parse(returnVal) : returnVal
}

/**
 * Loop through each inputs and resolve variable if neccessary
 * @param {INodeData} reactFlowNodeData
 * @param {IReactFlowNode[]} reactFlowNodes
 * @param {string} question
 * @returns {INodeData}
 */
export const resolveVariables = async (
    user: IUser | undefined,
    reactFlowNodeData: INodeData,
    reactFlowNodes: IReactFlowNode[],
    question: string,
    chatHistory: IMessage[],
    flowConfig?: ICommonObject,
    uploadedFilesContent?: string,
    availableVariables: IVariable[] = [],
    variableOverrides: ICommonObject[] = []
): Promise<INodeData> => {
    let flowNodeData = cloneDeep(reactFlowNodeData)
    const types = 'inputs'

    const getParamValues = async (paramsObj: ICommonObject) => {
        for (const key in paramsObj) {
            const paramValue: string = paramsObj[key]
            if (Array.isArray(paramValue)) {
                const resolvedInstances = []
                for (const param of paramValue) {
                    const resolvedInstance = await getVariableValue(
                        param,
                        reactFlowNodes,
                        question,
                        chatHistory,
                        undefined,
                        flowConfig,
                        uploadedFilesContent,
                        availableVariables,
                        variableOverrides
                    )
                    resolvedInstances.push(resolvedInstance)
                }
                paramsObj[key] = resolvedInstances
            } else {
                const isAcceptVariable = reactFlowNodeData.inputParams.find((param) => param.name === key)?.acceptVariable ?? false
                const resolvedInstance = await getVariableValue(
                    paramValue,
                    reactFlowNodes,
                    question,
                    chatHistory,
                    isAcceptVariable,
                    flowConfig,
                    uploadedFilesContent,
                    availableVariables,
                    variableOverrides
                )
                paramsObj[key] = resolvedInstance
            }
        }
    }

    const paramsObj = flowNodeData[types] ?? {}
    await getParamValues(paramsObj)

    return flowNodeData
}

/**
 * Loop through each inputs and replace their value with override config values
 * @param {INodeData} flowNodeData
 * @param {ICommonObject} overrideConfig
 * @param {INodeOverrides} nodeOverrides
 * @param {IVariableOverride[]} variableOverrides
 * @returns {INodeData}
 */
export const replaceInputsWithConfig = (
    flowNodeData: INodeData,
    overrideConfig: ICommonObject,
    nodeOverrides: INodeOverrides,
    variableOverrides: IVariableOverride[]
) => {
    const types = 'inputs'

    const isParameterEnabled = (nodeType: string, paramName: string): boolean => {
        if (!nodeOverrides[nodeType]) return false
        const parameter = nodeOverrides[nodeType].find((param: any) => param.name === paramName)
        return parameter?.enabled ?? false
    }

    const getParamValues = (inputsObj: ICommonObject) => {
        for (const config in overrideConfig) {
            /**
             * Several conditions:
             * 1. If config is 'analytics', always allow it
             * 2. If config is 'vars', check its object and filter out the variables that are not enabled for override
             * 3. If typeof config's value is an object, check if the node id is in the overrideConfig object and if the parameter (systemMessagePrompt) is enabled
             * Example:
             * "systemMessagePrompt": {
             *  "chatPromptTemplate_0": "You are an assistant"
             * }
             * 4. If typeof config's value is a string, check if the parameter is enabled
             * Example:
             * "systemMessagePrompt": "You are an assistant"
             */

            if (config === 'analytics') {
                // pass
            } else if (config === 'vars') {
                if (typeof overrideConfig[config] === 'object') {
                    const filteredVars: ICommonObject = {}

                    const vars = overrideConfig[config]
                    for (const variable in vars) {
                        const override = variableOverrides.find((v) => v.name === variable)
                        if (!override?.enabled) {
                            continue // Skip this variable if it's not enabled for override
                        }
                        filteredVars[variable] = vars[variable]
                    }
                    overrideConfig[config] = filteredVars
                }
            } else if (overrideConfig[config] && typeof overrideConfig[config] === 'object') {
                const nodeIds = Object.keys(overrideConfig[config])
                if (nodeIds.includes(flowNodeData.id)) {
                    // Check if this parameter is enabled
                    if (isParameterEnabled(flowNodeData.label, config)) {
                        inputsObj[config] = overrideConfig[config][flowNodeData.id]
                    }
                    continue
                } else if (nodeIds.some((nodeId) => nodeId.includes(flowNodeData.name))) {
                    /*
                     * "systemMessagePrompt": {
                     *   "chatPromptTemplate_0": "You are an assistant" <---- continue for loop if current node is chatPromptTemplate_1
                     * }
                     */
                    continue
                }
            } else {
                // Skip if it is an override "files" input, such as pdfFile, txtFile, etc
                if (typeof overrideConfig[config] === 'string' && overrideConfig[config].includes('FILE-STORAGE::')) {
                    // pass
                } else if (!isParameterEnabled(flowNodeData.label, config)) {
                    // Only proceed if the parameter is enabled
                    continue
                }
            }

            let paramValue = inputsObj[config]
            const overrideConfigValue = overrideConfig[config]
            if (overrideConfigValue) {
                if (typeof overrideConfigValue === 'object') {
                    switch (typeof paramValue) {
                        case 'string':
                            if (paramValue.startsWith('{') && paramValue.endsWith('}')) {
                                try {
                                    paramValue = Object.assign({}, JSON.parse(paramValue), overrideConfigValue)
                                    break
                                } catch (e) {
                                    // ignore
                                }
                            }
                            paramValue = overrideConfigValue
                            break
                        case 'object':
                            paramValue = Object.assign({}, paramValue, overrideConfigValue)
                            break
                        default:
                            paramValue = overrideConfigValue
                            break
                    }
                } else {
                    paramValue = overrideConfigValue
                }
            }
            // Check if boolean
            if (paramValue === 'true') paramValue = true
            else if (paramValue === 'false') paramValue = false
            inputsObj[config] = paramValue
        }
    }

    const inputsObj = flowNodeData[types] ?? {}

    getParamValues(inputsObj)

    return flowNodeData
}

/**
 * Rebuild flow if LLMChain has dependency on other chains
 * User Question => Prompt_0 => LLMChain_0 => Prompt-1 => LLMChain_1
 * @param {IReactFlowNode[]} startingNodes
 * @returns {boolean}
 */
export const isStartNodeDependOnInput = (startingNodes: IReactFlowNode[], nodes: IReactFlowNode[]): boolean => {
    for (const node of startingNodes) {
        if (node.data.category === 'Cache') return true
        for (const inputName in node.data.inputs) {
            const inputVariables = getInputVariables(node.data.inputs[inputName])
            if (inputVariables.length > 0) return true
        }
    }
    const whitelistNodeNames = ['vectorStoreToDocument', 'autoGPT', 'chatPromptTemplate', 'promptTemplate'] //If these nodes are found, chatflow cannot be reused
    for (const node of nodes) {
        if (node.data.name === 'chatPromptTemplate' || node.data.name === 'promptTemplate') {
            let promptValues: ICommonObject = {}
            const promptValuesRaw = node.data.inputs?.promptValues
            if (promptValuesRaw) {
                try {
                    promptValues = typeof promptValuesRaw === 'object' ? promptValuesRaw : JSON.parse(promptValuesRaw)
                } catch (exception) {
                    console.error(exception)
                }
            }
            if (getAllValuesFromJson(promptValues).includes(`{{${QUESTION_VAR_PREFIX}}}`)) return true
        } else if (whitelistNodeNames.includes(node.data.name)) return true
    }
    return false
}

/**
 * Rebuild flow if new override config is provided
 * @param {boolean} isInternal
 * @param {ICommonObject} existingOverrideConfig
 * @param {ICommonObject} newOverrideConfig
 * @returns {boolean}
 */
export const isSameOverrideConfig = (
    isInternal: boolean,
    existingOverrideConfig?: ICommonObject,
    newOverrideConfig?: ICommonObject
): boolean => {
    if (isInternal) {
        if (existingOverrideConfig && Object.keys(existingOverrideConfig).length) return false
        return true
    }
    // If existing and new overrideconfig are the same
    if (
        existingOverrideConfig &&
        Object.keys(existingOverrideConfig).length &&
        newOverrideConfig &&
        Object.keys(newOverrideConfig).length &&
        isEqual(existingOverrideConfig, newOverrideConfig)
    ) {
        return true
    }
    // If there is no existing and new overrideconfig
    if (!existingOverrideConfig && !newOverrideConfig) return true
    return false
}

/**
 * @param {string} existingChatId
 * @param {string} newChatId
 * @returns {boolean}
 */
export const isSameChatId = (existingChatId?: string, newChatId?: string): boolean => {
    if (isEqual(existingChatId, newChatId)) {
        return true
    }
    if (!existingChatId && !newChatId) return true
    return false
}

/**
 * Find all available input params config
 * @param {IReactFlowNode[]} reactFlowNodes
 * @param {IComponentCredentials} componentCredentials
 * @returns {IOverrideConfig[]}
 */
export const findAvailableConfigs = (reactFlowNodes: IReactFlowNode[], componentCredentials: IComponentCredentials) => {
    const configs: IOverrideConfig[] = []

    for (const flowNode of reactFlowNodes) {
        for (const inputParam of flowNode.data.inputParams) {
            let obj: IOverrideConfig
            if (inputParam.type === 'file') {
                obj = {
                    node: flowNode.data.label,
                    nodeId: flowNode.data.id,
                    label: inputParam.label,
                    name: 'files',
                    type: inputParam.fileType ?? inputParam.type
                }
            } else if (inputParam.type === 'options') {
                obj = {
                    node: flowNode.data.label,
                    nodeId: flowNode.data.id,
                    label: inputParam.label,
                    name: inputParam.name,
                    type: inputParam.options
                        ? inputParam.options
                              ?.map((option) => {
                                  return option.name
                              })
                              .join(', ')
                        : 'string'
                }
            } else if (inputParam.type === 'credential') {
                // get component credential inputs
                for (const name of inputParam.credentialNames ?? []) {
                    if (Object.prototype.hasOwnProperty.call(componentCredentials, name)) {
                        const inputs = componentCredentials[name]?.inputs ?? []
                        for (const input of inputs) {
                            obj = {
                                node: flowNode.data.label,
                                nodeId: flowNode.data.id,
                                label: input.label,
                                name: input.name,
                                type: input.type === 'password' ? 'string' : input.type
                            }
                            configs.push(obj)
                        }
                    }
                }
                continue
            } else {
                obj = {
                    node: flowNode.data.label,
                    nodeId: flowNode.data.id,
                    label: inputParam.label,
                    name: inputParam.name,
                    type: inputParam.type === 'password' ? 'string' : inputParam.type
                }
            }
            if (!configs.some((config) => JSON.stringify(config) === JSON.stringify(obj))) {
                configs.push(obj)
            }
        }
    }
    return configs
}

/**
 * Check to see if flow valid for stream
 * TODO: perform check from component level. i.e: set streaming on component, and check here
 * @param {IReactFlowNode[]} reactFlowNodes
 * @param {INodeData} endingNodeData
 * @returns {boolean}
 */
export const isFlowValidForStream = (reactFlowNodes: IReactFlowNode[], endingNodeData: INodeData) => {
    /** Deprecated, add streaming input param to the component instead **/
    const streamAvailableLLMs = {
        'Chat Models': [
            'azureChatOpenAI',
            'chatOpenAI',
            'chatOpenAI_LlamaIndex',
            'chatOpenAICustom',
            'chatAnthropic',
            'chatAnthropic_LlamaIndex',
            'chatOllama',
            'chatOllama_LlamaIndex',
            'awsChatBedrock',
            'chatMistralAI',
            'chatMistral_LlamaIndex',
            'chatAlibabaTongyi',
            'groqChat',
            'chatGroq_LlamaIndex',
            'chatCohere',
            'chatGoogleGenerativeAI',
            'chatTogetherAI',
            'chatTogetherAI_LlamaIndex',
            'chatFireworks',
            'chatBaiduWenxin'
        ],
        LLMs: ['azureOpenAI', 'openAI', 'ollama']
    }

    let isChatOrLLMsExist = false
    for (const flowNode of reactFlowNodes) {
        const data = flowNode.data
        if (data.category === 'Chat Models' || data.category === 'LLMs') {
            if (data.inputs?.streaming === false || data.inputs?.streaming === 'false') {
                return false
            }
            if (data.inputs?.streaming === true || data.inputs?.streaming === 'true') {
                isChatOrLLMsExist = true // passed, proceed to next check
            }
            /** Deprecated, add streaming input param to the component instead **/
            if (!Object.prototype.hasOwnProperty.call(data.inputs, 'streaming') && !data.inputs?.streaming) {
                isChatOrLLMsExist = true
                const validLLMs = streamAvailableLLMs[data.category]
                if (!validLLMs.includes(data.name)) return false
            }
        }
    }

    let isValidChainOrAgent = false
    if (endingNodeData.category === 'Chains') {
        // Chains that are not available to stream
        const blacklistChains = ['openApiChain', 'vectaraQAChain']
        isValidChainOrAgent = !blacklistChains.includes(endingNodeData.name)
    } else if (endingNodeData.category === 'Agents') {
        // Agent that are available to stream
        const whitelistAgents = ['csvAgent', 'airtableAgent', 'toolAgent', 'conversationalRetrievalToolAgent', 'openAIToolAgentLlamaIndex']
        isValidChainOrAgent = whitelistAgents.includes(endingNodeData.name)

        // If agent is openAIAssistant, streaming is enabled
        if (endingNodeData.name === 'openAIAssistant') return true
    } else if (endingNodeData.category === 'Engine') {
        // Engines that are available to stream
        const whitelistEngine = ['contextChatEngine', 'simpleChatEngine', 'queryEngine', 'subQuestionQueryEngine']
        isValidChainOrAgent = whitelistEngine.includes(endingNodeData.name)
    }

    // If no output parser, flow is available to stream
    let isOutputParserExist = false
    for (const flowNode of reactFlowNodes) {
        const data = flowNode.data
        if (data.category.includes('Output Parser')) {
            isOutputParserExist = true
        }
    }

    return isChatOrLLMsExist && isValidChainOrAgent && !isOutputParserExist
}

/**
 * Returns the encryption key
 * @returns {Promise<string>}
 */
export const getEncryptionKey = async (): Promise<string> => {
    if (process.env.FLOWISE_SECRETKEY_OVERWRITE !== undefined && process.env.FLOWISE_SECRETKEY_OVERWRITE !== '') {
        return process.env.FLOWISE_SECRETKEY_OVERWRITE
    }
    try {
        return await fs.promises.readFile(getEncryptionKeyPath(), 'utf8')
    } catch (error) {
        const encryptKey = generateEncryptKey()
        const defaultLocation = process.env.SECRETKEY_PATH
            ? path.join(process.env.SECRETKEY_PATH, 'encryption.key')
            : path.join(getUserHome(), '.flowise', 'encryption.key')
        await fs.promises.writeFile(defaultLocation, encryptKey)
        return encryptKey
    }
}

/**
 * Encrypt credential data
 * @param {ICredentialDataDecrypted} plainDataObj
 * @returns {Promise<string>}
 */
export const encryptCredentialData = async (plainDataObj: ICredentialDataDecrypted): Promise<string> => {
    if (USE_AWS_SECRETS_MANAGER && secretsManagerClient) {
        const secretName = `FlowiseCredential_${randomBytes(12).toString('hex')}`

        logger.info(`[server]: Upserting AWS Secret: ${secretName}`)

        const secretString = JSON.stringify({ ...plainDataObj })

        try {
            // Try to update the secret if it exists
            const putCommand = new PutSecretValueCommand({
                SecretId: secretName,
                SecretString: secretString
            })
            await secretsManagerClient.send(putCommand)
        } catch (error: any) {
            if (error.name === 'ResourceNotFoundException') {
                // Secret doesn't exist, so create it
                const createCommand = new CreateSecretCommand({
                    Name: secretName,
                    SecretString: secretString
                })
                await secretsManagerClient.send(createCommand)
            } else {
                // Rethrow any other errors
                throw error
            }
        }
        return secretName
    }

    const encryptKey = await getEncryptionKey()

    // Fallback to existing code
    return AES.encrypt(JSON.stringify(plainDataObj), encryptKey).toString()
}

/**
 * Decrypt credential data
 * @param {string} encryptedData
 * @param {string} componentCredentialName
 * @param {IComponentCredentials} componentCredentials
 * @returns {Promise<ICredentialDataDecrypted>}
 */
export const decryptCredentialData = async (
    encryptedData: string,
    componentCredentialName?: string,
    componentCredentials?: IComponentCredentials
): Promise<ICredentialDataDecrypted> => {
    let decryptedDataStr: string

    if (USE_AWS_SECRETS_MANAGER && secretsManagerClient) {
        try {
            logger.info(`[server]: Reading AWS Secret: ${encryptedData}`)
            const command = new GetSecretValueCommand({ SecretId: encryptedData })
            const response = await secretsManagerClient.send(command)

            if (response.SecretString) {
                const secretObj = JSON.parse(response.SecretString)
                decryptedDataStr = JSON.stringify(secretObj)
            } else {
                throw new Error('Failed to retrieve secret value.')
            }
        } catch (error) {
            console.error(error)
            throw new Error('Failed to decrypt credential data.')
        }
    } else {
        // Fallback to existing code
        const encryptKey = await getEncryptionKey()
        const decryptedData = AES.decrypt(encryptedData, encryptKey)
        decryptedDataStr = decryptedData.toString(enc.Utf8)
    }

    if (!decryptedDataStr) return {}
    try {
        if (componentCredentialName && componentCredentials) {
            const plainDataObj = JSON.parse(decryptedDataStr)
            return redactCredentialWithPasswordType(componentCredentialName, plainDataObj, componentCredentials)
        }
        return JSON.parse(decryptedDataStr)
    } catch (e) {
        console.error(e)
        return {}
    }
}

/**
 * Generate an encryption key
 * @returns {string}
 */
export const generateEncryptKey = (): string => {
    return randomBytes(24).toString('base64')
}

/**
 * Transform ICredentialBody from req to Credential entity
 * @param {ICredentialReqBody} body
 * @returns {Credential}
 */
export const transformToCredentialEntity = async (body: ICredentialReqBody): Promise<Credential> => {
    const credentialBody: ICommonObject = {
        name: body.name,
        credentialName: body.credentialName,
        userId: body.userId,
        visibility: body.visibility,
        organizationId: body.organizationId
    }

    if (body.plainDataObj) {
        const encryptedData = await encryptCredentialData(body.plainDataObj)
        credentialBody.encryptedData = encryptedData
    }

    const newCredential = new Credential()
    Object.assign(newCredential, credentialBody)

    return newCredential
}

/**
 * Redact values that are of password type to avoid sending back to client
 * @param {string} componentCredentialName
 * @param {ICredentialDataDecrypted} decryptedCredentialObj
 * @param {IComponentCredentials} componentCredentials
 * @returns {ICredentialDataDecrypted}
 */
export const redactCredentialWithPasswordType = (
    componentCredentialName: string,
    decryptedCredentialObj: ICredentialDataDecrypted,
    componentCredentials: IComponentCredentials
): ICredentialDataDecrypted => {
    const plainDataObj = cloneDeep(decryptedCredentialObj)
    for (const cred in plainDataObj) {
        const inputParam = componentCredentials[componentCredentialName].inputs?.find((inp) => inp.type === 'password' && inp.name === cred)
        if (inputParam) {
            plainDataObj[cred] = REDACTED_CREDENTIAL_VALUE
        }
    }
    return plainDataObj
}

/**
 * Get sessionId
 * Hierarchy of sessionId (top down)
 * API/Embed:
 * (1) Provided in API body - incomingInput.overrideConfig: { sessionId: 'abc' }
 * (2) Provided in API body - incomingInput.chatId
 *
 * API/Embed + UI:
 * (3) Hard-coded sessionId in UI
 * (4) Not specified on UI nor API, default to chatId
 * @param {IReactFlowNode | undefined} memoryNode
 * @param {IncomingInput} incomingInput
 * @param {string} chatId
 * @param {boolean} isInternal
 * @returns {string}
 */
export const getMemorySessionId = (
    memoryNode: IReactFlowNode | undefined,
    incomingInput: IncomingInput,
    chatId: string,
    isInternal: boolean
): string => {
    if (!isInternal) {
        // Provided in API body - incomingInput.overrideConfig: { sessionId: 'abc' }
        if (incomingInput.overrideConfig?.sessionId) {
            return incomingInput.overrideConfig?.sessionId
        }
        // Provided in API body - incomingInput.chatId
        if (incomingInput.chatId) {
            return incomingInput.chatId
        }
    }

    // Hard-coded sessionId in UI
    if (memoryNode && memoryNode.data.inputs?.sessionId) {
        return memoryNode.data.inputs.sessionId
    }

    // Default chatId
    return chatId
}

/**
 * Get chat messages from sessionId
 * @param {IReactFlowNode} memoryNode
 * @param {string} sessionId
 * @param {IReactFlowNode} memoryNode
 * @param {IComponentNodes} componentNodes
 * @param {DataSource} appDataSource
 * @param {IDatabaseEntity} databaseEntities
 * @param {any} logger
 * @returns {IMessage[]}
 */
export const getSessionChatHistory = async (
    chatflowid: string,
    sessionId: string,
    memoryNode: IReactFlowNode,
    componentNodes: IComponentNodes,
    appDataSource: DataSource,
    databaseEntities: IDatabaseEntity,
    logger: any,
    prependMessages?: IMessage[]
): Promise<IMessage[]> => {
    const nodeInstanceFilePath = componentNodes[memoryNode.data.name].filePath as string
    const nodeModule = await import(nodeInstanceFilePath)
    const newNodeInstance = new nodeModule.nodeClass()

    // Replace memory's sessionId/chatId
    if (memoryNode.data.inputs) {
        memoryNode.data.inputs.sessionId = sessionId
    }

    const initializedInstance: FlowiseMemory = await newNodeInstance.init(memoryNode.data, '', {
        chatflowid,
        appDataSource,
        databaseEntities,
        logger
    })

    return (await initializedInstance.getChatMessages(sessionId, undefined, prependMessages)) as IMessage[]
}

/**
 * Method that find memory that is connected within chatflow
 * In a chatflow, there should only be 1 memory node
 * @param {IReactFlowNode[]} nodes
 * @param {IReactFlowEdge[]} edges
 * @returns {IReactFlowNode | undefined}
 */
export const findMemoryNode = (nodes: IReactFlowNode[], edges: IReactFlowEdge[]): IReactFlowNode | undefined => {
    const memoryNodes = nodes.filter((node) => node.data.category === 'Memory')
    const memoryNodeIds = memoryNodes.map((mem) => mem.data.id)

    for (const edge of edges) {
        if (memoryNodeIds.includes(edge.source)) {
            const memoryNode = nodes.find((node) => node.data.id === edge.source)
            return memoryNode
        }
    }

    return undefined
}

/**
 * Get all values from a JSON object
 * @param {any} obj
 * @returns {any[]}
 */
export const getAllValuesFromJson = (obj: any): any[] => {
    const values: any[] = []

    function extractValues(data: any) {
        if (typeof data === 'object' && data !== null) {
            if (Array.isArray(data)) {
                for (const item of data) {
                    extractValues(item)
                }
            } else {
                for (const key in data) {
                    extractValues(data[key])
                }
            }
        } else {
            values.push(data)
        }
    }

    extractValues(obj)
    return values
}

/**
 * Get only essential flow data items for telemetry
 * @param {IReactFlowNode[]} nodes
 * @param {IReactFlowEdge[]} edges
 */
export const getTelemetryFlowObj = (nodes: IReactFlowNode[], edges: IReactFlowEdge[]) => {
    const nodeData = nodes.map((node) => node.id)
    const edgeData = edges.map((edge) => ({ source: edge.source, target: edge.target }))
    return { nodes: nodeData, edges: edgeData }
}

/**
 * Get user settings file
 * TODO: move env variables to settings json file, easier configuration
 */
export const getUserSettingsFilePath = () => {
    if (process.env.SECRETKEY_PATH) return path.join(process.env.SECRETKEY_PATH, 'settings.json')
    const checkPaths = [path.join(getUserHome(), '.flowise', 'settings.json')]
    for (const checkPath of checkPaths) {
        if (fs.existsSync(checkPath)) {
            return checkPath
        }
    }
    return ''
}

/**
 * Get app current version
 */
export const getAppVersion = async () => {
    const getPackageJsonPath = (): string => {
        const checkPaths = [
            path.join(__dirname, '..', 'package.json'),
            path.join(__dirname, '..', '..', 'package.json'),
            path.join(__dirname, '..', '..', '..', 'package.json'),
            path.join(__dirname, '..', '..', '..', '..', 'package.json'),
            path.join(__dirname, '..', '..', '..', '..', '..', 'package.json')
        ]
        for (const checkPath of checkPaths) {
            if (fs.existsSync(checkPath)) {
                return checkPath
            }
        }
        return ''
    }

    const packagejsonPath = getPackageJsonPath()
    if (!packagejsonPath) return ''
    try {
        const content = await fs.promises.readFile(packagejsonPath, 'utf8')
        const parsedContent = JSON.parse(content)
        return parsedContent.version
    } catch (error) {
        return ''
    }
}

export const convertToValidFilename = (word: string) => {
    return word
        .replace(/[/|\\:*?"<>]/g, ' ')
        .replace(' ', '')
        .toLowerCase()
}

export const aMonthAgo = () => {
    const date = new Date()
    date.setMonth(new Date().getMonth() - 1)
    return date
}

export const getAPIOverrideConfig = (chatflow: IChatFlow) => {
    try {
        const apiConfig = chatflow.apiConfig ? JSON.parse(chatflow.apiConfig) : {}
        const nodeOverrides: INodeOverrides =
            apiConfig.overrideConfig && apiConfig.overrideConfig.nodes ? apiConfig.overrideConfig.nodes : {}
        const variableOverrides: IVariableOverride[] =
            apiConfig.overrideConfig && apiConfig.overrideConfig.variables ? apiConfig.overrideConfig.variables : []
        const apiOverrideStatus: boolean =
            apiConfig.overrideConfig && apiConfig.overrideConfig.status ? apiConfig.overrideConfig.status : false

        return { nodeOverrides, variableOverrides, apiOverrideStatus }
    } catch (error) {
        return { nodeOverrides: {}, variableOverrides: [], apiOverrideStatus: false }
    }
}

export const getUploadPath = (): string => {
    return process.env.BLOB_STORAGE_PATH
        ? path.join(process.env.BLOB_STORAGE_PATH, 'uploads')
        : path.join(getUserHome(), '.flowise', 'uploads')
}

const getOrgId = () => {
<<<<<<< HEAD
    const settingsPath = getUserSettingsFilePath()
    if (!settingsPath || !fs.existsSync(settingsPath)) {
        return 'default-org'
    }

    try {
        const settingsContent = fs.readFileSync(settingsPath, 'utf8')
=======
    try {
        const settingsContent = fs.readFileSync(getUserSettingsFilePath(), 'utf8')
>>>>>>> 8ebe4aef
        const settings = JSON.parse(settingsContent)
        return settings.instanceId || 'default-org'
    } catch (error) {
<<<<<<< HEAD
        logger.error(`Error reading organization ID: ${error}`)
        return 'default-org'
=======
        if (process.env.AUTH0_ORGANIZATION_ID) {
            return process.env.AUTH0_ORGANIZATION_ID
        }
        return ''
>>>>>>> 8ebe4aef
    }
}

export const getMulterStorage = () => {
    const storageType = process.env.STORAGE_TYPE ? process.env.STORAGE_TYPE : 'local'

    if (storageType === 's3') {
        const s3Client = getS3Config().s3Client
        const Bucket = getS3Config().Bucket

        const upload = multer({
            storage: multerS3({
                s3: s3Client,
                bucket: Bucket,
                metadata: function (req, file, cb) {
                    cb(null, { fieldName: file.fieldname, originalName: file.originalname, orgId: getOrgId() })
                },
                key: function (req, file, cb) {
                    cb(null, `${getOrgId()}/${Date.now().toString()}`)
                }
            })
        })
        return upload
    } else {
        return multer({ dest: getUploadPath() })
    }
}<|MERGE_RESOLUTION|>--- conflicted
+++ resolved
@@ -1792,30 +1792,15 @@
 }
 
 const getOrgId = () => {
-<<<<<<< HEAD
-    const settingsPath = getUserSettingsFilePath()
-    if (!settingsPath || !fs.existsSync(settingsPath)) {
-        return 'default-org'
-    }
-
-    try {
-        const settingsContent = fs.readFileSync(settingsPath, 'utf8')
-=======
     try {
         const settingsContent = fs.readFileSync(getUserSettingsFilePath(), 'utf8')
->>>>>>> 8ebe4aef
         const settings = JSON.parse(settingsContent)
-        return settings.instanceId || 'default-org'
+        return settings.instanceId
     } catch (error) {
-<<<<<<< HEAD
-        logger.error(`Error reading organization ID: ${error}`)
-        return 'default-org'
-=======
         if (process.env.AUTH0_ORGANIZATION_ID) {
             return process.env.AUTH0_ORGANIZATION_ID
         }
         return ''
->>>>>>> 8ebe4aef
     }
 }
 
