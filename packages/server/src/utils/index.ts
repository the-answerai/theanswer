/**
 * Strictly no getRepository, appServer here, must be passed as parameter
 */

import path from 'path'
import fs from 'fs'
import logger from './logger'
import {
    IChatFlow,
    IComponentCredentials,
    IComponentNodes,
    ICredentialDataDecrypted,
    ICredentialReqBody,
    IDepthQueue,
    IExploredNode,
    INodeData,
    INodeDependencies,
    INodeDirectedGraph,
    INodeOverrides,
    INodeQueue,
    IOverrideConfig,
    IReactFlowEdge,
    IReactFlowNode,
<<<<<<< HEAD
    IUser,
=======
    IVariable,
>>>>>>> fc9d6e7a
    IVariableDict,
    IVariableOverride,
    IncomingInput
} from '../Interface'
import { cloneDeep, get, isEqual } from 'lodash'
import {
    convertChatHistoryToText,
    getInputVariables,
    handleEscapeCharacters,
    getEncryptionKeyPath,
    ICommonObject,
    IDatabaseEntity,
    IMessage,
    FlowiseMemory,
    IFileUpload,
    getS3Config
} from 'flowise-components'
import { randomBytes } from 'crypto'
import { AES, enc } from 'crypto-js'
import multer from 'multer'
import multerS3 from 'multer-s3'
import { ChatFlow } from '../database/entities/ChatFlow'
import { ChatMessage } from '../database/entities/ChatMessage'
import { Credential } from '../database/entities/Credential'
import { Tool } from '../database/entities/Tool'
import { Assistant } from '../database/entities/Assistant'
<<<<<<< HEAD
import { DataSource, Like } from 'typeorm'
=======
import { Lead } from '../database/entities/Lead'
import { DataSource } from 'typeorm'
>>>>>>> fc9d6e7a
import { CachePool } from '../CachePool'
import { Variable } from '../database/entities/Variable'
import { DocumentStore } from '../database/entities/DocumentStore'
import { DocumentStoreFileChunk } from '../database/entities/DocumentStoreFileChunk'
import { InternalFlowiseError } from '../errors/internalFlowiseError'
import { StatusCodes } from 'http-status-codes'
import {
    CreateSecretCommand,
    GetSecretValueCommand,
    PutSecretValueCommand,
    SecretsManagerClient,
    SecretsManagerClientConfig
} from '@aws-sdk/client-secrets-manager'

const QUESTION_VAR_PREFIX = 'question'
const FILE_ATTACHMENT_PREFIX = 'file_attachment'
const CHAT_HISTORY_VAR_PREFIX = 'chat_history'
const REDACTED_CREDENTIAL_VALUE = '_FLOWISE_BLANK_07167752-1a71-43b1-bf8f-4f32252165db'

let secretsManagerClient: SecretsManagerClient | null = null
const USE_AWS_SECRETS_MANAGER = process.env.SECRETKEY_STORAGE_TYPE === 'aws'
if (USE_AWS_SECRETS_MANAGER) {
    const region = process.env.SECRETKEY_AWS_REGION || 'us-east-1' // Default region if not provided
    const accessKeyId = process.env.SECRETKEY_AWS_ACCESS_KEY
    const secretAccessKey = process.env.SECRETKEY_AWS_SECRET_KEY

    let credentials: SecretsManagerClientConfig['credentials'] | undefined
    if (accessKeyId && secretAccessKey) {
        credentials = {
            accessKeyId,
            secretAccessKey
        }
    }
    secretsManagerClient = new SecretsManagerClient({ credentials, region })
}

export const databaseEntities: IDatabaseEntity = {
    ChatFlow: ChatFlow,
    ChatMessage: ChatMessage,
    Tool: Tool,
    Credential: Credential,
    Lead: Lead,
    Assistant: Assistant,
    Variable: Variable,
    DocumentStore: DocumentStore,
    DocumentStoreFileChunk: DocumentStoreFileChunk
}

/**
 * Returns the home folder path of the user if
 * none can be found it falls back to the current
 * working directory
 *
 */
export const getUserHome = (): string => {
    let variableName = 'HOME'
    if (process.platform === 'win32') {
        variableName = 'USERPROFILE'
    }

    if (process.env[variableName] === undefined) {
        // If for some reason the variable does not exist
        // fall back to current folder
        return process.cwd()
    }
    return process.env[variableName] as string
}

/**
 * Returns the path of node modules package
 * @param {string} packageName
 * @returns {string}
 */
export const getNodeModulesPackagePath = (packageName: string): string => {
    const checkPaths = [
        path.join(__dirname, '..', 'node_modules', packageName),
        path.join(__dirname, '..', '..', 'node_modules', packageName),
        path.join(__dirname, '..', '..', '..', 'node_modules', packageName),
        path.join(__dirname, '..', '..', '..', '..', 'node_modules', packageName),
        path.join(__dirname, '..', '..', '..', '..', '..', 'node_modules', packageName)
    ]
    for (const checkPath of checkPaths) {
        if (fs.existsSync(checkPath)) {
            return checkPath
        }
    }
    return ''
}

/**
 * Construct graph and node dependencies score
 * @param {IReactFlowNode[]} reactFlowNodes
 * @param {IReactFlowEdge[]} reactFlowEdges
 * @param {{ isNonDirected?: boolean, isReversed?: boolean }} options
 */
export const constructGraphs = (
    reactFlowNodes: IReactFlowNode[],
    reactFlowEdges: IReactFlowEdge[],
    options?: { isNonDirected?: boolean; isReversed?: boolean }
) => {
    const nodeDependencies = {} as INodeDependencies
    const graph = {} as INodeDirectedGraph

    for (let i = 0; i < reactFlowNodes.length; i += 1) {
        const nodeId = reactFlowNodes[i].id
        nodeDependencies[nodeId] = 0
        graph[nodeId] = []
    }

    if (options && options.isReversed) {
        for (let i = 0; i < reactFlowEdges.length; i += 1) {
            const source = reactFlowEdges[i].source
            const target = reactFlowEdges[i].target

            if (Object.prototype.hasOwnProperty.call(graph, target)) {
                graph[target].push(source)
            } else {
                graph[target] = [source]
            }

            nodeDependencies[target] += 1
        }

        return { graph, nodeDependencies }
    }

    for (let i = 0; i < reactFlowEdges.length; i += 1) {
        const source = reactFlowEdges[i].source
        const target = reactFlowEdges[i].target

        if (Object.prototype.hasOwnProperty.call(graph, source)) {
            graph[source].push(target)
        } else {
            graph[source] = [target]
        }

        if (options && options.isNonDirected) {
            if (Object.prototype.hasOwnProperty.call(graph, target)) {
                graph[target].push(source)
            } else {
                graph[target] = [source]
            }
        }
        nodeDependencies[target] += 1
    }

    return { graph, nodeDependencies }
}

/**
 * Get starting nodes and check if flow is valid
 * @param {INodeDependencies} graph
 * @param {string} endNodeId
 */
export const getStartingNodes = (graph: INodeDirectedGraph, endNodeId: string) => {
    const depthQueue: IDepthQueue = {
        [endNodeId]: 0
    }

    // Assuming that this is a directed acyclic graph, there will be no infinite loop problem.
    const walkGraph = (nodeId: string) => {
        const depth = depthQueue[nodeId]
        graph[nodeId].flatMap((id) => {
            depthQueue[id] = Math.max(depthQueue[id] ?? 0, depth + 1)
            walkGraph(id)
        })
    }

    walkGraph(endNodeId)

    const maxDepth = Math.max(...Object.values(depthQueue))
    const depthQueueReversed: IDepthQueue = {}
    for (const nodeId in depthQueue) {
        if (Object.prototype.hasOwnProperty.call(depthQueue, nodeId)) {
            depthQueueReversed[nodeId] = Math.abs(depthQueue[nodeId] - maxDepth)
        }
    }

    const startingNodeIds = Object.entries(depthQueueReversed)
        .filter(([_, depth]) => depth === 0)
        .map(([id, _]) => id)

    return { startingNodeIds, depthQueue: depthQueueReversed }
}

/**
 * Get all connected nodes from startnode
 * @param {INodeDependencies} graph
 * @param {string} startNodeId
 */
export const getAllConnectedNodes = (graph: INodeDirectedGraph, startNodeId: string) => {
    const visited = new Set<string>()
    const queue: Array<[string]> = [[startNodeId]]

    while (queue.length > 0) {
        const [currentNode] = queue.shift()!

        if (visited.has(currentNode)) {
            continue
        }

        visited.add(currentNode)

        for (const neighbor of graph[currentNode]) {
            if (!visited.has(neighbor)) {
                queue.push([neighbor])
            }
        }
    }

    return [...visited]
}

/**
 * Get ending node and check if flow is valid
 * @param {INodeDependencies} nodeDependencies
 * @param {INodeDirectedGraph} graph
 * @param {IReactFlowNode[]} allNodes
 */
export const getEndingNodes = (
    nodeDependencies: INodeDependencies,
    graph: INodeDirectedGraph,
    allNodes: IReactFlowNode[]
): IReactFlowNode[] => {
    const endingNodeIds: string[] = []
    Object.keys(graph).forEach((nodeId) => {
        if (Object.keys(nodeDependencies).length === 1) {
            endingNodeIds.push(nodeId)
        } else if (!graph[nodeId].length && nodeDependencies[nodeId] > 0) {
            endingNodeIds.push(nodeId)
        }
    })

    let endingNodes = allNodes.filter((nd) => endingNodeIds.includes(nd.id))

    // If there are multiple endingnodes, the failed ones will be automatically ignored.
    // And only ensure that at least one can pass the verification.
    const verifiedEndingNodes: typeof endingNodes = []
    let error: InternalFlowiseError | null = null
    for (const endingNode of endingNodes) {
        const endingNodeData = endingNode.data
        if (!endingNodeData) {
            error = new InternalFlowiseError(StatusCodes.INTERNAL_SERVER_ERROR, `Ending node ${endingNode.id} data not found`)

            continue
        }

        const isEndingNode = endingNodeData?.outputs?.output === 'EndingNode'

        if (!isEndingNode) {
            if (
                endingNodeData &&
                endingNodeData.category !== 'Chains' &&
                endingNodeData.category !== 'Agents' &&
                endingNodeData.category !== 'Engine' &&
                endingNodeData.category !== 'Multi Agents' &&
                endingNodeData.category !== 'Sequential Agents'
            ) {
                error = new InternalFlowiseError(StatusCodes.INTERNAL_SERVER_ERROR, `Ending node must be either a Chain or Agent or Engine`)
                continue
            }
        }
        verifiedEndingNodes.push(endingNode)
    }

    if (verifiedEndingNodes.length > 0) {
        return verifiedEndingNodes
    }

    if (endingNodes.length === 0 || error === null) {
        error = new InternalFlowiseError(StatusCodes.INTERNAL_SERVER_ERROR, `Ending nodes not found`)
    }

    throw error
}

/**
 * Get file name from base64 string
 * @param {string} fileBase64
 */
export const getFileName = (fileBase64: string): string => {
    let fileNames = []
    if (fileBase64.startsWith('FILE-STORAGE::')) {
        const names = fileBase64.substring(14)
        if (names.includes('[') && names.includes(']')) {
            const files = JSON.parse(names)
            return files.join(', ')
        } else {
            return fileBase64.substring(14)
        }
    }
    if (fileBase64.startsWith('[') && fileBase64.endsWith(']')) {
        const files = JSON.parse(fileBase64)
        for (const file of files) {
            const splitDataURI = file.split(',')
            const filename = splitDataURI[splitDataURI.length - 1].split(':')[1]
            fileNames.push(filename)
        }
        return fileNames.join(', ')
    } else {
        const splitDataURI = fileBase64.split(',')
        const filename = splitDataURI[splitDataURI.length - 1].split(':')[1]
        return filename
    }
}

/**
 * Save upsert flowData
 * @param {INodeData} nodeData
 * @param {Record<string, any>} upsertHistory
 */
export const saveUpsertFlowData = (nodeData: INodeData, upsertHistory: Record<string, any>): ICommonObject[] => {
    const existingUpsertFlowData = upsertHistory['flowData'] ?? []
    const paramValues: ICommonObject[] = []

    for (const input in nodeData.inputs) {
        const inputParam = nodeData.inputParams.find((inp) => inp.name === input)
        if (!inputParam) continue

        let paramValue: ICommonObject = {}

        if (!nodeData.inputs[input]) {
            continue
        }
        if (
            typeof nodeData.inputs[input] === 'string' &&
            nodeData.inputs[input].startsWith('{{') &&
            nodeData.inputs[input].endsWith('}}')
        ) {
            continue
        }
        // Get file name instead of the base64 string
        if (nodeData.category === 'Document Loaders' && nodeData.inputParams.find((inp) => inp.name === input)?.type === 'file') {
            paramValue = {
                label: inputParam?.label,
                name: inputParam?.name,
                type: inputParam?.type,
                value: getFileName(nodeData.inputs[input])
            }
            paramValues.push(paramValue)
            continue
        }

        paramValue = {
            label: inputParam?.label,
            name: inputParam?.name,
            type: inputParam?.type,
            value: nodeData.inputs[input]
        }
        paramValues.push(paramValue)
    }

    const newFlowData = {
        label: nodeData.label,
        name: nodeData.name,
        category: nodeData.category,
        id: nodeData.id,
        paramValues
    }
    existingUpsertFlowData.push(newFlowData)
    return existingUpsertFlowData
}

/**
 * Check if doc loader should be bypassed, ONLY if doc loader is connected to a vector store
 * Reason being we dont want to load the doc loader again whenever we are building the flow, because it was already done during upserting
 * EXCEPT if the vector store is a memory vector store
 * TODO: Remove this logic when we remove doc loader nodes from the canvas
 * @param {IReactFlowNode} reactFlowNode
 * @param {IReactFlowNode[]} reactFlowNodes
 * @param {IReactFlowEdge[]} reactFlowEdges
 * @returns {boolean}
 */
const checkIfDocLoaderShouldBeIgnored = (
    reactFlowNode: IReactFlowNode,
    reactFlowNodes: IReactFlowNode[],
    reactFlowEdges: IReactFlowEdge[]
): boolean => {
    let outputId = ''

    if (reactFlowNode.data.outputAnchors.length) {
        if (Object.keys(reactFlowNode.data.outputs || {}).length) {
            const output = reactFlowNode.data.outputs?.output
            const node = reactFlowNode.data.outputAnchors[0].options?.find((anchor) => anchor.name === output)
            if (node) outputId = (node as ICommonObject).id
        } else {
            outputId = (reactFlowNode.data.outputAnchors[0] as ICommonObject).id
        }
    }

    const targetNodeId = reactFlowEdges.find((edge) => edge.sourceHandle === outputId)?.target

    if (targetNodeId) {
        const targetNodeCategory = reactFlowNodes.find((nd) => nd.id === targetNodeId)?.data.category || ''
        const targetNodeName = reactFlowNodes.find((nd) => nd.id === targetNodeId)?.data.name || ''
        if (targetNodeCategory === 'Vector Stores' && targetNodeName !== 'memoryVectorStore') {
            return true
        }
    }

    return false
}

type BuildFlowParams = {
    user: IUser
    startingNodeIds: string[]
    reactFlowNodes: IReactFlowNode[]
    reactFlowEdges: IReactFlowEdge[]
    graph: INodeDirectedGraph
    depthQueue: IDepthQueue
    componentNodes: IComponentNodes
    question: string
    chatHistory: IMessage[]
    chatId: string
    sessionId: string
    chatflowid: string
    apiMessageId: string
    appDataSource: DataSource
    overrideConfig?: ICommonObject
    apiOverrideStatus?: boolean
    nodeOverrides?: INodeOverrides
    availableVariables?: IVariable[]
    variableOverrides?: IVariableOverride[]
    cachePool?: CachePool
    isUpsert?: boolean
    stopNodeId?: string
    uploads?: IFileUpload[]
    baseURL?: string
    uploadedFilesContent?: string
}

/**
 * Build flow from start to end
 * @param {BuildFlowParams} params
 */
export const buildFlow = async ({
    user,
    startingNodeIds,
    reactFlowNodes,
    reactFlowEdges,
    graph,
    depthQueue,
    componentNodes,
    question,
    uploadedFilesContent,
    chatHistory,
    apiMessageId,
    chatId,
    sessionId,
    chatflowid,
    appDataSource,
    overrideConfig,
    apiOverrideStatus = false,
    nodeOverrides = {},
    availableVariables = [],
    variableOverrides = [],
    cachePool,
    isUpsert,
    stopNodeId,
    uploads,
    baseURL
}: BuildFlowParams) => {
    const flowNodes = cloneDeep(reactFlowNodes)

    let upsertHistory: Record<string, any> = {}

    // Create a Queue and add our initial node in it
    const nodeQueue = [] as INodeQueue[]
    const exploredNode = {} as IExploredNode
    const dynamicVariables = {} as Record<string, unknown>
    let ignoreNodeIds: string[] = []

    // In the case of infinite loop, only max 3 loops will be executed
    const maxLoop = 3

    for (let i = 0; i < startingNodeIds.length; i += 1) {
        nodeQueue.push({ nodeId: startingNodeIds[i], depth: 0 })
        exploredNode[startingNodeIds[i]] = { remainingLoop: maxLoop, lastSeenDepth: 0 }
    }

    const initializedNodes: Set<string> = new Set()
    const reversedGraph = constructGraphs(reactFlowNodes, reactFlowEdges, { isReversed: true }).graph

    const flowData: ICommonObject = {
        chatflowid,
        chatId,
        sessionId,
        chatHistory,
        ...overrideConfig
    }
    while (nodeQueue.length) {
        const { nodeId, depth } = nodeQueue.shift() as INodeQueue

        const reactFlowNode = flowNodes.find((nd) => nd.id === nodeId)
        const nodeIndex = flowNodes.findIndex((nd) => nd.id === nodeId)
        if (!reactFlowNode || reactFlowNode === undefined || nodeIndex < 0) continue

        try {
            const nodeInstanceFilePath = componentNodes[reactFlowNode.data.name].filePath as string
            const nodeModule = await import(nodeInstanceFilePath)
            const newNodeInstance = new nodeModule.nodeClass()

            let flowNodeData = cloneDeep(reactFlowNode.data)

            // Only override the config if its status is true
            if (overrideConfig && apiOverrideStatus) {
                flowNodeData = replaceInputsWithConfig(flowNodeData, overrideConfig, nodeOverrides, variableOverrides)
            }

            if (isUpsert) upsertHistory['flowData'] = saveUpsertFlowData(flowNodeData, upsertHistory)

            const reactFlowNodeData: INodeData = await resolveVariables(
<<<<<<< HEAD
                user,
                appDataSource,
=======
>>>>>>> fc9d6e7a
                flowNodeData,
                flowNodes,
                question,
                chatHistory,
                flowData,
                uploadedFilesContent,
                availableVariables,
                variableOverrides
            )

            if (isUpsert && stopNodeId && nodeId === stopNodeId) {
                logger.debug(`[server]: Upserting ${reactFlowNode.data.label} (${reactFlowNode.data.id})`)
                const indexResult = await newNodeInstance.vectorStoreMethods!['upsert']!.call(newNodeInstance, reactFlowNodeData, {
                    chatId,
                    sessionId,
                    chatflowid,
                    chatHistory,
                    apiMessageId,
                    logger,
                    appDataSource,
                    databaseEntities,
                    cachePool,
                    dynamicVariables,
                    uploads,
                    baseURL
                })
                if (indexResult) upsertHistory['result'] = indexResult
                logger.debug(`[server]: Finished upserting ${reactFlowNode.data.label} (${reactFlowNode.data.id})`)
                break
            } else if (
                !isUpsert &&
                reactFlowNode.data.category === 'Document Loaders' &&
                checkIfDocLoaderShouldBeIgnored(reactFlowNode, reactFlowNodes, reactFlowEdges)
            ) {
                initializedNodes.add(nodeId)
            } else {
                logger.debug(`[server]: Initializing ${reactFlowNode.data.label} (${reactFlowNode.data.id})`)
                const finalQuestion = uploadedFilesContent ? `${uploadedFilesContent}\n\n${question}` : question
                let outputResult = await newNodeInstance.init(reactFlowNodeData, finalQuestion, {
                    chatId,
                    sessionId,
                    chatflowid,
                    chatHistory,
                    logger,
                    appDataSource,
                    databaseEntities,
                    cachePool,
                    isUpsert,
                    dynamicVariables,
                    uploads,
                    baseURL,
                    componentNodes: componentNodes as ICommonObject
                })

                // Save dynamic variables
                if (reactFlowNode.data.name === 'setVariable') {
                    const dynamicVars = outputResult?.dynamicVariables ?? {}

                    for (const variableKey in dynamicVars) {
                        dynamicVariables[variableKey] = dynamicVars[variableKey]
                    }

                    outputResult = outputResult?.output
                }

                // Determine which nodes to route next when it comes to ifElse
                if (reactFlowNode.data.name === 'ifElseFunction' && typeof outputResult === 'object') {
                    let sourceHandle = ''
                    if (outputResult.type === true) {
                        // sourceHandle = `${nodeId}-output-returnFalse-string|number|boolean|json|array`
                        sourceHandle = (
                            reactFlowNode.data.outputAnchors.flatMap((n) => n.options).find((n) => n?.name === 'returnFalse') as any
                        )?.id
                    } else if (outputResult.type === false) {
                        // sourceHandle = `${nodeId}-output-returnTrue-string|number|boolean|json|array`
                        sourceHandle = (
                            reactFlowNode.data.outputAnchors.flatMap((n) => n.options).find((n) => n?.name === 'returnTrue') as any
                        )?.id
                    }

                    const ifElseEdge = reactFlowEdges.find((edg) => edg.source === nodeId && edg.sourceHandle === sourceHandle)
                    if (ifElseEdge) {
                        const { graph } = constructGraphs(
                            reactFlowNodes,
                            reactFlowEdges.filter((edg) => !(edg.source === nodeId && edg.sourceHandle === sourceHandle)),
                            { isNonDirected: true }
                        )
                        ignoreNodeIds.push(ifElseEdge.target, ...getAllConnectedNodes(graph, ifElseEdge.target))
                        ignoreNodeIds = [...new Set(ignoreNodeIds)]
                    }

                    outputResult = outputResult?.output
                }

                flowNodes[nodeIndex].data.instance = outputResult

                logger.debug(`[server]: Finished initializing ${reactFlowNode.data.label} (${reactFlowNode.data.id})`)
                initializedNodes.add(reactFlowNode.data.id)
            }
        } catch (e: any) {
            logger.error(e)
            throw new Error(e)
        }

        let neighbourNodeIds = graph[nodeId]
        const nextDepth = depth + 1

        // Find other nodes that are on the same depth level
        const sameDepthNodeIds = Object.keys(depthQueue).filter((key) => depthQueue[key] === nextDepth)

        for (const id of sameDepthNodeIds) {
            if (neighbourNodeIds.includes(id)) continue
            neighbourNodeIds.push(id)
        }

        neighbourNodeIds = neighbourNodeIds.filter((neigh) => !ignoreNodeIds.includes(neigh))

        for (let i = 0; i < neighbourNodeIds.length; i += 1) {
            const neighNodeId = neighbourNodeIds[i]
            if (ignoreNodeIds.includes(neighNodeId)) continue
            if (initializedNodes.has(neighNodeId)) continue
            if (reversedGraph[neighNodeId].some((dependId) => !initializedNodes.has(dependId))) continue
            // If nodeId has been seen, cycle detected
            if (Object.prototype.hasOwnProperty.call(exploredNode, neighNodeId)) {
                const { remainingLoop, lastSeenDepth } = exploredNode[neighNodeId]

                if (lastSeenDepth === nextDepth) continue

                if (remainingLoop === 0) {
                    break
                }
                const remainingLoopMinusOne = remainingLoop - 1
                exploredNode[neighNodeId] = { remainingLoop: remainingLoopMinusOne, lastSeenDepth: nextDepth }
                nodeQueue.push({ nodeId: neighNodeId, depth: nextDepth })
            } else {
                exploredNode[neighNodeId] = { remainingLoop: maxLoop, lastSeenDepth: nextDepth }
                nodeQueue.push({ nodeId: neighNodeId, depth: nextDepth })
            }
        }

        // Move end node to last
        if (!neighbourNodeIds.length) {
            const index = flowNodes.findIndex((nd) => nd.data.id === nodeId)
            flowNodes.push(flowNodes.splice(index, 1)[0])
        }
    }
    return isUpsert ? (upsertHistory as any) : flowNodes
}

/**
 * Clear session memories
 * @param {IReactFlowNode[]} reactFlowNodes
 * @param {IComponentNodes} componentNodes
 * @param {string} chatId
 * @param {DataSource} appDataSource
 * @param {string} sessionId
 * @param {string} memoryType
 * @param {string} isClearFromViewMessageDialog
 */
export const clearSessionMemory = async (
    reactFlowNodes: IReactFlowNode[],
    componentNodes: IComponentNodes,
    chatId: string,
    appDataSource: DataSource,
    sessionId?: string,
    memoryType?: string,
    isClearFromViewMessageDialog?: string
) => {
    for (const node of reactFlowNodes) {
        if (node.data.category !== 'Memory' && node.data.type !== 'OpenAIAssistant') continue

        // Only clear specific session memory from View Message Dialog UI
        if (isClearFromViewMessageDialog && memoryType && node.data.label !== memoryType) continue

        const nodeInstanceFilePath = componentNodes[node.data.name].filePath as string
        const nodeModule = await import(nodeInstanceFilePath)
        const newNodeInstance = new nodeModule.nodeClass()
        const options: ICommonObject = { chatId, appDataSource, databaseEntities, logger }

        // SessionId always take priority first because it is the sessionId used for 3rd party memory node
        if (sessionId && node.data.inputs) {
            if (node.data.type === 'OpenAIAssistant') {
                await newNodeInstance.clearChatMessages(node.data, options, { type: 'threadId', id: sessionId })
            } else {
                node.data.inputs.sessionId = sessionId
                const initializedInstance: FlowiseMemory = await newNodeInstance.init(node.data, '', options)
                await initializedInstance.clearChatMessages(sessionId)
            }
        } else if (chatId && node.data.inputs) {
            if (node.data.type === 'OpenAIAssistant') {
                await newNodeInstance.clearChatMessages(node.data, options, { type: 'chatId', id: chatId })
            } else {
                node.data.inputs.sessionId = chatId
                const initializedInstance: FlowiseMemory = await newNodeInstance.init(node.data, '', options)
                await initializedInstance.clearChatMessages(chatId)
            }
        }
    }
}

<<<<<<< HEAD
const getGlobalVariable = async (user: IUser, appDataSource: DataSource, overrideConfig?: ICommonObject) => {
    const conditions: any = [
        { userId: user?.id, organizationId: user?.organizationId },
        { organizationId: user?.organizationId, visibility: Like('%Organization%') },
        { userId: null }
    ]
    const variables = await appDataSource.getRepository(Variable).find({
        where: conditions
    })

=======
const getGlobalVariable = async (
    overrideConfig?: ICommonObject,
    availableVariables: IVariable[] = [],
    variableOverrides: ICommonObject[] = []
) => {
>>>>>>> fc9d6e7a
    // override variables defined in overrideConfig
    // nodeData.inputs.vars is an Object, check each property and override the variable
    if (overrideConfig?.vars && variableOverrides) {
        for (const propertyName of Object.getOwnPropertyNames(overrideConfig.vars)) {
            // Check if this variable is enabled for override
            const override = variableOverrides.find((v) => v.name === propertyName)
            if (!override?.enabled) {
                continue // Skip this variable if it's not enabled for override
            }

            const foundVar = availableVariables.find((v) => v.name === propertyName)
            if (foundVar) {
                // even if the variable was defined as runtime, we override it with static value
                foundVar.type = 'static'
                foundVar.value = overrideConfig.vars[propertyName]
            } else {
                // add it the variables, if not found locally in the db
                availableVariables.push({
                    name: propertyName,
                    type: 'static',
                    value: overrideConfig.vars[propertyName],
                    id: '',
                    updatedDate: new Date(),
                    createdDate: new Date()
                })
            }
        }
    }

    let vars = {}
    if (availableVariables.length) {
        for (const item of availableVariables) {
            let value = item.value

            // read from .env file
            if (item.type === 'runtime') {
                value = process.env[item.name] ?? ''
            }

            Object.defineProperty(vars, item.name, {
                enumerable: true,
                configurable: true,
                writable: true,
                value: value
            })
        }
    }
    return vars
}

/**
 * Get variable value from outputResponses.output
 * @param {string} paramValue
 * @param {IReactFlowNode[]} reactFlowNodes
 * @param {string} question
 * @param {boolean} isAcceptVariable
 * @returns {string}
 */
export const getVariableValue = async (
<<<<<<< HEAD
    user: IUser,
    appDataSource: DataSource,
=======
>>>>>>> fc9d6e7a
    paramValue: string | object,
    reactFlowNodes: IReactFlowNode[],
    question: string,
    chatHistory: IMessage[],
    isAcceptVariable = false,
    flowConfig?: ICommonObject,
    uploadedFilesContent?: string,
    availableVariables: IVariable[] = [],
    variableOverrides: ICommonObject[] = []
) => {
    const isObject = typeof paramValue === 'object'
    const initialValue = (isObject ? JSON.stringify(paramValue) : paramValue) ?? ''
    let returnVal = initialValue
    const variableStack = []
    const variableDict = {} as IVariableDict
    let startIdx = 0
    const endIdx = initialValue.length - 1

    while (startIdx < endIdx) {
        const substr = initialValue.substring(startIdx, startIdx + 2)

        // Store the opening double curly bracket
        if (substr === '{{') {
            variableStack.push({ substr, startIdx: startIdx + 2 })
        }

        // Found the complete variable
        if (substr === '}}' && variableStack.length > 0 && variableStack[variableStack.length - 1].substr === '{{') {
            const variableStartIdx = variableStack[variableStack.length - 1].startIdx
            const variableEndIdx = startIdx
            const variableFullPath = initialValue.substring(variableStartIdx, variableEndIdx)

            /**
             * Apply string transformation to convert special chars:
             * FROM: hello i am ben\n\n\thow are you?
             * TO: hello i am benFLOWISE_NEWLINEFLOWISE_NEWLINEFLOWISE_TABhow are you?
             */
            if (isAcceptVariable && variableFullPath === QUESTION_VAR_PREFIX) {
                variableDict[`{{${variableFullPath}}}`] = handleEscapeCharacters(question, false)
            }

            if (isAcceptVariable && variableFullPath === FILE_ATTACHMENT_PREFIX) {
                variableDict[`{{${variableFullPath}}}`] = handleEscapeCharacters(uploadedFilesContent, false)
            }

            if (isAcceptVariable && variableFullPath === CHAT_HISTORY_VAR_PREFIX) {
                variableDict[`{{${variableFullPath}}}`] = handleEscapeCharacters(convertChatHistoryToText(chatHistory), false)
            }

            if (variableFullPath.startsWith('$vars.')) {
<<<<<<< HEAD
                const vars = await getGlobalVariable(user, appDataSource, overrideConfig)
=======
                const vars = await getGlobalVariable(flowConfig, availableVariables, variableOverrides)
>>>>>>> fc9d6e7a
                const variableValue = get(vars, variableFullPath.replace('$vars.', ''))
                if (variableValue != null) {
                    variableDict[`{{${variableFullPath}}}`] = variableValue
                    returnVal = returnVal.split(`{{${variableFullPath}}}`).join(variableValue)
                }
            }

            if (variableFullPath.startsWith('$flow.') && flowConfig) {
                const variableValue = get(flowConfig, variableFullPath.replace('$flow.', ''))
                if (variableValue != null) {
                    variableDict[`{{${variableFullPath}}}`] = variableValue
                    returnVal = returnVal.split(`{{${variableFullPath}}}`).join(variableValue)
                }
            }

            // Resolve values with following case.
            // 1: <variableNodeId>.data.instance
            // 2: <variableNodeId>.data.instance.pathtokey
            const variableFullPathParts = variableFullPath.split('.')
            const variableNodeId = variableFullPathParts[0]
            const executedNode = reactFlowNodes.find((nd) => nd.id === variableNodeId)
            if (executedNode) {
                let variableValue = get(executedNode.data, 'instance')

                // Handle path such as `<variableNodeId>.data.instance.key`
                if (variableFullPathParts.length > 3) {
                    let variableObj = null
                    switch (typeof variableValue) {
                        case 'string': {
                            const unEscapedVariableValue = handleEscapeCharacters(variableValue, true)
                            if (unEscapedVariableValue.startsWith('{') && unEscapedVariableValue.endsWith('}')) {
                                try {
                                    variableObj = JSON.parse(unEscapedVariableValue)
                                } catch (e) {
                                    // ignore
                                }
                            }
                            break
                        }
                        case 'object': {
                            variableObj = variableValue
                            break
                        }
                        default:
                            break
                    }
                    if (variableObj) {
                        variableObj = get(variableObj, variableFullPathParts.slice(3))
                        variableValue = handleEscapeCharacters(
                            typeof variableObj === 'object' ? JSON.stringify(variableObj) : variableObj,
                            false
                        )
                    }
                }
                if (isAcceptVariable) {
                    variableDict[`{{${variableFullPath}}}`] = variableValue
                } else {
                    returnVal = variableValue
                }
            }
            variableStack.pop()
        }
        startIdx += 1
    }

    if (isAcceptVariable) {
        const variablePaths = Object.keys(variableDict)
        variablePaths.sort() // Sort by length of variable path because longer path could possibly contains nested variable
        variablePaths.forEach((path) => {
            let variableValue: object | string = variableDict[path]
            // Replace all occurrence
            if (typeof variableValue === 'object') {
                // Just get the id of variableValue object if it is agentflow node, to avoid circular JSON error
                if (Object.prototype.hasOwnProperty.call(variableValue, 'predecessorAgents')) {
                    const nodeId = variableValue['id']
                    variableValue = { id: nodeId }
                }

                const stringifiedValue = JSON.stringify(JSON.stringify(variableValue))
                if (stringifiedValue.startsWith('"') && stringifiedValue.endsWith('"')) {
                    // get rid of the double quotes
                    returnVal = returnVal.split(path).join(stringifiedValue.substring(1, stringifiedValue.length - 1))
                } else {
                    returnVal = returnVal.split(path).join(JSON.stringify(variableValue).replace(/"/g, '\\"'))
                }
            } else {
                returnVal = returnVal.split(path).join(variableValue)
            }
        })
        return returnVal
    }
    return isObject ? JSON.parse(returnVal) : returnVal
}

/**
 * Loop through each inputs and resolve variable if neccessary
 * @param {INodeData} reactFlowNodeData
 * @param {IReactFlowNode[]} reactFlowNodes
 * @param {string} question
 * @returns {INodeData}
 */
export const resolveVariables = async (
<<<<<<< HEAD
    user: IUser,
    appDataSource: DataSource,
=======
>>>>>>> fc9d6e7a
    reactFlowNodeData: INodeData,
    reactFlowNodes: IReactFlowNode[],
    question: string,
    chatHistory: IMessage[],
    flowConfig?: ICommonObject,
    uploadedFilesContent?: string,
    availableVariables: IVariable[] = [],
    variableOverrides: ICommonObject[] = []
): Promise<INodeData> => {
    let flowNodeData = cloneDeep(reactFlowNodeData)
    const types = 'inputs'

    const getParamValues = async (paramsObj: ICommonObject) => {
        for (const key in paramsObj) {
            const paramValue: string = paramsObj[key]
            if (Array.isArray(paramValue)) {
                const resolvedInstances = []
                for (const param of paramValue) {
                    const resolvedInstance = await getVariableValue(
<<<<<<< HEAD
                        user,
                        appDataSource,
=======
>>>>>>> fc9d6e7a
                        param,
                        reactFlowNodes,
                        question,
                        chatHistory,
                        undefined,
                        flowConfig,
                        uploadedFilesContent,
                        availableVariables,
                        variableOverrides
                    )
                    resolvedInstances.push(resolvedInstance)
                }
                paramsObj[key] = resolvedInstances
            } else {
                const isAcceptVariable = reactFlowNodeData.inputParams.find((param) => param.name === key)?.acceptVariable ?? false
                const resolvedInstance = await getVariableValue(
<<<<<<< HEAD
                    user,
                    appDataSource,
=======
>>>>>>> fc9d6e7a
                    paramValue,
                    reactFlowNodes,
                    question,
                    chatHistory,
                    isAcceptVariable,
                    flowConfig,
                    uploadedFilesContent,
                    availableVariables,
                    variableOverrides
                )
                paramsObj[key] = resolvedInstance
            }
        }
    }

    const paramsObj = flowNodeData[types] ?? {}
    await getParamValues(paramsObj)

    return flowNodeData
}

/**
 * Loop through each inputs and replace their value with override config values
 * @param {INodeData} flowNodeData
 * @param {ICommonObject} overrideConfig
 * @param {INodeOverrides} nodeOverrides
 * @param {IVariableOverride[]} variableOverrides
 * @returns {INodeData}
 */
export const replaceInputsWithConfig = (
    flowNodeData: INodeData,
    overrideConfig: ICommonObject,
    nodeOverrides: INodeOverrides,
    variableOverrides: IVariableOverride[]
) => {
    const types = 'inputs'

    const isParameterEnabled = (nodeType: string, paramName: string): boolean => {
        if (!nodeOverrides[nodeType]) return false
        const parameter = nodeOverrides[nodeType].find((param: any) => param.name === paramName)
        return parameter?.enabled ?? false
    }

    const getParamValues = (inputsObj: ICommonObject) => {
        for (const config in overrideConfig) {
            /**
             * Several conditions:
             * 1. If config is 'analytics', always allow it
             * 2. If config is 'vars', check its object and filter out the variables that are not enabled for override
             * 3. If typeof config's value is an object, check if the node id is in the overrideConfig object and if the parameter (systemMessagePrompt) is enabled
             * Example:
             * "systemMessagePrompt": {
             *  "chatPromptTemplate_0": "You are an assistant"
             * }
             * 4. If typeof config's value is a string, check if the parameter is enabled
             * Example:
             * "systemMessagePrompt": "You are an assistant"
             */

            if (config === 'analytics') {
                // pass
            } else if (config === 'vars') {
                if (typeof overrideConfig[config] === 'object') {
                    const filteredVars: ICommonObject = {}

                    const vars = overrideConfig[config]
                    for (const variable in vars) {
                        const override = variableOverrides.find((v) => v.name === variable)
                        if (!override?.enabled) {
                            continue // Skip this variable if it's not enabled for override
                        }
                        filteredVars[variable] = vars[variable]
                    }
                    overrideConfig[config] = filteredVars
                }
            } else if (overrideConfig[config] && typeof overrideConfig[config] === 'object') {
                const nodeIds = Object.keys(overrideConfig[config])
                if (nodeIds.includes(flowNodeData.id)) {
                    // Check if this parameter is enabled
                    if (isParameterEnabled(flowNodeData.label, config)) {
                        inputsObj[config] = overrideConfig[config][flowNodeData.id]
                    }
                    continue
                } else if (nodeIds.some((nodeId) => nodeId.includes(flowNodeData.name))) {
                    /*
                     * "systemMessagePrompt": {
                     *   "chatPromptTemplate_0": "You are an assistant" <---- continue for loop if current node is chatPromptTemplate_1
                     * }
                     */
                    continue
                }
            } else {
                // Skip if it is an override "files" input, such as pdfFile, txtFile, etc
                if (typeof overrideConfig[config] === 'string' && overrideConfig[config].includes('FILE-STORAGE::')) {
                    // pass
                } else if (!isParameterEnabled(flowNodeData.label, config)) {
                    // Only proceed if the parameter is enabled
                    continue
                }
            }

            let paramValue = inputsObj[config]
            const overrideConfigValue = overrideConfig[config]
            if (overrideConfigValue) {
                if (typeof overrideConfigValue === 'object') {
                    switch (typeof paramValue) {
                        case 'string':
                            if (paramValue.startsWith('{') && paramValue.endsWith('}')) {
                                try {
                                    paramValue = Object.assign({}, JSON.parse(paramValue), overrideConfigValue)
                                    break
                                } catch (e) {
                                    // ignore
                                }
                            }
                            paramValue = overrideConfigValue
                            break
                        case 'object':
                            paramValue = Object.assign({}, paramValue, overrideConfigValue)
                            break
                        default:
                            paramValue = overrideConfigValue
                            break
                    }
                } else {
                    paramValue = overrideConfigValue
                }
            }
            // Check if boolean
            if (paramValue === 'true') paramValue = true
            else if (paramValue === 'false') paramValue = false
            inputsObj[config] = paramValue
        }
    }

    const inputsObj = flowNodeData[types] ?? {}

    getParamValues(inputsObj)

    return flowNodeData
}

/**
 * Rebuild flow if LLMChain has dependency on other chains
 * User Question => Prompt_0 => LLMChain_0 => Prompt-1 => LLMChain_1
 * @param {IReactFlowNode[]} startingNodes
 * @returns {boolean}
 */
export const isStartNodeDependOnInput = (startingNodes: IReactFlowNode[], nodes: IReactFlowNode[]): boolean => {
    for (const node of startingNodes) {
        if (node.data.category === 'Cache') return true
        for (const inputName in node.data.inputs) {
            const inputVariables = getInputVariables(node.data.inputs[inputName])
            if (inputVariables.length > 0) return true
        }
    }
    const whitelistNodeNames = ['vectorStoreToDocument', 'autoGPT', 'chatPromptTemplate', 'promptTemplate'] //If these nodes are found, chatflow cannot be reused
    for (const node of nodes) {
        if (node.data.name === 'chatPromptTemplate' || node.data.name === 'promptTemplate') {
            let promptValues: ICommonObject = {}
            const promptValuesRaw = node.data.inputs?.promptValues
            if (promptValuesRaw) {
                try {
                    promptValues = typeof promptValuesRaw === 'object' ? promptValuesRaw : JSON.parse(promptValuesRaw)
                } catch (exception) {
                    console.error(exception)
                }
            }
            if (getAllValuesFromJson(promptValues).includes(`{{${QUESTION_VAR_PREFIX}}}`)) return true
        } else if (whitelistNodeNames.includes(node.data.name)) return true
    }
    return false
}

/**
 * Rebuild flow if new override config is provided
 * @param {boolean} isInternal
 * @param {ICommonObject} existingOverrideConfig
 * @param {ICommonObject} newOverrideConfig
 * @returns {boolean}
 */
export const isSameOverrideConfig = (
    isInternal: boolean,
    existingOverrideConfig?: ICommonObject,
    newOverrideConfig?: ICommonObject
): boolean => {
    if (isInternal) {
        if (existingOverrideConfig && Object.keys(existingOverrideConfig).length) return false
        return true
    }
    // If existing and new overrideconfig are the same
    if (
        existingOverrideConfig &&
        Object.keys(existingOverrideConfig).length &&
        newOverrideConfig &&
        Object.keys(newOverrideConfig).length &&
        isEqual(existingOverrideConfig, newOverrideConfig)
    ) {
        return true
    }
    // If there is no existing and new overrideconfig
    if (!existingOverrideConfig && !newOverrideConfig) return true
    return false
}

/**
 * @param {string} existingChatId
 * @param {string} newChatId
 * @returns {boolean}
 */
export const isSameChatId = (existingChatId?: string, newChatId?: string): boolean => {
    if (isEqual(existingChatId, newChatId)) {
        return true
    }
    if (!existingChatId && !newChatId) return true
    return false
}

/**
 * Find all available input params config
 * @param {IReactFlowNode[]} reactFlowNodes
 * @param {IComponentCredentials} componentCredentials
 * @returns {IOverrideConfig[]}
 */
export const findAvailableConfigs = (reactFlowNodes: IReactFlowNode[], componentCredentials: IComponentCredentials) => {
    const configs: IOverrideConfig[] = []

    for (const flowNode of reactFlowNodes) {
        for (const inputParam of flowNode.data.inputParams) {
            let obj: IOverrideConfig
            if (inputParam.type === 'file') {
                obj = {
                    node: flowNode.data.label,
                    nodeId: flowNode.data.id,
                    label: inputParam.label,
                    name: 'files',
                    type: inputParam.fileType ?? inputParam.type
                }
            } else if (inputParam.type === 'options') {
                obj = {
                    node: flowNode.data.label,
                    nodeId: flowNode.data.id,
                    label: inputParam.label,
                    name: inputParam.name,
                    type: inputParam.options
                        ? inputParam.options
                              ?.map((option) => {
                                  return option.name
                              })
                              .join(', ')
                        : 'string'
                }
            } else if (inputParam.type === 'credential') {
                // get component credential inputs
                for (const name of inputParam.credentialNames ?? []) {
                    if (Object.prototype.hasOwnProperty.call(componentCredentials, name)) {
                        const inputs = componentCredentials[name]?.inputs ?? []
                        for (const input of inputs) {
                            obj = {
                                node: flowNode.data.label,
                                nodeId: flowNode.data.id,
                                label: input.label,
                                name: input.name,
                                type: input.type === 'password' ? 'string' : input.type
                            }
                            configs.push(obj)
                        }
                    }
                }
                continue
            } else {
                obj = {
                    node: flowNode.data.label,
                    nodeId: flowNode.data.id,
                    label: inputParam.label,
                    name: inputParam.name,
                    type: inputParam.type === 'password' ? 'string' : inputParam.type
                }
            }
            if (!configs.some((config) => JSON.stringify(config) === JSON.stringify(obj))) {
                configs.push(obj)
            }
        }
    }
    return configs
}

/**
 * Check to see if flow valid for stream
 * TODO: perform check from component level. i.e: set streaming on component, and check here
 * @param {IReactFlowNode[]} reactFlowNodes
 * @param {INodeData} endingNodeData
 * @returns {boolean}
 */
export const isFlowValidForStream = (reactFlowNodes: IReactFlowNode[], endingNodeData: INodeData) => {
    /** Deprecated, add streaming input param to the component instead **/
    const streamAvailableLLMs = {
        'Chat Models': [
            'azureChatOpenAI',
            'chatOpenAI',
            'chatOpenAI_LlamaIndex',
            'chatOpenAICustom',
            'chatAnthropic',
            'chatAnthropic_LlamaIndex',
            'chatOllama',
            'chatOllama_LlamaIndex',
            'awsChatBedrock',
            'chatMistralAI',
            'chatMistral_LlamaIndex',
            'chatAlibabaTongyi',
            'groqChat',
            'chatGroq_LlamaIndex',
            'chatCohere',
            'chatGoogleGenerativeAI',
            'chatTogetherAI',
            'chatTogetherAI_LlamaIndex',
            'chatFireworks',
            'chatBaiduWenxin'
        ],
        LLMs: ['azureOpenAI', 'openAI', 'ollama']
    }

    let isChatOrLLMsExist = false
    for (const flowNode of reactFlowNodes) {
        const data = flowNode.data
        if (data.category === 'Chat Models' || data.category === 'LLMs') {
            if (data.inputs?.streaming === false || data.inputs?.streaming === 'false') {
                return false
            }
            if (data.inputs?.streaming === true || data.inputs?.streaming === 'true') {
                isChatOrLLMsExist = true // passed, proceed to next check
            }
            /** Deprecated, add streaming input param to the component instead **/
            if (!Object.prototype.hasOwnProperty.call(data.inputs, 'streaming') && !data.inputs?.streaming) {
                isChatOrLLMsExist = true
                const validLLMs = streamAvailableLLMs[data.category]
                if (!validLLMs.includes(data.name)) return false
            }
        }
    }

    let isValidChainOrAgent = false
    if (endingNodeData.category === 'Chains') {
        // Chains that are not available to stream
        const blacklistChains = ['openApiChain', 'vectaraQAChain']
        isValidChainOrAgent = !blacklistChains.includes(endingNodeData.name)
    } else if (endingNodeData.category === 'Agents') {
        // Agent that are available to stream
        const whitelistAgents = ['csvAgent', 'airtableAgent', 'toolAgent', 'conversationalRetrievalToolAgent', 'openAIToolAgentLlamaIndex']
        isValidChainOrAgent = whitelistAgents.includes(endingNodeData.name)

        // If agent is openAIAssistant, streaming is enabled
        if (endingNodeData.name === 'openAIAssistant') return true
    } else if (endingNodeData.category === 'Engine') {
        // Engines that are available to stream
        const whitelistEngine = ['contextChatEngine', 'simpleChatEngine', 'queryEngine', 'subQuestionQueryEngine']
        isValidChainOrAgent = whitelistEngine.includes(endingNodeData.name)
    }

    // If no output parser, flow is available to stream
    let isOutputParserExist = false
    for (const flowNode of reactFlowNodes) {
        const data = flowNode.data
        if (data.category.includes('Output Parser')) {
            isOutputParserExist = true
        }
    }

    return isChatOrLLMsExist && isValidChainOrAgent && !isOutputParserExist
}

/**
 * Returns the encryption key
 * @returns {Promise<string>}
 */
export const getEncryptionKey = async (): Promise<string> => {
    if (process.env.FLOWISE_SECRETKEY_OVERWRITE !== undefined && process.env.FLOWISE_SECRETKEY_OVERWRITE !== '') {
        return process.env.FLOWISE_SECRETKEY_OVERWRITE
    }
    try {
        return await fs.promises.readFile(getEncryptionKeyPath(), 'utf8')
    } catch (error) {
        const encryptKey = generateEncryptKey()
        const defaultLocation = process.env.SECRETKEY_PATH
            ? path.join(process.env.SECRETKEY_PATH, 'encryption.key')
            : path.join(getUserHome(), '.flowise', 'encryption.key')
        await fs.promises.writeFile(defaultLocation, encryptKey)
        return encryptKey
    }
}

/**
 * Encrypt credential data
 * @param {ICredentialDataDecrypted} plainDataObj
 * @returns {Promise<string>}
 */
export const encryptCredentialData = async (plainDataObj: ICredentialDataDecrypted): Promise<string> => {
    if (USE_AWS_SECRETS_MANAGER && secretsManagerClient) {
        const secretName = `FlowiseCredential_${randomBytes(12).toString('hex')}`

        logger.info(`[server]: Upserting AWS Secret: ${secretName}`)

        const secretString = JSON.stringify({ ...plainDataObj })

        try {
            // Try to update the secret if it exists
            const putCommand = new PutSecretValueCommand({
                SecretId: secretName,
                SecretString: secretString
            })
            await secretsManagerClient.send(putCommand)
        } catch (error: any) {
            if (error.name === 'ResourceNotFoundException') {
                // Secret doesn't exist, so create it
                const createCommand = new CreateSecretCommand({
                    Name: secretName,
                    SecretString: secretString
                })
                await secretsManagerClient.send(createCommand)
            } else {
                // Rethrow any other errors
                throw error
            }
        }
        return secretName
    }

    const encryptKey = await getEncryptionKey()

    // Fallback to existing code
    return AES.encrypt(JSON.stringify(plainDataObj), encryptKey).toString()
}

/**
 * Decrypt credential data
 * @param {string} encryptedData
 * @param {string} componentCredentialName
 * @param {IComponentCredentials} componentCredentials
 * @returns {Promise<ICredentialDataDecrypted>}
 */
export const decryptCredentialData = async (
    encryptedData: string,
    componentCredentialName?: string,
    componentCredentials?: IComponentCredentials
): Promise<ICredentialDataDecrypted> => {
    let decryptedDataStr: string

    if (USE_AWS_SECRETS_MANAGER && secretsManagerClient) {
        try {
            logger.info(`[server]: Reading AWS Secret: ${encryptedData}`)
            const command = new GetSecretValueCommand({ SecretId: encryptedData })
            const response = await secretsManagerClient.send(command)

            if (response.SecretString) {
                const secretObj = JSON.parse(response.SecretString)
                decryptedDataStr = JSON.stringify(secretObj)
            } else {
                throw new Error('Failed to retrieve secret value.')
            }
        } catch (error) {
            console.error(error)
            throw new Error('Failed to decrypt credential data.')
        }
    } else {
        // Fallback to existing code
        const encryptKey = await getEncryptionKey()
        const decryptedData = AES.decrypt(encryptedData, encryptKey)
        decryptedDataStr = decryptedData.toString(enc.Utf8)
    }

    if (!decryptedDataStr) return {}
    try {
        if (componentCredentialName && componentCredentials) {
            const plainDataObj = JSON.parse(decryptedDataStr)
            return redactCredentialWithPasswordType(componentCredentialName, plainDataObj, componentCredentials)
        }
        return JSON.parse(decryptedDataStr)
    } catch (e) {
        console.error(e)
        return {}
    }
}

/**
 * Generate an encryption key
 * @returns {string}
 */
export const generateEncryptKey = (): string => {
    return randomBytes(24).toString('base64')
}

/**
 * Transform ICredentialBody from req to Credential entity
 * @param {ICredentialReqBody} body
 * @returns {Credential}
 */
export const transformToCredentialEntity = async (body: ICredentialReqBody): Promise<Credential> => {
    const credentialBody: ICommonObject = {
        name: body.name,
        credentialName: body.credentialName,
        userId: body.userId,
        visibility: body.visibility,
        organizationId: body.organizationId
    }

    if (body.plainDataObj) {
        const encryptedData = await encryptCredentialData(body.plainDataObj)
        credentialBody.encryptedData = encryptedData
    }

    const newCredential = new Credential()
    Object.assign(newCredential, credentialBody)

    return newCredential
}

/**
 * Redact values that are of password type to avoid sending back to client
 * @param {string} componentCredentialName
 * @param {ICredentialDataDecrypted} decryptedCredentialObj
 * @param {IComponentCredentials} componentCredentials
 * @returns {ICredentialDataDecrypted}
 */
export const redactCredentialWithPasswordType = (
    componentCredentialName: string,
    decryptedCredentialObj: ICredentialDataDecrypted,
    componentCredentials: IComponentCredentials
): ICredentialDataDecrypted => {
    const plainDataObj = cloneDeep(decryptedCredentialObj)
    for (const cred in plainDataObj) {
        const inputParam = componentCredentials[componentCredentialName].inputs?.find((inp) => inp.type === 'password' && inp.name === cred)
        if (inputParam) {
            plainDataObj[cred] = REDACTED_CREDENTIAL_VALUE
        }
    }
    return plainDataObj
}

/**
 * Get sessionId
 * Hierarchy of sessionId (top down)
 * API/Embed:
 * (1) Provided in API body - incomingInput.overrideConfig: { sessionId: 'abc' }
 * (2) Provided in API body - incomingInput.chatId
 *
 * API/Embed + UI:
 * (3) Hard-coded sessionId in UI
 * (4) Not specified on UI nor API, default to chatId
 * @param {IReactFlowNode | undefined} memoryNode
 * @param {IncomingInput} incomingInput
 * @param {string} chatId
 * @param {boolean} isInternal
 * @returns {string}
 */
export const getMemorySessionId = (
    memoryNode: IReactFlowNode | undefined,
    incomingInput: IncomingInput,
    chatId: string,
    isInternal: boolean
): string => {
    if (!isInternal) {
        // Provided in API body - incomingInput.overrideConfig: { sessionId: 'abc' }
        if (incomingInput.overrideConfig?.sessionId) {
            return incomingInput.overrideConfig?.sessionId
        }
        // Provided in API body - incomingInput.chatId
        if (incomingInput.chatId) {
            return incomingInput.chatId
        }
    }

    // Hard-coded sessionId in UI
    if (memoryNode && memoryNode.data.inputs?.sessionId) {
        return memoryNode.data.inputs.sessionId
    }

    // Default chatId
    return chatId
}

/**
 * Get chat messages from sessionId
 * @param {IReactFlowNode} memoryNode
 * @param {string} sessionId
 * @param {IReactFlowNode} memoryNode
 * @param {IComponentNodes} componentNodes
 * @param {DataSource} appDataSource
 * @param {IDatabaseEntity} databaseEntities
 * @param {any} logger
 * @returns {IMessage[]}
 */
export const getSessionChatHistory = async (
    chatflowid: string,
    sessionId: string,
    memoryNode: IReactFlowNode,
    componentNodes: IComponentNodes,
    appDataSource: DataSource,
    databaseEntities: IDatabaseEntity,
    logger: any,
    prependMessages?: IMessage[]
): Promise<IMessage[]> => {
    const nodeInstanceFilePath = componentNodes[memoryNode.data.name].filePath as string
    const nodeModule = await import(nodeInstanceFilePath)
    const newNodeInstance = new nodeModule.nodeClass()

    // Replace memory's sessionId/chatId
    if (memoryNode.data.inputs) {
        memoryNode.data.inputs.sessionId = sessionId
    }

    const initializedInstance: FlowiseMemory = await newNodeInstance.init(memoryNode.data, '', {
        chatflowid,
        appDataSource,
        databaseEntities,
        logger
    })

    return (await initializedInstance.getChatMessages(sessionId, undefined, prependMessages)) as IMessage[]
}

/**
 * Method that find memory that is connected within chatflow
 * In a chatflow, there should only be 1 memory node
 * @param {IReactFlowNode[]} nodes
 * @param {IReactFlowEdge[]} edges
 * @returns {IReactFlowNode | undefined}
 */
export const findMemoryNode = (nodes: IReactFlowNode[], edges: IReactFlowEdge[]): IReactFlowNode | undefined => {
    const memoryNodes = nodes.filter((node) => node.data.category === 'Memory')
    const memoryNodeIds = memoryNodes.map((mem) => mem.data.id)

    for (const edge of edges) {
        if (memoryNodeIds.includes(edge.source)) {
            const memoryNode = nodes.find((node) => node.data.id === edge.source)
            return memoryNode
        }
    }

    return undefined
}

/**
 * Get all values from a JSON object
 * @param {any} obj
 * @returns {any[]}
 */
export const getAllValuesFromJson = (obj: any): any[] => {
    const values: any[] = []

    function extractValues(data: any) {
        if (typeof data === 'object' && data !== null) {
            if (Array.isArray(data)) {
                for (const item of data) {
                    extractValues(item)
                }
            } else {
                for (const key in data) {
                    extractValues(data[key])
                }
            }
        } else {
            values.push(data)
        }
    }

    extractValues(obj)
    return values
}

/**
 * Get only essential flow data items for telemetry
 * @param {IReactFlowNode[]} nodes
 * @param {IReactFlowEdge[]} edges
 */
export const getTelemetryFlowObj = (nodes: IReactFlowNode[], edges: IReactFlowEdge[]) => {
    const nodeData = nodes.map((node) => node.id)
    const edgeData = edges.map((edge) => ({ source: edge.source, target: edge.target }))
    return { nodes: nodeData, edges: edgeData }
}

/**
 * Get user settings file
 * TODO: move env variables to settings json file, easier configuration
 */
export const getUserSettingsFilePath = () => {
    if (process.env.SECRETKEY_PATH) return path.join(process.env.SECRETKEY_PATH, 'settings.json')
    const checkPaths = [path.join(getUserHome(), '.flowise', 'settings.json')]
    for (const checkPath of checkPaths) {
        if (fs.existsSync(checkPath)) {
            return checkPath
        }
    }
    return ''
}

/**
 * Get app current version
 */
export const getAppVersion = async () => {
    const getPackageJsonPath = (): string => {
        const checkPaths = [
            path.join(__dirname, '..', 'package.json'),
            path.join(__dirname, '..', '..', 'package.json'),
            path.join(__dirname, '..', '..', '..', 'package.json'),
            path.join(__dirname, '..', '..', '..', '..', 'package.json'),
            path.join(__dirname, '..', '..', '..', '..', '..', 'package.json')
        ]
        for (const checkPath of checkPaths) {
            if (fs.existsSync(checkPath)) {
                return checkPath
            }
        }
        return ''
    }

    const packagejsonPath = getPackageJsonPath()
    if (!packagejsonPath) return ''
    try {
        const content = await fs.promises.readFile(packagejsonPath, 'utf8')
        const parsedContent = JSON.parse(content)
        return parsedContent.version
    } catch (error) {
        return ''
    }
}

export const convertToValidFilename = (word: string) => {
    return word
        .replace(/[/|\\:*?"<>]/g, ' ')
        .replace(' ', '')
        .toLowerCase()
}

export const aMonthAgo = () => {
    const date = new Date()
    date.setMonth(new Date().getMonth() - 1)
    return date
}

export const getAPIOverrideConfig = (chatflow: IChatFlow) => {
    try {
        const apiConfig = chatflow.apiConfig ? JSON.parse(chatflow.apiConfig) : {}
        const nodeOverrides: INodeOverrides =
            apiConfig.overrideConfig && apiConfig.overrideConfig.nodes ? apiConfig.overrideConfig.nodes : {}
        const variableOverrides: IVariableOverride[] =
            apiConfig.overrideConfig && apiConfig.overrideConfig.variables ? apiConfig.overrideConfig.variables : []
        const apiOverrideStatus: boolean =
            apiConfig.overrideConfig && apiConfig.overrideConfig.status ? apiConfig.overrideConfig.status : false

        return { nodeOverrides, variableOverrides, apiOverrideStatus }
    } catch (error) {
        return { nodeOverrides: {}, variableOverrides: [], apiOverrideStatus: false }
    }
}

export const getUploadPath = (): string => {
    return process.env.BLOB_STORAGE_PATH
        ? path.join(process.env.BLOB_STORAGE_PATH, 'uploads')
        : path.join(getUserHome(), '.flowise', 'uploads')
}

const getOrgId = () => {
    const settingsContent = fs.readFileSync(getUserSettingsFilePath(), 'utf8')
    try {
        const settings = JSON.parse(settingsContent)
        return settings.instanceId
    } catch (error) {
        return ''
    }
}

export const getMulterStorage = () => {
    const storageType = process.env.STORAGE_TYPE ? process.env.STORAGE_TYPE : 'local'

    if (storageType === 's3') {
        const s3Client = getS3Config().s3Client
        const Bucket = getS3Config().Bucket

        const upload = multer({
            storage: multerS3({
                s3: s3Client,
                bucket: Bucket,
                metadata: function (req, file, cb) {
                    cb(null, { fieldName: file.fieldname, originalName: file.originalname, orgId: getOrgId() })
                },
                key: function (req, file, cb) {
                    cb(null, `${getOrgId()}/${Date.now().toString()}`)
                }
            })
        })
        return upload
    } else {
        return multer({ dest: getUploadPath() })
    }
}<|MERGE_RESOLUTION|>--- conflicted
+++ resolved
@@ -21,11 +21,8 @@
     IOverrideConfig,
     IReactFlowEdge,
     IReactFlowNode,
-<<<<<<< HEAD
     IUser,
-=======
     IVariable,
->>>>>>> fc9d6e7a
     IVariableDict,
     IVariableOverride,
     IncomingInput
@@ -52,12 +49,8 @@
 import { Credential } from '../database/entities/Credential'
 import { Tool } from '../database/entities/Tool'
 import { Assistant } from '../database/entities/Assistant'
-<<<<<<< HEAD
-import { DataSource, Like } from 'typeorm'
-=======
 import { Lead } from '../database/entities/Lead'
 import { DataSource } from 'typeorm'
->>>>>>> fc9d6e7a
 import { CachePool } from '../CachePool'
 import { Variable } from '../database/entities/Variable'
 import { DocumentStore } from '../database/entities/DocumentStore'
@@ -570,11 +563,7 @@
             if (isUpsert) upsertHistory['flowData'] = saveUpsertFlowData(flowNodeData, upsertHistory)
 
             const reactFlowNodeData: INodeData = await resolveVariables(
-<<<<<<< HEAD
                 user,
-                appDataSource,
-=======
->>>>>>> fc9d6e7a
                 flowNodeData,
                 flowNodes,
                 question,
@@ -775,24 +764,11 @@
     }
 }
 
-<<<<<<< HEAD
-const getGlobalVariable = async (user: IUser, appDataSource: DataSource, overrideConfig?: ICommonObject) => {
-    const conditions: any = [
-        { userId: user?.id, organizationId: user?.organizationId },
-        { organizationId: user?.organizationId, visibility: Like('%Organization%') },
-        { userId: null }
-    ]
-    const variables = await appDataSource.getRepository(Variable).find({
-        where: conditions
-    })
-
-=======
 const getGlobalVariable = async (
     overrideConfig?: ICommonObject,
     availableVariables: IVariable[] = [],
     variableOverrides: ICommonObject[] = []
 ) => {
->>>>>>> fc9d6e7a
     // override variables defined in overrideConfig
     // nodeData.inputs.vars is an Object, check each property and override the variable
     if (overrideConfig?.vars && variableOverrides) {
@@ -852,11 +828,6 @@
  * @returns {string}
  */
 export const getVariableValue = async (
-<<<<<<< HEAD
-    user: IUser,
-    appDataSource: DataSource,
-=======
->>>>>>> fc9d6e7a
     paramValue: string | object,
     reactFlowNodes: IReactFlowNode[],
     question: string,
@@ -907,11 +878,7 @@
             }
 
             if (variableFullPath.startsWith('$vars.')) {
-<<<<<<< HEAD
-                const vars = await getGlobalVariable(user, appDataSource, overrideConfig)
-=======
                 const vars = await getGlobalVariable(flowConfig, availableVariables, variableOverrides)
->>>>>>> fc9d6e7a
                 const variableValue = get(vars, variableFullPath.replace('$vars.', ''))
                 if (variableValue != null) {
                     variableDict[`{{${variableFullPath}}}`] = variableValue
@@ -1014,11 +981,7 @@
  * @returns {INodeData}
  */
 export const resolveVariables = async (
-<<<<<<< HEAD
     user: IUser,
-    appDataSource: DataSource,
-=======
->>>>>>> fc9d6e7a
     reactFlowNodeData: INodeData,
     reactFlowNodes: IReactFlowNode[],
     question: string,
@@ -1038,11 +1001,6 @@
                 const resolvedInstances = []
                 for (const param of paramValue) {
                     const resolvedInstance = await getVariableValue(
-<<<<<<< HEAD
-                        user,
-                        appDataSource,
-=======
->>>>>>> fc9d6e7a
                         param,
                         reactFlowNodes,
                         question,
@@ -1059,11 +1017,6 @@
             } else {
                 const isAcceptVariable = reactFlowNodeData.inputParams.find((param) => param.name === key)?.acceptVariable ?? false
                 const resolvedInstance = await getVariableValue(
-<<<<<<< HEAD
-                    user,
-                    appDataSource,
-=======
->>>>>>> fc9d6e7a
                     paramValue,
                     reactFlowNodes,
                     question,
