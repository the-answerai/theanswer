/**
 * Strictly no getRepository, appServer here, must be passed as parameter
 */

import path from 'path'
import fs from 'fs'
import logger from './logger'
import {
    IChatFlow,
    IComponentCredentials,
    IComponentNodes,
    ICredentialDataDecrypted,
    ICredentialReqBody,
    IDepthQueue,
    IExploredNode,
    INodeData,
    INodeDependencies,
    INodeDirectedGraph,
    INodeOverrides,
    INodeQueue,
    IOverrideConfig,
    IReactFlowEdge,
    IReactFlowNode,
    IUser,
    IVariable,
    IVariableDict,
    IVariableOverride,
    IncomingInput
} from '../Interface'
import { cloneDeep, get, isEqual } from 'lodash'
import {
    convertChatHistoryToText,
    getInputVariables,
    handleEscapeCharacters,
    getEncryptionKeyPath,
    ICommonObject,
    IDatabaseEntity,
    IMessage,
    FlowiseMemory,
    IFileUpload,
    getS3Config
} from 'flowise-components'
import { randomBytes } from 'crypto'
import { AES, enc } from 'crypto-js'
import multer from 'multer'
import multerS3 from 'multer-s3'
import { ChatFlow } from '../database/entities/ChatFlow'
import { ChatMessage } from '../database/entities/ChatMessage'
import { Credential } from '../database/entities/Credential'
import { Tool } from '../database/entities/Tool'
import { Assistant } from '../database/entities/Assistant'
import { Lead } from '../database/entities/Lead'
import { DataSource } from 'typeorm'
import { CachePool } from '../CachePool'
import { Variable } from '../database/entities/Variable'
import { DocumentStore } from '../database/entities/DocumentStore'
import { DocumentStoreFileChunk } from '../database/entities/DocumentStoreFileChunk'
import { InternalFlowiseError } from '../errors/internalFlowiseError'
import { StatusCodes } from 'http-status-codes'
import {
    CreateSecretCommand,
    GetSecretValueCommand,
    PutSecretValueCommand,
    SecretsManagerClient,
    SecretsManagerClientConfig
} from '@aws-sdk/client-secrets-manager'

const QUESTION_VAR_PREFIX = 'question'
const FILE_ATTACHMENT_PREFIX = 'file_attachment'
const CHAT_HISTORY_VAR_PREFIX = 'chat_history'
const REDACTED_CREDENTIAL_VALUE = '_FLOWISE_BLANK_07167752-1a71-43b1-bf8f-4f32252165db'

let secretsManagerClient: SecretsManagerClient | null = null
const USE_AWS_SECRETS_MANAGER = process.env.SECRETKEY_STORAGE_TYPE === 'aws'
if (USE_AWS_SECRETS_MANAGER) {
    const region = process.env.SECRETKEY_AWS_REGION || 'us-east-1' // Default region if not provided
    const accessKeyId = process.env.SECRETKEY_AWS_ACCESS_KEY
    const secretAccessKey = process.env.SECRETKEY_AWS_SECRET_KEY

    let credentials: SecretsManagerClientConfig['credentials'] | undefined
    if (accessKeyId && secretAccessKey) {
        credentials = {
            accessKeyId,
            secretAccessKey
        }
    }
    secretsManagerClient = new SecretsManagerClient({ credentials, region })
}

export const databaseEntities: IDatabaseEntity = {
    ChatFlow: ChatFlow,
    ChatMessage: ChatMessage,
    Tool: Tool,
    Credential: Credential,
    Lead: Lead,
    Assistant: Assistant,
    Variable: Variable,
    DocumentStore: DocumentStore,
    DocumentStoreFileChunk: DocumentStoreFileChunk
}

/**
 * Returns the home folder path of the user if
 * none can be found it falls back to the current
 * working directory
 *
 */
export const getUserHome = (): string => {
    let variableName = 'HOME'
    if (process.platform === 'win32') {
        variableName = 'USERPROFILE'
    }

    if (process.env[variableName] === undefined) {
        // If for some reason the variable does not exist
        // fall back to current folder
        return process.cwd()
    }
    return process.env[variableName] as string
}

/**
 * Returns the path of node modules package
 * @param {string} packageName
 * @returns {string}
 */
export const getNodeModulesPackagePath = (packageName: string): string => {
    const checkPaths = [
        path.join(__dirname, '..', 'node_modules', packageName),
        path.join(__dirname, '..', '..', 'node_modules', packageName),
        path.join(__dirname, '..', '..', '..', 'node_modules', packageName),
        path.join(__dirname, '..', '..', '..', '..', 'node_modules', packageName),
        path.join(__dirname, '..', '..', '..', '..', '..', 'node_modules', packageName)
    ]
    for (const checkPath of checkPaths) {
        if (fs.existsSync(checkPath)) {
            return checkPath
        }
    }
    return ''
}

/**
 * Construct graph and node dependencies score
 * @param {IReactFlowNode[]} reactFlowNodes
 * @param {IReactFlowEdge[]} reactFlowEdges
 * @param {{ isNonDirected?: boolean, isReversed?: boolean }} options
 */
export const constructGraphs = (
    reactFlowNodes: IReactFlowNode[],
    reactFlowEdges: IReactFlowEdge[],
    options?: { isNonDirected?: boolean; isReversed?: boolean }
) => {
    const nodeDependencies = {} as INodeDependencies
    const graph = {} as INodeDirectedGraph

    for (let i = 0; i < reactFlowNodes.length; i += 1) {
        const nodeId = reactFlowNodes[i].id
        nodeDependencies[nodeId] = 0
        graph[nodeId] = []
    }

    if (options && options.isReversed) {
        for (let i = 0; i < reactFlowEdges.length; i += 1) {
            const source = reactFlowEdges[i].source
            const target = reactFlowEdges[i].target

            if (Object.prototype.hasOwnProperty.call(graph, target)) {
                graph[target].push(source)
            } else {
                graph[target] = [source]
            }

            nodeDependencies[target] += 1
        }

        return { graph, nodeDependencies }
    }

    for (let i = 0; i < reactFlowEdges.length; i += 1) {
        const source = reactFlowEdges[i].source
        const target = reactFlowEdges[i].target

        if (Object.prototype.hasOwnProperty.call(graph, source)) {
            graph[source].push(target)
        } else {
            graph[source] = [target]
        }

        if (options && options.isNonDirected) {
            if (Object.prototype.hasOwnProperty.call(graph, target)) {
                graph[target].push(source)
            } else {
                graph[target] = [source]
            }
        }
        nodeDependencies[target] += 1
    }

    return { graph, nodeDependencies }
}

/**
 * Get starting nodes and check if flow is valid
 * @param {INodeDependencies} graph
 * @param {string} endNodeId
 */
export const getStartingNodes = (graph: INodeDirectedGraph, endNodeId: string) => {
    const depthQueue: IDepthQueue = {
        [endNodeId]: 0
    }

    // Assuming that this is a directed acyclic graph, there will be no infinite loop problem.
    const walkGraph = (nodeId: string) => {
        const depth = depthQueue[nodeId]
        graph[nodeId].flatMap((id) => {
            depthQueue[id] = Math.max(depthQueue[id] ?? 0, depth + 1)
            walkGraph(id)
        })
    }

    walkGraph(endNodeId)

    const maxDepth = Math.max(...Object.values(depthQueue))
    const depthQueueReversed: IDepthQueue = {}
    for (const nodeId in depthQueue) {
        if (Object.prototype.hasOwnProperty.call(depthQueue, nodeId)) {
            depthQueueReversed[nodeId] = Math.abs(depthQueue[nodeId] - maxDepth)
        }
    }

    const startingNodeIds = Object.entries(depthQueueReversed)
        .filter(([_, depth]) => depth === 0)
        .map(([id, _]) => id)

    return { startingNodeIds, depthQueue: depthQueueReversed }
}

/**
 * Get all connected nodes from startnode
 * @param {INodeDependencies} graph
 * @param {string} startNodeId
 */
export const getAllConnectedNodes = (graph: INodeDirectedGraph, startNodeId: string) => {
    const visited = new Set<string>()
    const queue: Array<[string]> = [[startNodeId]]

    while (queue.length > 0) {
        const [currentNode] = queue.shift()!

        if (visited.has(currentNode)) {
            continue
        }

        visited.add(currentNode)

        for (const neighbor of graph[currentNode]) {
            if (!visited.has(neighbor)) {
                queue.push([neighbor])
            }
        }
    }

    return [...visited]
}

/**
 * Get ending node and check if flow is valid
 * @param {INodeDependencies} nodeDependencies
 * @param {INodeDirectedGraph} graph
 * @param {IReactFlowNode[]} allNodes
 */
export const getEndingNodes = (
    nodeDependencies: INodeDependencies,
    graph: INodeDirectedGraph,
    allNodes: IReactFlowNode[]
): IReactFlowNode[] => {
    const endingNodeIds: string[] = []
    Object.keys(graph).forEach((nodeId) => {
        if (Object.keys(nodeDependencies).length === 1) {
            endingNodeIds.push(nodeId)
        } else if (!graph[nodeId].length && nodeDependencies[nodeId] > 0) {
            endingNodeIds.push(nodeId)
        }
    })

    let endingNodes = allNodes.filter((nd) => endingNodeIds.includes(nd.id))

    // If there are multiple endingnodes, the failed ones will be automatically ignored.
    // And only ensure that at least one can pass the verification.
    const verifiedEndingNodes: typeof endingNodes = []
    let error: InternalFlowiseError | null = null
    for (const endingNode of endingNodes) {
        const endingNodeData = endingNode.data
        if (!endingNodeData) {
            error = new InternalFlowiseError(StatusCodes.INTERNAL_SERVER_ERROR, `Ending node ${endingNode.id} data not found`)

            continue
        }

        const isEndingNode = endingNodeData?.outputs?.output === 'EndingNode'

        if (!isEndingNode) {
            if (
                endingNodeData &&
                endingNodeData.category !== 'Chains' &&
                endingNodeData.category !== 'Agents' &&
                endingNodeData.category !== 'Engine' &&
                endingNodeData.category !== 'Multi Agents' &&
                endingNodeData.category !== 'Sequential Agents'
            ) {
                error = new InternalFlowiseError(StatusCodes.INTERNAL_SERVER_ERROR, `Ending node must be either a Chain or Agent or Engine`)
                continue
            }
        }
        verifiedEndingNodes.push(endingNode)
    }

    if (verifiedEndingNodes.length > 0) {
        return verifiedEndingNodes
    }

    if (endingNodes.length === 0 || error === null) {
        error = new InternalFlowiseError(StatusCodes.INTERNAL_SERVER_ERROR, `Ending nodes not found`)
    }

    throw error
}

/**
 * Get file name from base64 string
 * @param {string} fileBase64
 */
export const getFileName = (fileBase64: string): string => {
    let fileNames = []
    if (fileBase64.startsWith('FILE-STORAGE::')) {
        const names = fileBase64.substring(14)
        if (names.includes('[') && names.includes(']')) {
            const files = JSON.parse(names)
            return files.join(', ')
        } else {
            return fileBase64.substring(14)
        }
    }
    if (fileBase64.startsWith('[') && fileBase64.endsWith(']')) {
        const files = JSON.parse(fileBase64)
        for (const file of files) {
            const splitDataURI = file.split(',')
            const filename = splitDataURI[splitDataURI.length - 1].split(':')[1]
            fileNames.push(filename)
        }
        return fileNames.join(', ')
    } else {
        const splitDataURI = fileBase64.split(',')
        const filename = splitDataURI[splitDataURI.length - 1].split(':')[1]
        return filename
    }
}

/**
 * Save upsert flowData
 * @param {INodeData} nodeData
 * @param {Record<string, any>} upsertHistory
 */
export const saveUpsertFlowData = (nodeData: INodeData, upsertHistory: Record<string, any>): ICommonObject[] => {
    const existingUpsertFlowData = upsertHistory['flowData'] ?? []
    const paramValues: ICommonObject[] = []

    for (const input in nodeData.inputs) {
        const inputParam = nodeData.inputParams.find((inp) => inp.name === input)
        if (!inputParam) continue

        let paramValue: ICommonObject = {}

        if (!nodeData.inputs[input]) {
            continue
        }
        if (
            typeof nodeData.inputs[input] === 'string' &&
            nodeData.inputs[input].startsWith('{{') &&
            nodeData.inputs[input].endsWith('}}')
        ) {
            continue
        }
        // Get file name instead of the base64 string
        if (nodeData.category === 'Document Loaders' && nodeData.inputParams.find((inp) => inp.name === input)?.type === 'file') {
            paramValue = {
                label: inputParam?.label,
                name: inputParam?.name,
                type: inputParam?.type,
                value: getFileName(nodeData.inputs[input])
            }
            paramValues.push(paramValue)
            continue
        }

        paramValue = {
            label: inputParam?.label,
            name: inputParam?.name,
            type: inputParam?.type,
            value: nodeData.inputs[input]
        }
        paramValues.push(paramValue)
    }

    const newFlowData = {
        label: nodeData.label,
        name: nodeData.name,
        category: nodeData.category,
        id: nodeData.id,
        paramValues
    }
    existingUpsertFlowData.push(newFlowData)
    return existingUpsertFlowData
}

/**
 * Check if doc loader should be bypassed, ONLY if doc loader is connected to a vector store
 * Reason being we dont want to load the doc loader again whenever we are building the flow, because it was already done during upserting
 * EXCEPT if the vector store is a memory vector store
 * TODO: Remove this logic when we remove doc loader nodes from the canvas
 * @param {IReactFlowNode} reactFlowNode
 * @param {IReactFlowNode[]} reactFlowNodes
 * @param {IReactFlowEdge[]} reactFlowEdges
 * @returns {boolean}
 */
const checkIfDocLoaderShouldBeIgnored = (
    reactFlowNode: IReactFlowNode,
    reactFlowNodes: IReactFlowNode[],
    reactFlowEdges: IReactFlowEdge[]
): boolean => {
    let outputId = ''

    if (reactFlowNode.data.outputAnchors.length) {
        if (Object.keys(reactFlowNode.data.outputs || {}).length) {
            const output = reactFlowNode.data.outputs?.output
            const node = reactFlowNode.data.outputAnchors[0].options?.find((anchor) => anchor.name === output)
            if (node) outputId = (node as ICommonObject).id
        } else {
            outputId = (reactFlowNode.data.outputAnchors[0] as ICommonObject).id
        }
    }

    const targetNodeId = reactFlowEdges.find((edge) => edge.sourceHandle === outputId)?.target

    if (targetNodeId) {
        const targetNodeCategory = reactFlowNodes.find((nd) => nd.id === targetNodeId)?.data.category || ''
        const targetNodeName = reactFlowNodes.find((nd) => nd.id === targetNodeId)?.data.name || ''
        if (targetNodeCategory === 'Vector Stores' && targetNodeName !== 'memoryVectorStore') {
            return true
        }
    }

    return false
}

type BuildFlowParams = {
    user: IUser | undefined
    startingNodeIds: string[]
    reactFlowNodes: IReactFlowNode[]
    reactFlowEdges: IReactFlowEdge[]
    graph: INodeDirectedGraph
    depthQueue: IDepthQueue
    componentNodes: IComponentNodes
    question: string
    chatHistory: IMessage[]
    chatId: string
    sessionId: string
    chatflowid: string
    apiMessageId: string
    appDataSource: DataSource
    overrideConfig?: ICommonObject
    apiOverrideStatus?: boolean
    nodeOverrides?: INodeOverrides
    availableVariables?: IVariable[]
    variableOverrides?: IVariableOverride[]
    cachePool?: CachePool
    isUpsert?: boolean
    stopNodeId?: string
    uploads?: IFileUpload[]
    baseURL?: string
    uploadedFilesContent?: string
}

/**
 * Build flow from start to end
 * @param {BuildFlowParams} params
 */
export const buildFlow = async ({
    user,
    startingNodeIds,
    reactFlowNodes,
    reactFlowEdges,
    graph,
    depthQueue,
    componentNodes,
    question,
    uploadedFilesContent,
    chatHistory,
    apiMessageId,
    chatId,
    sessionId,
    chatflowid,
    appDataSource,
    overrideConfig,
    apiOverrideStatus = false,
    nodeOverrides = {},
    availableVariables = [],
    variableOverrides = [],
    cachePool,
    isUpsert,
    stopNodeId,
    uploads,
    baseURL
}: BuildFlowParams) => {
    const flowNodes = cloneDeep(reactFlowNodes)

    let upsertHistory: Record<string, any> = {}

    // Create a Queue and add our initial node in it
    const nodeQueue = [] as INodeQueue[]
    const exploredNode = {} as IExploredNode
    const dynamicVariables = {} as Record<string, unknown>
    let ignoreNodeIds: string[] = []

    // In the case of infinite loop, only max 3 loops will be executed
    const maxLoop = 3

    for (let i = 0; i < startingNodeIds.length; i += 1) {
        nodeQueue.push({ nodeId: startingNodeIds[i], depth: 0 })
        exploredNode[startingNodeIds[i]] = { remainingLoop: maxLoop, lastSeenDepth: 0 }
    }

    const initializedNodes: Set<string> = new Set()
    const reversedGraph = constructGraphs(reactFlowNodes, reactFlowEdges, { isReversed: true }).graph

    const flowData: ICommonObject = {
        chatflowid,
        chatId,
        sessionId,
        chatHistory,
        ...overrideConfig
    }
    while (nodeQueue.length) {
        const { nodeId, depth } = nodeQueue.shift() as INodeQueue

        const reactFlowNode = flowNodes.find((nd) => nd.id === nodeId)
        const nodeIndex = flowNodes.findIndex((nd) => nd.id === nodeId)
        if (!reactFlowNode || reactFlowNode === undefined || nodeIndex < 0) continue

        try {
            const nodeInstanceFilePath = componentNodes[reactFlowNode.data.name].filePath as string
            const nodeModule = await import(nodeInstanceFilePath)
            const newNodeInstance = new nodeModule.nodeClass()

            let flowNodeData = cloneDeep(reactFlowNode.data)

            // Only override the config if its status is true
            if (overrideConfig && apiOverrideStatus) {
                flowNodeData = replaceInputsWithConfig(flowNodeData, overrideConfig, nodeOverrides, variableOverrides)
            }

            if (isUpsert) upsertHistory['flowData'] = saveUpsertFlowData(flowNodeData, upsertHistory)

            const reactFlowNodeData: INodeData = await resolveVariables(
                user,
                flowNodeData,
                flowNodes,
                question,
                chatHistory,
                flowData,
                uploadedFilesContent,
                availableVariables,
                variableOverrides
            )

            if (isUpsert && stopNodeId && nodeId === stopNodeId) {
                logger.debug(`[server]: Upserting ${reactFlowNode.data.label} (${reactFlowNode.data.id})`)
                const indexResult = await newNodeInstance.vectorStoreMethods!['upsert']!.call(newNodeInstance, reactFlowNodeData, {
                    chatId,
                    sessionId,
                    chatflowid,
                    chatHistory,
                    apiMessageId,
                    logger,
                    appDataSource,
                    databaseEntities,
                    cachePool,
                    dynamicVariables,
                    uploads,
                    baseURL
                })
                if (indexResult) upsertHistory['result'] = indexResult
                logger.debug(`[server]: Finished upserting ${reactFlowNode.data.label} (${reactFlowNode.data.id})`)
                break
            } else if (
                !isUpsert &&
                reactFlowNode.data.category === 'Document Loaders' &&
                checkIfDocLoaderShouldBeIgnored(reactFlowNode, reactFlowNodes, reactFlowEdges)
            ) {
                initializedNodes.add(nodeId)
            } else {
                logger.debug(`[server]: Initializing ${reactFlowNode.data.label} (${reactFlowNode.data.id})`)
                const finalQuestion = uploadedFilesContent ? `${uploadedFilesContent}\n\n${question}` : question
                let outputResult = await newNodeInstance.init(reactFlowNodeData, finalQuestion, {
                    chatId,
                    sessionId,
                    chatflowid,
                    chatHistory,
                    logger,
                    appDataSource,
                    databaseEntities,
                    cachePool,
                    isUpsert,
                    dynamicVariables,
                    uploads,
                    baseURL,
                    componentNodes: componentNodes as ICommonObject
                })

                // Save dynamic variables
                if (reactFlowNode.data.name === 'setVariable') {
                    const dynamicVars = outputResult?.dynamicVariables ?? {}

                    for (const variableKey in dynamicVars) {
                        dynamicVariables[variableKey] = dynamicVars[variableKey]
                    }

                    outputResult = outputResult?.output
                }

                // Determine which nodes to route next when it comes to ifElse
                if (reactFlowNode.data.name === 'ifElseFunction' && typeof outputResult === 'object') {
                    let sourceHandle = ''
                    if (outputResult.type === true) {
                        // sourceHandle = `${nodeId}-output-returnFalse-string|number|boolean|json|array`
                        sourceHandle = (
                            reactFlowNode.data.outputAnchors.flatMap((n) => n.options).find((n) => n?.name === 'returnFalse') as any
                        )?.id
                    } else if (outputResult.type === false) {
                        // sourceHandle = `${nodeId}-output-returnTrue-string|number|boolean|json|array`
                        sourceHandle = (
                            reactFlowNode.data.outputAnchors.flatMap((n) => n.options).find((n) => n?.name === 'returnTrue') as any
                        )?.id
                    }

                    const ifElseEdge = reactFlowEdges.find((edg) => edg.source === nodeId && edg.sourceHandle === sourceHandle)
                    if (ifElseEdge) {
                        const { graph } = constructGraphs(
                            reactFlowNodes,
                            reactFlowEdges.filter((edg) => !(edg.source === nodeId && edg.sourceHandle === sourceHandle)),
                            { isNonDirected: true }
                        )
                        ignoreNodeIds.push(ifElseEdge.target, ...getAllConnectedNodes(graph, ifElseEdge.target))
                        ignoreNodeIds = [...new Set(ignoreNodeIds)]
                    }

                    outputResult = outputResult?.output
                }

                flowNodes[nodeIndex].data.instance = outputResult

                logger.debug(`[server]: Finished initializing ${reactFlowNode.data.label} (${reactFlowNode.data.id})`)
                initializedNodes.add(reactFlowNode.data.id)
            }
        } catch (e: any) {
            logger.error(e)
            throw new Error(e)
        }

        let neighbourNodeIds = graph[nodeId]
        const nextDepth = depth + 1

        // Find other nodes that are on the same depth level
        const sameDepthNodeIds = Object.keys(depthQueue).filter((key) => depthQueue[key] === nextDepth)

        for (const id of sameDepthNodeIds) {
            if (neighbourNodeIds.includes(id)) continue
            neighbourNodeIds.push(id)
        }

        neighbourNodeIds = neighbourNodeIds.filter((neigh) => !ignoreNodeIds.includes(neigh))

        for (let i = 0; i < neighbourNodeIds.length; i += 1) {
            const neighNodeId = neighbourNodeIds[i]
            if (ignoreNodeIds.includes(neighNodeId)) continue
            if (initializedNodes.has(neighNodeId)) continue
            if (reversedGraph[neighNodeId].some((dependId) => !initializedNodes.has(dependId))) continue
            // If nodeId has been seen, cycle detected
            if (Object.prototype.hasOwnProperty.call(exploredNode, neighNodeId)) {
                const { remainingLoop, lastSeenDepth } = exploredNode[neighNodeId]

                if (lastSeenDepth === nextDepth) continue

                if (remainingLoop === 0) {
                    break
                }
                const remainingLoopMinusOne = remainingLoop - 1
                exploredNode[neighNodeId] = { remainingLoop: remainingLoopMinusOne, lastSeenDepth: nextDepth }
                nodeQueue.push({ nodeId: neighNodeId, depth: nextDepth })
            } else {
                exploredNode[neighNodeId] = { remainingLoop: maxLoop, lastSeenDepth: nextDepth }
                nodeQueue.push({ nodeId: neighNodeId, depth: nextDepth })
            }
        }

        // Move end node to last
        if (!neighbourNodeIds.length) {
            const index = flowNodes.findIndex((nd) => nd.data.id === nodeId)
            flowNodes.push(flowNodes.splice(index, 1)[0])
        }
    }
    return isUpsert ? (upsertHistory as any) : flowNodes
}

/**
 * Clear session memories
 * @param {IReactFlowNode[]} reactFlowNodes
 * @param {IComponentNodes} componentNodes
 * @param {string} chatId
 * @param {DataSource} appDataSource
 * @param {string} sessionId
 * @param {string} memoryType
 * @param {string} isClearFromViewMessageDialog
 */
export const clearSessionMemory = async (
    reactFlowNodes: IReactFlowNode[],
    componentNodes: IComponentNodes,
    chatId: string,
    appDataSource: DataSource,
    sessionId?: string,
    memoryType?: string,
    isClearFromViewMessageDialog?: string
) => {
    for (const node of reactFlowNodes) {
        if (node.data.category !== 'Memory' && node.data.type !== 'OpenAIAssistant') continue

        // Only clear specific session memory from View Message Dialog UI
        if (isClearFromViewMessageDialog && memoryType && node.data.label !== memoryType) continue

        const nodeInstanceFilePath = componentNodes[node.data.name].filePath as string
        const nodeModule = await import(nodeInstanceFilePath)
        const newNodeInstance = new nodeModule.nodeClass()
        const options: ICommonObject = { chatId, appDataSource, databaseEntities, logger }

        // SessionId always take priority first because it is the sessionId used for 3rd party memory node
        if (sessionId && node.data.inputs) {
            if (node.data.type === 'OpenAIAssistant') {
                await newNodeInstance.clearChatMessages(node.data, options, { type: 'threadId', id: sessionId })
            } else {
                node.data.inputs.sessionId = sessionId
                const initializedInstance: FlowiseMemory = await newNodeInstance.init(node.data, '', options)
                await initializedInstance.clearChatMessages(sessionId)
            }
        } else if (chatId && node.data.inputs) {
            if (node.data.type === 'OpenAIAssistant') {
                await newNodeInstance.clearChatMessages(node.data, options, { type: 'chatId', id: chatId })
            } else {
                node.data.inputs.sessionId = chatId
                const initializedInstance: FlowiseMemory = await newNodeInstance.init(node.data, '', options)
                await initializedInstance.clearChatMessages(chatId)
            }
        }
    }
}

<<<<<<< HEAD
const getGlobalVariable = async (user: IUser | undefined, appDataSource: DataSource, overrideConfig?: ICommonObject) => {
    const conditions: any = [
        { userId: user?.id, organizationId: user?.organizationId },
        { organizationId: user?.organizationId, visibility: Like('%Organization%') },
        { userId: null }
    ]
    const variables = await appDataSource.getRepository(Variable).find({
        where: conditions
    })

=======
const getGlobalVariable = async (
    overrideConfig?: ICommonObject,
    availableVariables: IVariable[] = [],
    variableOverrides: ICommonObject[] = []
) => {
>>>>>>> c10db83d
    // override variables defined in overrideConfig
    // nodeData.inputs.vars is an Object, check each property and override the variable
    if (overrideConfig?.vars && variableOverrides) {
        for (const propertyName of Object.getOwnPropertyNames(overrideConfig.vars)) {
            // Check if this variable is enabled for override
            const override = variableOverrides.find((v) => v.name === propertyName)
            if (!override?.enabled) {
                continue // Skip this variable if it's not enabled for override
            }

            const foundVar = availableVariables.find((v) => v.name === propertyName)
            if (foundVar) {
                // even if the variable was defined as runtime, we override it with static value
                foundVar.type = 'static'
                foundVar.value = overrideConfig.vars[propertyName]
            } else {
                // add it the variables, if not found locally in the db
                availableVariables.push({
                    name: propertyName,
                    type: 'static',
                    value: overrideConfig.vars[propertyName],
                    id: '',
                    updatedDate: new Date(),
                    createdDate: new Date()
                })
            }
        }
    }

    let vars = {}
    if (availableVariables.length) {
        for (const item of availableVariables) {
            let value = item.value

            // read from .env file
            if (item.type === 'runtime') {
                value = process.env[item.name] ?? ''
            }

            Object.defineProperty(vars, item.name, {
                enumerable: true,
                configurable: true,
                writable: true,
                value: value
            })
        }
    }
    return vars
}

/**
 * Get variable value from outputResponses.output
 * @param {string} paramValue
 * @param {IReactFlowNode[]} reactFlowNodes
 * @param {string} question
 * @param {boolean} isAcceptVariable
 * @returns {string}
 */
export const getVariableValue = async (
<<<<<<< HEAD
    user: IUser | undefined,
    appDataSource: DataSource,
=======
>>>>>>> c10db83d
    paramValue: string | object,
    reactFlowNodes: IReactFlowNode[],
    question: string,
    chatHistory: IMessage[],
    isAcceptVariable = false,
    flowConfig?: ICommonObject,
    uploadedFilesContent?: string,
    availableVariables: IVariable[] = [],
    variableOverrides: ICommonObject[] = []
) => {
    const isObject = typeof paramValue === 'object'
    const initialValue = (isObject ? JSON.stringify(paramValue) : paramValue) ?? ''
    let returnVal = initialValue
    const variableStack = []
    const variableDict = {} as IVariableDict
    let startIdx = 0
    const endIdx = initialValue.length - 1

    while (startIdx < endIdx) {
        const substr = initialValue.substring(startIdx, startIdx + 2)

        // Store the opening double curly bracket
        if (substr === '{{') {
            variableStack.push({ substr, startIdx: startIdx + 2 })
        }

        // Found the complete variable
        if (substr === '}}' && variableStack.length > 0 && variableStack[variableStack.length - 1].substr === '{{') {
            const variableStartIdx = variableStack[variableStack.length - 1].startIdx
            const variableEndIdx = startIdx
            const variableFullPath = initialValue.substring(variableStartIdx, variableEndIdx)

            /**
             * Apply string transformation to convert special chars:
             * FROM: hello i am ben\n\n\thow are you?
             * TO: hello i am benFLOWISE_NEWLINEFLOWISE_NEWLINEFLOWISE_TABhow are you?
             */
            if (isAcceptVariable && variableFullPath === QUESTION_VAR_PREFIX) {
                variableDict[`{{${variableFullPath}}}`] = handleEscapeCharacters(question, false)
            }

            if (isAcceptVariable && variableFullPath === FILE_ATTACHMENT_PREFIX) {
                variableDict[`{{${variableFullPath}}}`] = handleEscapeCharacters(uploadedFilesContent, false)
            }

            if (isAcceptVariable && variableFullPath === CHAT_HISTORY_VAR_PREFIX) {
                variableDict[`{{${variableFullPath}}}`] = handleEscapeCharacters(convertChatHistoryToText(chatHistory), false)
            }

            if (variableFullPath.startsWith('$vars.')) {
                const vars = await getGlobalVariable(flowConfig, availableVariables, variableOverrides)
                const variableValue = get(vars, variableFullPath.replace('$vars.', ''))
                if (variableValue != null) {
                    variableDict[`{{${variableFullPath}}}`] = variableValue
                    returnVal = returnVal.split(`{{${variableFullPath}}}`).join(variableValue)
                }
            }

            if (variableFullPath.startsWith('$flow.') && flowConfig) {
                const variableValue = get(flowConfig, variableFullPath.replace('$flow.', ''))
                if (variableValue != null) {
                    variableDict[`{{${variableFullPath}}}`] = variableValue
                    returnVal = returnVal.split(`{{${variableFullPath}}}`).join(variableValue)
                }
            }

            // Resolve values with following case.
            // 1: <variableNodeId>.data.instance
            // 2: <variableNodeId>.data.instance.pathtokey
            const variableFullPathParts = variableFullPath.split('.')
            const variableNodeId = variableFullPathParts[0]
            const executedNode = reactFlowNodes.find((nd) => nd.id === variableNodeId)
            if (executedNode) {
                let variableValue = get(executedNode.data, 'instance')

                // Handle path such as `<variableNodeId>.data.instance.key`
                if (variableFullPathParts.length > 3) {
                    let variableObj = null
                    switch (typeof variableValue) {
                        case 'string': {
                            const unEscapedVariableValue = handleEscapeCharacters(variableValue, true)
                            if (unEscapedVariableValue.startsWith('{') && unEscapedVariableValue.endsWith('}')) {
                                try {
                                    variableObj = JSON.parse(unEscapedVariableValue)
                                } catch (e) {
                                    // ignore
                                }
                            }
                            break
                        }
                        case 'object': {
                            variableObj = variableValue
                            break
                        }
                        default:
                            break
                    }
                    if (variableObj) {
                        variableObj = get(variableObj, variableFullPathParts.slice(3))
                        variableValue = handleEscapeCharacters(
                            typeof variableObj === 'object' ? JSON.stringify(variableObj) : variableObj,
                            false
                        )
                    }
                }
                if (isAcceptVariable) {
                    variableDict[`{{${variableFullPath}}}`] = variableValue
                } else {
                    returnVal = variableValue
                }
            }
            variableStack.pop()
        }
        startIdx += 1
    }

    if (isAcceptVariable) {
        const variablePaths = Object.keys(variableDict)
        variablePaths.sort() // Sort by length of variable path because longer path could possibly contains nested variable
        variablePaths.forEach((path) => {
            let variableValue: object | string = variableDict[path]
            // Replace all occurrence
            if (typeof variableValue === 'object') {
                // Just get the id of variableValue object if it is agentflow node, to avoid circular JSON error
                if (Object.prototype.hasOwnProperty.call(variableValue, 'predecessorAgents')) {
                    const nodeId = variableValue['id']
                    variableValue = { id: nodeId }
                }

                const stringifiedValue = JSON.stringify(JSON.stringify(variableValue))
                if (stringifiedValue.startsWith('"') && stringifiedValue.endsWith('"')) {
                    // get rid of the double quotes
                    returnVal = returnVal.split(path).join(stringifiedValue.substring(1, stringifiedValue.length - 1))
                } else {
                    returnVal = returnVal.split(path).join(JSON.stringify(variableValue).replace(/"/g, '\\"'))
                }
            } else {
                returnVal = returnVal.split(path).join(variableValue)
            }
        })
        return returnVal
    }
    return isObject ? JSON.parse(returnVal) : returnVal
}

/**
 * Loop through each inputs and resolve variable if neccessary
 * @param {INodeData} reactFlowNodeData
 * @param {IReactFlowNode[]} reactFlowNodes
 * @param {string} question
 * @returns {INodeData}
 */
export const resolveVariables = async (
<<<<<<< HEAD
    user: IUser | undefined,
    appDataSource: DataSource,
=======
    user: IUser,
>>>>>>> c10db83d
    reactFlowNodeData: INodeData,
    reactFlowNodes: IReactFlowNode[],
    question: string,
    chatHistory: IMessage[],
    flowConfig?: ICommonObject,
    uploadedFilesContent?: string,
    availableVariables: IVariable[] = [],
    variableOverrides: ICommonObject[] = []
): Promise<INodeData> => {
    let flowNodeData = cloneDeep(reactFlowNodeData)
    const types = 'inputs'

    const getParamValues = async (paramsObj: ICommonObject) => {
        for (const key in paramsObj) {
            const paramValue: string = paramsObj[key]
            if (Array.isArray(paramValue)) {
                const resolvedInstances = []
                for (const param of paramValue) {
                    const resolvedInstance = await getVariableValue(
                        param,
                        reactFlowNodes,
                        question,
                        chatHistory,
                        undefined,
                        flowConfig,
                        uploadedFilesContent,
                        availableVariables,
                        variableOverrides
                    )
                    resolvedInstances.push(resolvedInstance)
                }
                paramsObj[key] = resolvedInstances
            } else {
                const isAcceptVariable = reactFlowNodeData.inputParams.find((param) => param.name === key)?.acceptVariable ?? false
                const resolvedInstance = await getVariableValue(
                    paramValue,
                    reactFlowNodes,
                    question,
                    chatHistory,
                    isAcceptVariable,
                    flowConfig,
                    uploadedFilesContent,
                    availableVariables,
                    variableOverrides
                )
                paramsObj[key] = resolvedInstance
            }
        }
    }

    const paramsObj = flowNodeData[types] ?? {}
    await getParamValues(paramsObj)

    return flowNodeData
}

/**
 * Loop through each inputs and replace their value with override config values
 * @param {INodeData} flowNodeData
 * @param {ICommonObject} overrideConfig
 * @param {INodeOverrides} nodeOverrides
 * @param {IVariableOverride[]} variableOverrides
 * @returns {INodeData}
 */
export const replaceInputsWithConfig = (
    flowNodeData: INodeData,
    overrideConfig: ICommonObject,
    nodeOverrides: INodeOverrides,
    variableOverrides: IVariableOverride[]
) => {
    const types = 'inputs'

    const isParameterEnabled = (nodeType: string, paramName: string): boolean => {
        if (!nodeOverrides[nodeType]) return false
        const parameter = nodeOverrides[nodeType].find((param: any) => param.name === paramName)
        return parameter?.enabled ?? false
    }

    const getParamValues = (inputsObj: ICommonObject) => {
        for (const config in overrideConfig) {
            /**
             * Several conditions:
             * 1. If config is 'analytics', always allow it
             * 2. If config is 'vars', check its object and filter out the variables that are not enabled for override
             * 3. If typeof config's value is an object, check if the node id is in the overrideConfig object and if the parameter (systemMessagePrompt) is enabled
             * Example:
             * "systemMessagePrompt": {
             *  "chatPromptTemplate_0": "You are an assistant"
             * }
             * 4. If typeof config's value is a string, check if the parameter is enabled
             * Example:
             * "systemMessagePrompt": "You are an assistant"
             */

            if (config === 'analytics') {
                // pass
            } else if (config === 'vars') {
                if (typeof overrideConfig[config] === 'object') {
                    const filteredVars: ICommonObject = {}

                    const vars = overrideConfig[config]
                    for (const variable in vars) {
                        const override = variableOverrides.find((v) => v.name === variable)
                        if (!override?.enabled) {
                            continue // Skip this variable if it's not enabled for override
                        }
                        filteredVars[variable] = vars[variable]
                    }
                    overrideConfig[config] = filteredVars
                }
            } else if (overrideConfig[config] && typeof overrideConfig[config] === 'object') {
                const nodeIds = Object.keys(overrideConfig[config])
                if (nodeIds.includes(flowNodeData.id)) {
                    // Check if this parameter is enabled
                    if (isParameterEnabled(flowNodeData.label, config)) {
                        inputsObj[config] = overrideConfig[config][flowNodeData.id]
                    }
                    continue
                } else if (nodeIds.some((nodeId) => nodeId.includes(flowNodeData.name))) {
                    /*
                     * "systemMessagePrompt": {
                     *   "chatPromptTemplate_0": "You are an assistant" <---- continue for loop if current node is chatPromptTemplate_1
                     * }
                     */
                    continue
                }
            } else {
                // Skip if it is an override "files" input, such as pdfFile, txtFile, etc
                if (typeof overrideConfig[config] === 'string' && overrideConfig[config].includes('FILE-STORAGE::')) {
                    // pass
                } else if (!isParameterEnabled(flowNodeData.label, config)) {
                    // Only proceed if the parameter is enabled
                    continue
                }
            }

            let paramValue = inputsObj[config]
            const overrideConfigValue = overrideConfig[config]
            if (overrideConfigValue) {
                if (typeof overrideConfigValue === 'object') {
                    switch (typeof paramValue) {
                        case 'string':
                            if (paramValue.startsWith('{') && paramValue.endsWith('}')) {
                                try {
                                    paramValue = Object.assign({}, JSON.parse(paramValue), overrideConfigValue)
                                    break
                                } catch (e) {
                                    // ignore
                                }
                            }
                            paramValue = overrideConfigValue
                            break
                        case 'object':
                            paramValue = Object.assign({}, paramValue, overrideConfigValue)
                            break
                        default:
                            paramValue = overrideConfigValue
                            break
                    }
                } else {
                    paramValue = overrideConfigValue
                }
            }
            // Check if boolean
            if (paramValue === 'true') paramValue = true
            else if (paramValue === 'false') paramValue = false
            inputsObj[config] = paramValue
        }
    }

    const inputsObj = flowNodeData[types] ?? {}

    getParamValues(inputsObj)

    return flowNodeData
}

/**
 * Rebuild flow if LLMChain has dependency on other chains
 * User Question => Prompt_0 => LLMChain_0 => Prompt-1 => LLMChain_1
 * @param {IReactFlowNode[]} startingNodes
 * @returns {boolean}
 */
export const isStartNodeDependOnInput = (startingNodes: IReactFlowNode[], nodes: IReactFlowNode[]): boolean => {
    for (const node of startingNodes) {
        if (node.data.category === 'Cache') return true
        for (const inputName in node.data.inputs) {
            const inputVariables = getInputVariables(node.data.inputs[inputName])
            if (inputVariables.length > 0) return true
        }
    }
    const whitelistNodeNames = ['vectorStoreToDocument', 'autoGPT', 'chatPromptTemplate', 'promptTemplate'] //If these nodes are found, chatflow cannot be reused
    for (const node of nodes) {
        if (node.data.name === 'chatPromptTemplate' || node.data.name === 'promptTemplate') {
            let promptValues: ICommonObject = {}
            const promptValuesRaw = node.data.inputs?.promptValues
            if (promptValuesRaw) {
                try {
                    promptValues = typeof promptValuesRaw === 'object' ? promptValuesRaw : JSON.parse(promptValuesRaw)
                } catch (exception) {
                    console.error(exception)
                }
            }
            if (getAllValuesFromJson(promptValues).includes(`{{${QUESTION_VAR_PREFIX}}}`)) return true
        } else if (whitelistNodeNames.includes(node.data.name)) return true
    }
    return false
}

/**
 * Rebuild flow if new override config is provided
 * @param {boolean} isInternal
 * @param {ICommonObject} existingOverrideConfig
 * @param {ICommonObject} newOverrideConfig
 * @returns {boolean}
 */
export const isSameOverrideConfig = (
    isInternal: boolean,
    existingOverrideConfig?: ICommonObject,
    newOverrideConfig?: ICommonObject
): boolean => {
    if (isInternal) {
        if (existingOverrideConfig && Object.keys(existingOverrideConfig).length) return false
        return true
    }
    // If existing and new overrideconfig are the same
    if (
        existingOverrideConfig &&
        Object.keys(existingOverrideConfig).length &&
        newOverrideConfig &&
        Object.keys(newOverrideConfig).length &&
        isEqual(existingOverrideConfig, newOverrideConfig)
    ) {
        return true
    }
    // If there is no existing and new overrideconfig
    if (!existingOverrideConfig && !newOverrideConfig) return true
    return false
}

/**
 * @param {string} existingChatId
 * @param {string} newChatId
 * @returns {boolean}
 */
export const isSameChatId = (existingChatId?: string, newChatId?: string): boolean => {
    if (isEqual(existingChatId, newChatId)) {
        return true
    }
    if (!existingChatId && !newChatId) return true
    return false
}

/**
 * Find all available input params config
 * @param {IReactFlowNode[]} reactFlowNodes
 * @param {IComponentCredentials} componentCredentials
 * @returns {IOverrideConfig[]}
 */
export const findAvailableConfigs = (reactFlowNodes: IReactFlowNode[], componentCredentials: IComponentCredentials) => {
    const configs: IOverrideConfig[] = []

    for (const flowNode of reactFlowNodes) {
        for (const inputParam of flowNode.data.inputParams) {
            let obj: IOverrideConfig
            if (inputParam.type === 'file') {
                obj = {
                    node: flowNode.data.label,
                    nodeId: flowNode.data.id,
                    label: inputParam.label,
                    name: 'files',
                    type: inputParam.fileType ?? inputParam.type
                }
            } else if (inputParam.type === 'options') {
                obj = {
                    node: flowNode.data.label,
                    nodeId: flowNode.data.id,
                    label: inputParam.label,
                    name: inputParam.name,
                    type: inputParam.options
                        ? inputParam.options
                              ?.map((option) => {
                                  return option.name
                              })
                              .join(', ')
                        : 'string'
                }
            } else if (inputParam.type === 'credential') {
                // get component credential inputs
                for (const name of inputParam.credentialNames ?? []) {
                    if (Object.prototype.hasOwnProperty.call(componentCredentials, name)) {
                        const inputs = componentCredentials[name]?.inputs ?? []
                        for (const input of inputs) {
                            obj = {
                                node: flowNode.data.label,
                                nodeId: flowNode.data.id,
                                label: input.label,
                                name: input.name,
                                type: input.type === 'password' ? 'string' : input.type
                            }
                            configs.push(obj)
                        }
                    }
                }
                continue
            } else {
                obj = {
                    node: flowNode.data.label,
                    nodeId: flowNode.data.id,
                    label: inputParam.label,
                    name: inputParam.name,
                    type: inputParam.type === 'password' ? 'string' : inputParam.type
                }
            }
            if (!configs.some((config) => JSON.stringify(config) === JSON.stringify(obj))) {
                configs.push(obj)
            }
        }
    }
    return configs
}

/**
 * Check to see if flow valid for stream
 * TODO: perform check from component level. i.e: set streaming on component, and check here
 * @param {IReactFlowNode[]} reactFlowNodes
 * @param {INodeData} endingNodeData
 * @returns {boolean}
 */
export const isFlowValidForStream = (reactFlowNodes: IReactFlowNode[], endingNodeData: INodeData) => {
    /** Deprecated, add streaming input param to the component instead **/
    const streamAvailableLLMs = {
        'Chat Models': [
            'azureChatOpenAI',
            'chatOpenAI',
            'chatOpenAI_LlamaIndex',
            'chatOpenAICustom',
            'chatAnthropic',
            'chatAnthropic_LlamaIndex',
            'chatOllama',
            'chatOllama_LlamaIndex',
            'awsChatBedrock',
            'chatMistralAI',
            'chatMistral_LlamaIndex',
            'chatAlibabaTongyi',
            'groqChat',
            'chatGroq_LlamaIndex',
            'chatCohere',
            'chatGoogleGenerativeAI',
            'chatTogetherAI',
            'chatTogetherAI_LlamaIndex',
            'chatFireworks',
            'chatBaiduWenxin'
        ],
        LLMs: ['azureOpenAI', 'openAI', 'ollama']
    }

    let isChatOrLLMsExist = false
    for (const flowNode of reactFlowNodes) {
        const data = flowNode.data
        if (data.category === 'Chat Models' || data.category === 'LLMs') {
            if (data.inputs?.streaming === false || data.inputs?.streaming === 'false') {
                return false
            }
            if (data.inputs?.streaming === true || data.inputs?.streaming === 'true') {
                isChatOrLLMsExist = true // passed, proceed to next check
            }
            /** Deprecated, add streaming input param to the component instead **/
            if (!Object.prototype.hasOwnProperty.call(data.inputs, 'streaming') && !data.inputs?.streaming) {
                isChatOrLLMsExist = true
                const validLLMs = streamAvailableLLMs[data.category]
                if (!validLLMs.includes(data.name)) return false
            }
        }
    }

    let isValidChainOrAgent = false
    if (endingNodeData.category === 'Chains') {
        // Chains that are not available to stream
        const blacklistChains = ['openApiChain', 'vectaraQAChain']
        isValidChainOrAgent = !blacklistChains.includes(endingNodeData.name)
    } else if (endingNodeData.category === 'Agents') {
        // Agent that are available to stream
        const whitelistAgents = ['csvAgent', 'airtableAgent', 'toolAgent', 'conversationalRetrievalToolAgent', 'openAIToolAgentLlamaIndex']
        isValidChainOrAgent = whitelistAgents.includes(endingNodeData.name)

        // If agent is openAIAssistant, streaming is enabled
        if (endingNodeData.name === 'openAIAssistant') return true
    } else if (endingNodeData.category === 'Engine') {
        // Engines that are available to stream
        const whitelistEngine = ['contextChatEngine', 'simpleChatEngine', 'queryEngine', 'subQuestionQueryEngine']
        isValidChainOrAgent = whitelistEngine.includes(endingNodeData.name)
    }

    // If no output parser, flow is available to stream
    let isOutputParserExist = false
    for (const flowNode of reactFlowNodes) {
        const data = flowNode.data
        if (data.category.includes('Output Parser')) {
            isOutputParserExist = true
        }
    }

    return isChatOrLLMsExist && isValidChainOrAgent && !isOutputParserExist
}

/**
 * Returns the encryption key
 * @returns {Promise<string>}
 */
export const getEncryptionKey = async (): Promise<string> => {
    if (process.env.FLOWISE_SECRETKEY_OVERWRITE !== undefined && process.env.FLOWISE_SECRETKEY_OVERWRITE !== '') {
        return process.env.FLOWISE_SECRETKEY_OVERWRITE
    }
    try {
        return await fs.promises.readFile(getEncryptionKeyPath(), 'utf8')
    } catch (error) {
        const encryptKey = generateEncryptKey()
        const defaultLocation = process.env.SECRETKEY_PATH
            ? path.join(process.env.SECRETKEY_PATH, 'encryption.key')
            : path.join(getUserHome(), '.flowise', 'encryption.key')
        await fs.promises.writeFile(defaultLocation, encryptKey)
        return encryptKey
    }
}

/**
 * Encrypt credential data
 * @param {ICredentialDataDecrypted} plainDataObj
 * @returns {Promise<string>}
 */
export const encryptCredentialData = async (plainDataObj: ICredentialDataDecrypted): Promise<string> => {
    if (USE_AWS_SECRETS_MANAGER && secretsManagerClient) {
        const secretName = `FlowiseCredential_${randomBytes(12).toString('hex')}`

        logger.info(`[server]: Upserting AWS Secret: ${secretName}`)

        const secretString = JSON.stringify({ ...plainDataObj })

        try {
            // Try to update the secret if it exists
            const putCommand = new PutSecretValueCommand({
                SecretId: secretName,
                SecretString: secretString
            })
            await secretsManagerClient.send(putCommand)
        } catch (error: any) {
            if (error.name === 'ResourceNotFoundException') {
                // Secret doesn't exist, so create it
                const createCommand = new CreateSecretCommand({
                    Name: secretName,
                    SecretString: secretString
                })
                await secretsManagerClient.send(createCommand)
            } else {
                // Rethrow any other errors
                throw error
            }
        }
        return secretName
    }

    const encryptKey = await getEncryptionKey()

    // Fallback to existing code
    return AES.encrypt(JSON.stringify(plainDataObj), encryptKey).toString()
}

/**
 * Decrypt credential data
 * @param {string} encryptedData
 * @param {string} componentCredentialName
 * @param {IComponentCredentials} componentCredentials
 * @returns {Promise<ICredentialDataDecrypted>}
 */
export const decryptCredentialData = async (
    encryptedData: string,
    componentCredentialName?: string,
    componentCredentials?: IComponentCredentials
): Promise<ICredentialDataDecrypted> => {
    let decryptedDataStr: string

    if (USE_AWS_SECRETS_MANAGER && secretsManagerClient) {
        try {
            logger.info(`[server]: Reading AWS Secret: ${encryptedData}`)
            const command = new GetSecretValueCommand({ SecretId: encryptedData })
            const response = await secretsManagerClient.send(command)

            if (response.SecretString) {
                const secretObj = JSON.parse(response.SecretString)
                decryptedDataStr = JSON.stringify(secretObj)
            } else {
                throw new Error('Failed to retrieve secret value.')
            }
        } catch (error) {
            console.error(error)
            throw new Error('Failed to decrypt credential data.')
        }
    } else {
        // Fallback to existing code
        const encryptKey = await getEncryptionKey()
        const decryptedData = AES.decrypt(encryptedData, encryptKey)
        decryptedDataStr = decryptedData.toString(enc.Utf8)
    }

    if (!decryptedDataStr) return {}
    try {
        if (componentCredentialName && componentCredentials) {
            const plainDataObj = JSON.parse(decryptedDataStr)
            return redactCredentialWithPasswordType(componentCredentialName, plainDataObj, componentCredentials)
        }
        return JSON.parse(decryptedDataStr)
    } catch (e) {
        console.error(e)
        return {}
    }
}

/**
 * Generate an encryption key
 * @returns {string}
 */
export const generateEncryptKey = (): string => {
    return randomBytes(24).toString('base64')
}

/**
 * Transform ICredentialBody from req to Credential entity
 * @param {ICredentialReqBody} body
 * @returns {Credential}
 */
export const transformToCredentialEntity = async (body: ICredentialReqBody): Promise<Credential> => {
    const credentialBody: ICommonObject = {
        name: body.name,
        credentialName: body.credentialName,
        userId: body.userId,
        visibility: body.visibility,
        organizationId: body.organizationId
    }

    if (body.plainDataObj) {
        const encryptedData = await encryptCredentialData(body.plainDataObj)
        credentialBody.encryptedData = encryptedData
    }

    const newCredential = new Credential()
    Object.assign(newCredential, credentialBody)

    return newCredential
}

/**
 * Redact values that are of password type to avoid sending back to client
 * @param {string} componentCredentialName
 * @param {ICredentialDataDecrypted} decryptedCredentialObj
 * @param {IComponentCredentials} componentCredentials
 * @returns {ICredentialDataDecrypted}
 */
export const redactCredentialWithPasswordType = (
    componentCredentialName: string,
    decryptedCredentialObj: ICredentialDataDecrypted,
    componentCredentials: IComponentCredentials
): ICredentialDataDecrypted => {
    const plainDataObj = cloneDeep(decryptedCredentialObj)
    for (const cred in plainDataObj) {
        const inputParam = componentCredentials[componentCredentialName].inputs?.find((inp) => inp.type === 'password' && inp.name === cred)
        if (inputParam) {
            plainDataObj[cred] = REDACTED_CREDENTIAL_VALUE
        }
    }
    return plainDataObj
}

/**
 * Get sessionId
 * Hierarchy of sessionId (top down)
 * API/Embed:
 * (1) Provided in API body - incomingInput.overrideConfig: { sessionId: 'abc' }
 * (2) Provided in API body - incomingInput.chatId
 *
 * API/Embed + UI:
 * (3) Hard-coded sessionId in UI
 * (4) Not specified on UI nor API, default to chatId
 * @param {IReactFlowNode | undefined} memoryNode
 * @param {IncomingInput} incomingInput
 * @param {string} chatId
 * @param {boolean} isInternal
 * @returns {string}
 */
export const getMemorySessionId = (
    memoryNode: IReactFlowNode | undefined,
    incomingInput: IncomingInput,
    chatId: string,
    isInternal: boolean
): string => {
    if (!isInternal) {
        // Provided in API body - incomingInput.overrideConfig: { sessionId: 'abc' }
        if (incomingInput.overrideConfig?.sessionId) {
            return incomingInput.overrideConfig?.sessionId
        }
        // Provided in API body - incomingInput.chatId
        if (incomingInput.chatId) {
            return incomingInput.chatId
        }
    }

    // Hard-coded sessionId in UI
    if (memoryNode && memoryNode.data.inputs?.sessionId) {
        return memoryNode.data.inputs.sessionId
    }

    // Default chatId
    return chatId
}

/**
 * Get chat messages from sessionId
 * @param {IReactFlowNode} memoryNode
 * @param {string} sessionId
 * @param {IReactFlowNode} memoryNode
 * @param {IComponentNodes} componentNodes
 * @param {DataSource} appDataSource
 * @param {IDatabaseEntity} databaseEntities
 * @param {any} logger
 * @returns {IMessage[]}
 */
export const getSessionChatHistory = async (
    chatflowid: string,
    sessionId: string,
    memoryNode: IReactFlowNode,
    componentNodes: IComponentNodes,
    appDataSource: DataSource,
    databaseEntities: IDatabaseEntity,
    logger: any,
    prependMessages?: IMessage[]
): Promise<IMessage[]> => {
    const nodeInstanceFilePath = componentNodes[memoryNode.data.name].filePath as string
    const nodeModule = await import(nodeInstanceFilePath)
    const newNodeInstance = new nodeModule.nodeClass()

    // Replace memory's sessionId/chatId
    if (memoryNode.data.inputs) {
        memoryNode.data.inputs.sessionId = sessionId
    }

    const initializedInstance: FlowiseMemory = await newNodeInstance.init(memoryNode.data, '', {
        chatflowid,
        appDataSource,
        databaseEntities,
        logger
    })

    return (await initializedInstance.getChatMessages(sessionId, undefined, prependMessages)) as IMessage[]
}

/**
 * Method that find memory that is connected within chatflow
 * In a chatflow, there should only be 1 memory node
 * @param {IReactFlowNode[]} nodes
 * @param {IReactFlowEdge[]} edges
 * @returns {IReactFlowNode | undefined}
 */
export const findMemoryNode = (nodes: IReactFlowNode[], edges: IReactFlowEdge[]): IReactFlowNode | undefined => {
    const memoryNodes = nodes.filter((node) => node.data.category === 'Memory')
    const memoryNodeIds = memoryNodes.map((mem) => mem.data.id)

    for (const edge of edges) {
        if (memoryNodeIds.includes(edge.source)) {
            const memoryNode = nodes.find((node) => node.data.id === edge.source)
            return memoryNode
        }
    }

    return undefined
}

/**
 * Get all values from a JSON object
 * @param {any} obj
 * @returns {any[]}
 */
export const getAllValuesFromJson = (obj: any): any[] => {
    const values: any[] = []

    function extractValues(data: any) {
        if (typeof data === 'object' && data !== null) {
            if (Array.isArray(data)) {
                for (const item of data) {
                    extractValues(item)
                }
            } else {
                for (const key in data) {
                    extractValues(data[key])
                }
            }
        } else {
            values.push(data)
        }
    }

    extractValues(obj)
    return values
}

/**
 * Get only essential flow data items for telemetry
 * @param {IReactFlowNode[]} nodes
 * @param {IReactFlowEdge[]} edges
 */
export const getTelemetryFlowObj = (nodes: IReactFlowNode[], edges: IReactFlowEdge[]) => {
    const nodeData = nodes.map((node) => node.id)
    const edgeData = edges.map((edge) => ({ source: edge.source, target: edge.target }))
    return { nodes: nodeData, edges: edgeData }
}

/**
 * Get user settings file
 * TODO: move env variables to settings json file, easier configuration
 */
export const getUserSettingsFilePath = () => {
    if (process.env.SECRETKEY_PATH) return path.join(process.env.SECRETKEY_PATH, 'settings.json')
    const checkPaths = [path.join(getUserHome(), '.flowise', 'settings.json')]
    for (const checkPath of checkPaths) {
        if (fs.existsSync(checkPath)) {
            return checkPath
        }
    }
    return ''
}

/**
 * Get app current version
 */
export const getAppVersion = async () => {
    const getPackageJsonPath = (): string => {
        const checkPaths = [
            path.join(__dirname, '..', 'package.json'),
            path.join(__dirname, '..', '..', 'package.json'),
            path.join(__dirname, '..', '..', '..', 'package.json'),
            path.join(__dirname, '..', '..', '..', '..', 'package.json'),
            path.join(__dirname, '..', '..', '..', '..', '..', 'package.json')
        ]
        for (const checkPath of checkPaths) {
            if (fs.existsSync(checkPath)) {
                return checkPath
            }
        }
        return ''
    }

    const packagejsonPath = getPackageJsonPath()
    if (!packagejsonPath) return ''
    try {
        const content = await fs.promises.readFile(packagejsonPath, 'utf8')
        const parsedContent = JSON.parse(content)
        return parsedContent.version
    } catch (error) {
        return ''
    }
}

export const convertToValidFilename = (word: string) => {
    return word
        .replace(/[/|\\:*?"<>]/g, ' ')
        .replace(' ', '')
        .toLowerCase()
}

export const aMonthAgo = () => {
    const date = new Date()
    date.setMonth(new Date().getMonth() - 1)
    return date
}

export const getAPIOverrideConfig = (chatflow: IChatFlow) => {
    try {
        const apiConfig = chatflow.apiConfig ? JSON.parse(chatflow.apiConfig) : {}
        const nodeOverrides: INodeOverrides =
            apiConfig.overrideConfig && apiConfig.overrideConfig.nodes ? apiConfig.overrideConfig.nodes : {}
        const variableOverrides: IVariableOverride[] =
            apiConfig.overrideConfig && apiConfig.overrideConfig.variables ? apiConfig.overrideConfig.variables : []
        const apiOverrideStatus: boolean =
            apiConfig.overrideConfig && apiConfig.overrideConfig.status ? apiConfig.overrideConfig.status : false

        return { nodeOverrides, variableOverrides, apiOverrideStatus }
    } catch (error) {
        return { nodeOverrides: {}, variableOverrides: [], apiOverrideStatus: false }
    }
}

export const getUploadPath = (): string => {
    return process.env.BLOB_STORAGE_PATH
        ? path.join(process.env.BLOB_STORAGE_PATH, 'uploads')
        : path.join(getUserHome(), '.flowise', 'uploads')
}

const getOrgId = () => {
    const settingsContent = fs.readFileSync(getUserSettingsFilePath(), 'utf8')
    try {
        const settings = JSON.parse(settingsContent)
        return settings.instanceId
    } catch (error) {
        return ''
    }
}

export const getMulterStorage = () => {
    const storageType = process.env.STORAGE_TYPE ? process.env.STORAGE_TYPE : 'local'

    if (storageType === 's3') {
        const s3Client = getS3Config().s3Client
        const Bucket = getS3Config().Bucket

        const upload = multer({
            storage: multerS3({
                s3: s3Client,
                bucket: Bucket,
                metadata: function (req, file, cb) {
                    cb(null, { fieldName: file.fieldname, originalName: file.originalname, orgId: getOrgId() })
                },
                key: function (req, file, cb) {
                    cb(null, `${getOrgId()}/${Date.now().toString()}`)
                }
            })
        })
        return upload
    } else {
        return multer({ dest: getUploadPath() })
    }
}<|MERGE_RESOLUTION|>--- conflicted
+++ resolved
@@ -764,24 +764,11 @@
     }
 }
 
-<<<<<<< HEAD
-const getGlobalVariable = async (user: IUser | undefined, appDataSource: DataSource, overrideConfig?: ICommonObject) => {
-    const conditions: any = [
-        { userId: user?.id, organizationId: user?.organizationId },
-        { organizationId: user?.organizationId, visibility: Like('%Organization%') },
-        { userId: null }
-    ]
-    const variables = await appDataSource.getRepository(Variable).find({
-        where: conditions
-    })
-
-=======
 const getGlobalVariable = async (
     overrideConfig?: ICommonObject,
     availableVariables: IVariable[] = [],
     variableOverrides: ICommonObject[] = []
 ) => {
->>>>>>> c10db83d
     // override variables defined in overrideConfig
     // nodeData.inputs.vars is an Object, check each property and override the variable
     if (overrideConfig?.vars && variableOverrides) {
@@ -841,11 +828,6 @@
  * @returns {string}
  */
 export const getVariableValue = async (
-<<<<<<< HEAD
-    user: IUser | undefined,
-    appDataSource: DataSource,
-=======
->>>>>>> c10db83d
     paramValue: string | object,
     reactFlowNodes: IReactFlowNode[],
     question: string,
@@ -999,12 +981,7 @@
  * @returns {INodeData}
  */
 export const resolveVariables = async (
-<<<<<<< HEAD
     user: IUser | undefined,
-    appDataSource: DataSource,
-=======
-    user: IUser,
->>>>>>> c10db83d
     reactFlowNodeData: INodeData,
     reactFlowNodes: IReactFlowNode[],
     question: string,
