import * as path from 'path'
import * as fs from 'fs'
import { hostname } from 'node:os'
import config from './config' // should be replaced by node-config or similar
import { createLogger, transports, format } from 'winston'
import { NextFunction, Request, Response } from 'express'
import { S3ClientConfig } from '@aws-sdk/client-s3'
import { LoggingWinston } from '@google-cloud/logging-winston'

const { S3StreamLogger } = require('s3-streamlogger')

const { combine, timestamp, printf, errors } = format

let s3ServerStream: any
let s3ErrorStream: any
let s3ServerReqStream: any

let gcsServerStream: any
let gcsErrorStream: any
let gcsServerReqStream: any

if (process.env.STORAGE_TYPE === 's3') {
    const accessKeyId = process.env.S3_STORAGE_ACCESS_KEY_ID
    const secretAccessKey = process.env.S3_STORAGE_SECRET_ACCESS_KEY
    const region = process.env.S3_STORAGE_REGION
    const s3Bucket = process.env.S3_STORAGE_BUCKET_NAME
    const customURL = process.env.S3_ENDPOINT_URL
    const forcePathStyle = process.env.S3_FORCE_PATH_STYLE === 'true'

    if (!region || !s3Bucket) {
        throw new Error('S3 storage configuration is missing')
    }

    const s3Config: S3ClientConfig = {
        region: region,
        endpoint: customURL,
<<<<<<< HEAD
        forcePathStyle: forcePathStyle,
        credentials:
            accessKeyId && secretAccessKey
                ? {
                      accessKeyId: accessKeyId as string,
                      secretAccessKey: secretAccessKey as string
                  }
                : undefined
=======
        forcePathStyle: forcePathStyle
    }

    if (accessKeyId && secretAccessKey) {
        s3Config.credentials = {
            accessKeyId: accessKeyId,
            secretAccessKey: secretAccessKey
        }
>>>>>>> e35a126b
    }

    s3ServerStream = new S3StreamLogger({
        bucket: s3Bucket,
        folder: 'logs/server',
        name_format: `server-%Y-%m-%d-%H-%M-%S-%L-${hostname()}.log`,
        config: s3Config
    })

    s3ErrorStream = new S3StreamLogger({
        bucket: s3Bucket,
        folder: 'logs/error',
        name_format: `server-error-%Y-%m-%d-%H-%M-%S-%L-${hostname()}.log`,
        config: s3Config
    })

    s3ServerReqStream = new S3StreamLogger({
        bucket: s3Bucket,
        folder: 'logs/requests',
        name_format: `server-requests-%Y-%m-%d-%H-%M-%S-%L-${hostname()}.log.jsonl`,
        config: s3Config
    })
}

if (process.env.STORAGE_TYPE === 'gcs') {
    const config = {
        projectId: process.env.GOOGLE_CLOUD_STORAGE_PROJ_ID,
        keyFilename: process.env.GOOGLE_CLOUD_STORAGE_CREDENTIAL,
        defaultCallback: (err: any) => {
            if (err) {
                console.error('Error logging to GCS: ' + err)
            }
        }
    }
    gcsServerStream = new LoggingWinston({
        ...config,
        logName: 'server'
    })
    gcsErrorStream = new LoggingWinston({
        ...config,
        logName: 'error'
    })
    gcsServerReqStream = new LoggingWinston({
        ...config,
        logName: 'requests'
    })
}
// expect the log dir be relative to the projects root
const logDir = config.logging.dir

// Create the log directory if it doesn't exist
if (!fs.existsSync(logDir)) {
    fs.mkdirSync(logDir)
}

const logger = createLogger({
    format: combine(
        timestamp({ format: 'YYYY-MM-DD HH:mm:ss' }),
        format.json(),
        printf(({ level, message, timestamp, stack }) => {
            const text = `${timestamp} [${level.toUpperCase()}]: ${message}`
            return stack ? text + '\n' + stack : text
        }),
        errors({ stack: true })
    ),
    defaultMeta: {
        package: 'server'
    },
    transports: [
        new transports.Console(),
        ...(!process.env.STORAGE_TYPE || process.env.STORAGE_TYPE === 'local'
            ? [
                  new transports.File({
                      filename: path.join(logDir, config.logging.server.filename ?? 'server.log'),
                      level: config.logging.server.level ?? 'info'
                  }),
                  new transports.File({
                      filename: path.join(logDir, config.logging.server.errorFilename ?? 'server-error.log'),
                      level: 'error' // Log only errors to this file
                  })
              ]
            : []),
        ...(process.env.STORAGE_TYPE === 's3'
            ? [
                  new transports.Stream({
                      stream: s3ServerStream
                  })
              ]
            : []),
        ...(process.env.STORAGE_TYPE === 'gcs' ? [gcsServerStream] : [])
    ],
    exceptionHandlers: [
        ...(!process.env.STORAGE_TYPE || process.env.STORAGE_TYPE === 'local'
            ? [
                  new transports.File({
                      filename: path.join(logDir, config.logging.server.errorFilename ?? 'server-error.log')
                  })
              ]
            : []),
        ...(process.env.STORAGE_TYPE === 's3'
            ? [
                  new transports.Stream({
                      stream: s3ErrorStream
                  })
              ]
            : []),
        ...(process.env.STORAGE_TYPE === 'gcs' ? [gcsErrorStream] : [])
    ],
    rejectionHandlers: [
        ...(!process.env.STORAGE_TYPE || process.env.STORAGE_TYPE === 'local'
            ? [
                  new transports.File({
                      filename: path.join(logDir, config.logging.server.errorFilename ?? 'server-error.log')
                  })
              ]
            : []),
        ...(process.env.STORAGE_TYPE === 's3'
            ? [
                  new transports.Stream({
                      stream: s3ErrorStream
                  })
              ]
            : []),
        ...(process.env.STORAGE_TYPE === 'gcs' ? [gcsErrorStream] : [])
    ]
})

export function expressRequestLogger(req: Request, res: Response, next: NextFunction): void {
    const unwantedLogURLs = ['/api/v1/node-icon/', '/api/v1/components-credentials-icon/', '/api/v1/ping']
    if (/\/api\/v1\//i.test(req.url) && !unwantedLogURLs.some((url) => new RegExp(url, 'i').test(req.url))) {
        const fileLogger = createLogger({
            format: combine(timestamp({ format: 'YYYY-MM-DD HH:mm:ss' }), format.json(), errors({ stack: true })),
            defaultMeta: {
                package: 'server',
                request: {
                    method: req.method,
                    url: req.url,
                    body: req.body,
                    query: req.query,
                    params: req.params,
                    headers: req.headers
                }
            },
            transports: [
                ...(!process.env.STORAGE_TYPE || process.env.STORAGE_TYPE === 'local'
                    ? [
                          new transports.File({
                              filename: path.join(logDir, config.logging.express.filename ?? 'server-requests.log.jsonl'),
                              level: config.logging.express.level ?? 'debug'
                          })
                      ]
                    : []),
                ...(process.env.STORAGE_TYPE === 's3'
                    ? [
                          new transports.Stream({
                              stream: s3ServerReqStream
                          })
                      ]
                    : []),
                ...(process.env.STORAGE_TYPE === 'gcs' ? [gcsServerReqStream] : [])
            ]
        })

        const getRequestEmoji = (method: string) => {
            const requetsEmojis: Record<string, string> = {
                GET: '⬇️',
                POST: '⬆️',
                PUT: '🖊',
                DELETE: '❌',
                OPTION: '🔗'
            }

            return requetsEmojis[method] || '?'
        }

        if (req.method !== 'GET') {
            fileLogger.info(`${getRequestEmoji(req.method)} ${req.method} ${req.url}`)
            logger.info(`${getRequestEmoji(req.method)} ${req.method} ${req.url}`)
        } else {
            fileLogger.http(`${getRequestEmoji(req.method)} ${req.method} ${req.url}`)
        }
    }

    next()
}

export default logger<|MERGE_RESOLUTION|>--- conflicted
+++ resolved
@@ -34,16 +34,6 @@
     const s3Config: S3ClientConfig = {
         region: region,
         endpoint: customURL,
-<<<<<<< HEAD
-        forcePathStyle: forcePathStyle,
-        credentials:
-            accessKeyId && secretAccessKey
-                ? {
-                      accessKeyId: accessKeyId as string,
-                      secretAccessKey: secretAccessKey as string
-                  }
-                : undefined
-=======
         forcePathStyle: forcePathStyle
     }
 
@@ -52,7 +42,6 @@
             accessKeyId: accessKeyId,
             secretAccessKey: secretAccessKey
         }
->>>>>>> e35a126b
     }
 
     s3ServerStream = new S3StreamLogger({
