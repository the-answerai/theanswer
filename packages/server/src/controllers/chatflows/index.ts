import { NextFunction, Request, Response } from 'express'
import { StatusCodes } from 'http-status-codes'
import apiKeyService from '../../services/apikey'
import { ChatFlow } from '../../database/entities/ChatFlow'
import { createRateLimiter } from '../../utils/rateLimit'
import { InternalFlowiseError } from '../../errors/internalFlowiseError'
import { ChatflowType } from '../../Interface'
import chatflowsService from '../../services/chatflows'
import checkOwnership from '../../utils/checkOwnership'

const checkIfChatflowIsValidForStreaming = async (req: Request, res: Response, next: NextFunction) => {
    try {
        if (typeof req.params === 'undefined' || !req.params.id) {
            throw new InternalFlowiseError(
                StatusCodes.PRECONDITION_FAILED,
                `Error: chatflowsRouter.checkIfChatflowIsValidForStreaming - id not provided!`
            )
        }
        const apiResponse = await chatflowsService.checkIfChatflowIsValidForStreaming(req.params.id)
        return res.json(apiResponse)
    } catch (error) {
        next(error)
    }
}

const checkIfChatflowIsValidForUploads = async (req: Request, res: Response, next: NextFunction) => {
    try {
        if (typeof req.params === 'undefined' || !req.params.id) {
            throw new InternalFlowiseError(
                StatusCodes.PRECONDITION_FAILED,
                `Error: chatflowsRouter.checkIfChatflowIsValidForUploads - id not provided!`
            )
        }
        const apiResponse = await chatflowsService.checkIfChatflowIsValidForUploads(req.params.id)
        return res.json(apiResponse)
    } catch (error) {
        next(error)
    }
}

const deleteChatflow = async (req: Request, res: Response, next: NextFunction) => {
    try {
        if (typeof req.params === 'undefined' || !req.params.id) {
            throw new InternalFlowiseError(StatusCodes.PRECONDITION_FAILED, `Error: chatflowsRouter.deleteChatflow - id not provided!`)
        }
        const apiResponse = await chatflowsService.deleteChatflow(req.params.id, req.user)
        return res.json(apiResponse)
    } catch (error) {
        next(error)
    }
}

const getAllChatflows = async (req: Request, res: Response, next: NextFunction) => {
    try {
        const userId = req.user?.id
        if (!userId) {
            return res.status(401).send('Unauthorized')
        }
        const filter = req.query.filter ? JSON.parse(decodeURIComponent(req.query.filter as string)) : undefined
        const apiResponse = await chatflowsService.getAllChatflows(
            req.query?.type as ChatflowType,
            { ...res.locals.filter, ...filter },
            req.user
        )
        return res.json(apiResponse)
    } catch (error) {
        next(error)
    }
}

// Get specific chatflow via api key
const getChatflowByApiKey = async (req: Request, res: Response, next: NextFunction) => {
    try {
        if (typeof req.params === 'undefined' || !req.params.apikey) {
            throw new InternalFlowiseError(
                StatusCodes.PRECONDITION_FAILED,
                `Error: chatflowsRouter.getChatflowByApiKey - apikey not provided!`
            )
        }
        const apikey = await apiKeyService.getApiKey(req.params.apikey)
        if (!apikey) {
            return res.status(401).send('Unauthorized')
        }
        const apiResponse = await chatflowsService.getChatflowByApiKey(apikey.id, req.query.keyonly)
        return res.json(apiResponse)
    } catch (error) {
        next(error)
    }
}

const getChatflowById = async (req: Request, res: Response, next: NextFunction) => {
    try {
        if (!req.user) throw new InternalFlowiseError(StatusCodes.UNAUTHORIZED, `Error: chatflowsRouter.getChatflowById - Unauthorized!`)

        if (typeof req.params === 'undefined' || !req.params.id) {
            throw new InternalFlowiseError(StatusCodes.PRECONDITION_FAILED, `Error: chatflowsRouter.getChatflowById - id not provided!`)
        }
        const apiResponse = await chatflowsService.getChatflowById(req.params.id, req.user)
        if (!(await checkOwnership(apiResponse, req.user))) {
            throw new InternalFlowiseError(StatusCodes.UNAUTHORIZED, `Unauthorized`)
        }
        return res.json(apiResponse)
    } catch (error) {
        next(error)
    }
}

const saveChatflow = async (req: Request, res: Response, next: NextFunction) => {
    try {
        if (!req.user) {
            throw new InternalFlowiseError(StatusCodes.UNAUTHORIZED, `Error: chatflowsRouter.saveChatflow - Unauthorized!`)
        }
        if (!req.body) {
            throw new InternalFlowiseError(StatusCodes.PRECONDITION_FAILED, `Error: chatflowsRouter.saveChatflow - body not provided!`)
        }
        const body = req.body
        const newChatFlow = new ChatFlow()

        Object.assign(newChatFlow, { ...body, userId: req.user?.id, organizationId: req.user?.organizationId })
        const apiResponse = await chatflowsService.saveChatflow(newChatFlow)

        // TODO: Abstract sending to AnswerAI through events endpoint and move to service
        const ANSWERAI_DOMAIN = req.auth?.payload.answersDomain ?? process.env.ANSWERAI_DOMAIN ?? 'https://beta.theanswer.ai'
        try {
            await fetch(ANSWERAI_DOMAIN + '/api/sidekicks/new', {
                method: 'POST',
                headers: {
                    'Content-Type': 'application/json',
                    Authorization: 'Bearer ' + req.auth?.token!,
                    cookie: req.headers.cookie!
                },
                body: JSON.stringify({
                    chatflow: apiResponse,
                    chatflowDomain: req.auth?.payload?.chatflowDomain
                })
            })
        } catch (err) {
            throw new InternalFlowiseError(StatusCodes.PRECONDITION_FAILED, `Error: chatflowsRouter.saveChatflow - AnswerAI sync failed!`)
        }

        return res.json(apiResponse)
    } catch (error) {
        next(error)
    }
}

const importChatflows = async (req: Request, res: Response, next: NextFunction) => {
    try {
        const chatflows: Partial<ChatFlow>[] = req.body.Chatflows
        const apiResponse = await chatflowsService.importChatflows(chatflows)
        return res.json(apiResponse)
    } catch (error) {
        next(error)
    }
}

const updateChatflow = async (req: Request, res: Response, next: NextFunction) => {
    try {
        if (typeof req.params === 'undefined' || !req.params.id) {
            throw new InternalFlowiseError(StatusCodes.PRECONDITION_FAILED, `Error: chatflowsRouter.updateChatflow - id not provided!`)
        }
        const chatflow = await chatflowsService.getChatflowById(req.params.id, req.user!)
        if (!chatflow) {
            return res.status(404).send(`Chatflow ${req.params.id} not found`)
        }

        if (!(await checkOwnership(chatflow, req.user))) {
            console.log('HEREEE')
            throw new InternalFlowiseError(StatusCodes.UNAUTHORIZED, `Unauthorized`)
        }
        const body = req.body
        const updateChatFlow = new ChatFlow()
        Object.assign(updateChatFlow, body)

        updateChatFlow.id = chatflow.id
        createRateLimiter(updateChatFlow)

        const apiResponse = await chatflowsService.updateChatflow(chatflow, updateChatFlow)

        // TODO: Abstract sending to AnswerAI through events endpoint and move to service
        const ANSWERAI_DOMAIN = req.auth?.payload.answersDomain ?? process.env.ANSWERAI_DOMAIN ?? 'https://beta.theanswer.ai'
        try {
            await fetch(ANSWERAI_DOMAIN + '/api/sidekicks/new', {
                method: 'POST',
                headers: {
                    'Content-Type': 'application/json',
                    Authorization: 'Bearer ' + req.auth?.token!,
                    cookie: req.headers.cookie!
                },
                body: JSON.stringify({
                    chatflow: apiResponse,
                    chatflowDomain: req.auth?.payload?.chatflowDomain
                })
            })
        } catch (err) {
            throw new InternalFlowiseError(StatusCodes.PRECONDITION_FAILED, `Error: chatflowsRouter.saveChatflow - AnswerAI sync failed!`)
        }

        return res.json(apiResponse)
    } catch (error) {
        next(error)
    }
}

const getSinglePublicChatflow = async (req: Request, res: Response, next: NextFunction) => {
    try {
        if (typeof req.params === 'undefined' || !req.params.id) {
            throw new InternalFlowiseError(
                StatusCodes.PRECONDITION_FAILED,
                `Error: chatflowsRouter.getSinglePublicChatflow - id not provided!`
            )
        }
<<<<<<< HEAD
        const apiResponse = await chatflowsService.getSinglePublicChatflow(req.params.id, req.user?.id, req.user?.organizationId)
=======
        const apiResponse = await chatflowsService.getSinglePublicChatflow(req.params.id, req.user)
>>>>>>> 47e1643e
        return res.json(apiResponse)
    } catch (error) {
        next(error)
    }
}

const getSinglePublicChatbotConfig = async (req: Request, res: Response, next: NextFunction) => {
    try {
        if (typeof req.params === 'undefined' || !req.params.id) {
            throw new InternalFlowiseError(
                StatusCodes.PRECONDITION_FAILED,
                `Error: chatflowsRouter.getSinglePublicChatbotConfig - id not provided!`
            )
        }
        const apiResponse = await chatflowsService.getSinglePublicChatbotConfig(req.params.id, req.user)
        return res.json(apiResponse)
    } catch (error) {
        next(error)
    }
}

export default {
    checkIfChatflowIsValidForStreaming,
    checkIfChatflowIsValidForUploads,
    deleteChatflow,
    getAllChatflows,
    getChatflowByApiKey,
    getChatflowById,
    saveChatflow,
    importChatflows,
    updateChatflow,
    getSinglePublicChatflow,
    getSinglePublicChatbotConfig
}<|MERGE_RESOLUTION|>--- conflicted
+++ resolved
@@ -210,11 +210,7 @@
                 `Error: chatflowsRouter.getSinglePublicChatflow - id not provided!`
             )
         }
-<<<<<<< HEAD
-        const apiResponse = await chatflowsService.getSinglePublicChatflow(req.params.id, req.user?.id, req.user?.organizationId)
-=======
         const apiResponse = await chatflowsService.getSinglePublicChatflow(req.params.id, req.user)
->>>>>>> 47e1643e
         return res.json(apiResponse)
     } catch (error) {
         next(error)
