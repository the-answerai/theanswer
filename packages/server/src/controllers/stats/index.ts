--- conflicted
+++ resolved
@@ -45,20 +45,7 @@
                 return res.status(500).send(e)
             }
         }
-<<<<<<< HEAD
-        const apiResponse = await statsService.getChatflowStats(
-            req.user!,
-            chatflowid,
-            chatTypeFilter,
-            startDate,
-            endDate,
-            '',
-            true,
-            feedbackTypeFilters
-        )
-=======
-        const apiResponse = await statsService.getChatflowStats(chatflowid, chatTypes, startDate, endDate, '', true, feedbackTypeFilters)
->>>>>>> fc9d6e7a
+        const apiResponse = await statsService.getChatflowStats(req.user!, chatflowid, chatTypes, startDate, endDate, '', true, feedbackTypeFilters)
         return res.json(apiResponse)
     } catch (error) {
         next(error)
