import { ChatFlow } from './ChatFlow'
import { ChatMessage } from './ChatMessage'
import { ChatMessageFeedback } from './ChatMessageFeedback'
import { Credential } from './Credential'
import { Tool } from './Tool'
import { Assistant } from './Assistant'
import { Variable } from './Variable'
import { DocumentStore } from './DocumentStore'
import { DocumentStoreFileChunk } from './DocumentStoreFileChunk'
import { Lead } from './Lead'
import { UpsertHistory } from './UpsertHistory'
<<<<<<< HEAD
import { User } from './User'
import { Organization } from './Organization'
=======
import { ApiKey } from './ApiKey'
>>>>>>> d4b41689

export const entities = {
    ChatFlow,
    ChatMessage,
    ChatMessageFeedback,
    Credential,
    Tool,
    Assistant,
    Variable,
    DocumentStore,
    DocumentStoreFileChunk,
    Lead,
    UpsertHistory,
<<<<<<< HEAD
    User,
    Organization
=======
    ApiKey
>>>>>>> d4b41689
}<|MERGE_RESOLUTION|>--- conflicted
+++ resolved
@@ -9,12 +9,9 @@
 import { DocumentStoreFileChunk } from './DocumentStoreFileChunk'
 import { Lead } from './Lead'
 import { UpsertHistory } from './UpsertHistory'
-<<<<<<< HEAD
 import { User } from './User'
 import { Organization } from './Organization'
-=======
 import { ApiKey } from './ApiKey'
->>>>>>> d4b41689
 
 export const entities = {
     ChatFlow,
@@ -28,10 +25,7 @@
     DocumentStoreFileChunk,
     Lead,
     UpsertHistory,
-<<<<<<< HEAD
     User,
-    Organization
-=======
+    Organization,
     ApiKey
->>>>>>> d4b41689
 }