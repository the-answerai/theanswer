--- conflicted
+++ resolved
@@ -29,7 +29,6 @@
     @Column({ nullable: false, type: 'text' })
     status: DocumentStoreStatus
 
-<<<<<<< HEAD
     @Index()
     @Column({ type: 'uuid', nullable: true })
     userId?: string
@@ -37,7 +36,6 @@
     @Index()
     @Column({ type: 'uuid', nullable: true })
     organizationId?: string
-=======
     @Column({ nullable: true, type: 'text' })
     vectorStoreConfig: string | null
 
@@ -46,5 +44,4 @@
 
     @Column({ nullable: true, type: 'text' })
     recordManagerConfig: string | null
->>>>>>> d4b41689
 }