{
<<<<<<< HEAD
    "name": "theanswer",
    "version": "0.0.1",
    "private": true,
    "homepage": "https://theanswer.ai",
=======
    "name": "flowise",
    "version": "2.2.6-hotfix.1",
    "private": true,
    "homepage": "https://flowiseai.com",
    "workspaces": [
        "packages/*",
        "flowise",
        "ui",
        "components",
        "api-documentation"
    ],
>>>>>>> c5727efe
    "scripts": {
        "build": "turbo run build ",
        "build-force": "pnpm clean && turbo run build --force",
        "dev": "dotenv -- turbo run dev dev-docker",
        "dev-docker": "docker-compose  -f \"./docker-compose.dev.yml\" up -d",
        "start": "run-script-os",
        "start:windows": "cd packages/server/bin && run start",
        "start:default": "cd packages/server/bin && ./run start",
        "start-worker": "run-script-os",
        "start-worker:windows": "cd packages/server/bin && run worker",
        "start-worker:default": "cd packages/server/bin && ./run worker",
        "clean": "pnpm --filter \"./packages/**\" clean",
        "nuke": "pnpm --filter \"./packages/**\" nuke && rimraf node_modules .turbo",
        "format": "prettier --write \"**/*.{ts,tsx,md}\"",
        "lint": "eslint \"**/*.{js,jsx,ts,tsx,json,md}\"",
        "lint-fix": "pnpm lint --fix",
        "quick": "pretty-quick --staged",
        "postinstall": "husky install",
        "migration:generate": "turbo typeorm:migration-generate",
        "migration:run": "npx dotenv -- turbo typeorm:migration-run",
        "migration:show": "npx dotenv -- turbo typeorm:migration-show",
        "db": "dotenv -- pnpm --filter db prisma",
        "db:healthcheck": "dotenv -- wait-on tcp:localhost:5432",
        "db:migrate": "dotenv -- pnpm db migrate dev",
        "db:deploy": "dotenv -- pnpm db migrate deploy",
        "db:reset": "dotenv -- pnpm db migrate reset",
        "db:run:script": "dotenv -- pnpm --filter db run:script",
        "db:studio": "dotenv -- pnpm db studio",
        "db:seed": "dotenv -- pnpm db db seed",
        "test:e2e": "pnpm cypress run",
        "test:cmp": "pnpm cypress run --component",
        "logs": "docker-compose logs -f",
        "dev-inngest": "npx inngest-cli@latest dev -u http://localhost:3001/api/inngest --no-discovery > /dev/null 2>&1"
    },
    "lint-staged": {
        "*.{js,jsx,ts,tsx,json,md}": "eslint --fix"
    },
    "devDependencies": {
        "@cypress/react18": "^2.0.0",
        "cypress": "^12.17.1",
        "dotenv-cli": "latest",
        "@babel/preset-env": "^7.19.4",
        "@babel/preset-typescript": "7.18.6",
        "@types/express": "^4.17.13",
        "@typescript-eslint/typescript-estree": "^7.13.1",
        "eslint": "^8.24.0",
        "eslint-config-prettier": "^8.3.0",
        "eslint-config-react-app": "^7.0.1",
        "eslint-plugin-jsx-a11y": "^6.6.1",
        "eslint-plugin-markdown": "^3.0.0",
        "eslint-plugin-prettier": "^3.4.0",
        "eslint-plugin-react": "^7.26.1",
        "eslint-plugin-react-hooks": "^4.6.0",
        "eslint-plugin-unused-imports": "^2.0.0",
        "husky": "^8.0.1",
        "kill-port": "^2.0.1",
        "lint-staged": "^13.0.3",
        "prettier": "^2.7.1",
        "pretty-quick": "^3.1.3",
        "rimraf": "^3.0.2",
        "run-script-os": "^1.1.6",
        "turbo": "1.10.16",
        "typescript": "^5.4.5"
    },
    "dependencies": {
        "wait-on": "^7.0.1"
    },
    "pnpm": {
        "onlyBuiltDependencies": [
            "faiss-node",
            "sqlite3"
        ],
        "overrides": {
            "axios": "1.7.9",
            "body-parser": "2.0.2",
            "braces": "3.0.3",
            "cross-spawn": "7.0.6",
            "glob-parent": "6.0.2",
            "http-proxy-middleware": "3.0.3",
            "json5": "2.2.3",
            "nth-check": "2.1.1",
            "path-to-regexp": "0.1.12",
            "prismjs": "1.29.0",
            "semver": "7.7.1",
            "set-value": "4.1.0",
            "unset-value": "2.0.1",
            "webpack-dev-middleware": "7.4.2"
        }
    },
    "engines": {
        "node": ">=18.15.0 <19.0.0 || ^20",
        "pnpm": ">=9"
    },
    "resolutions": {
        "@google/generative-ai": "^0.22.0",
        "@grpc/grpc-js": "^1.10.10",
        "@langchain/core": "0.3.37",
        "@qdrant/openapi-typescript-fetch": "1.2.6",
        "openai": "4.82.0",
        "protobufjs": "7.4.0"
    },
    "eslintIgnore": [
        "**/dist",
        "**/node_modules",
        "**/build",
        "**/package-lock.json"
    ],
    "prettier": {
        "printWidth": 140,
        "singleQuote": true,
        "jsxSingleQuote": true,
        "trailingComma": "none",
        "tabWidth": 4,
        "semi": false,
        "endOfLine": "auto"
    },
    "babel": {
        "presets": [
            "@babel/preset-typescript",
            [
                "@babel/preset-env",
                {
                    "targets": {
                        "node": "current"
                    }
                }
            ]
        ]
    },
    "packageManager": "pnpm@9.7.0+sha512.dc09430156b427f5ecfc79888899e1c39d2d690f004be70e05230b72cb173d96839587545d09429b55ac3c429c801b4dc3c0e002f653830a420fa2dd4e3cf9cf"
}<|MERGE_RESOLUTION|>--- conflicted
+++ resolved
@@ -1,22 +1,18 @@
 {
-<<<<<<< HEAD
     "name": "theanswer",
-    "version": "0.0.1",
+    "version": "2.2.6-hotfix.1",
     "private": true,
     "homepage": "https://theanswer.ai",
-=======
-    "name": "flowise",
-    "version": "2.2.6-hotfix.1",
-    "private": true,
-    "homepage": "https://flowiseai.com",
     "workspaces": [
         "packages/*",
         "flowise",
         "ui",
         "components",
-        "api-documentation"
+        "api-documentation",
+        "packages-answers/*",
+        "apps/web",
+        "apps/desktop"
     ],
->>>>>>> c5727efe
     "scripts": {
         "build": "turbo run build ",
         "build-force": "pnpm clean && turbo run build --force",
