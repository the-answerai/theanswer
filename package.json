{
<<<<<<< HEAD
    "name": "theanswer",
    "version": "2.2.7",
=======
    "name": "flowise",
    "version": "3.0.0",
>>>>>>> e35a126b
    "private": true,
    "homepage": "https://theanswer.ai",
    "workspaces": [
        "packages/*",
        "flowise",
        "ui",
        "components",
        "api-documentation",
        "packages-answers/*",
        "apps/web",
        "apps/desktop"
    ],
    "scripts": {
        "build": "dotenv -- turbo run build ",
        "build-force": "pnpm clean && turbo run build --force",
<<<<<<< HEAD
        "dev": "dotenv -- turbo run dev dev-docker",
        "dev-docker": "docker-compose  -f \"./docker-compose.dev.yml\" up -d",
        "start": "dotenv -- npx turbo run start",
=======
        "dev": "turbo run dev --parallel --no-cache",
        "start": "run-script-os",
>>>>>>> e35a126b
        "start:windows": "cd packages/server/bin && run start",
        "start:default": "cd packages/server/bin && ./run start",
        "start-worker": "run-script-os",
        "start-worker:windows": "cd packages/server/bin && run worker",
        "start-worker:default": "cd packages/server/bin && ./run worker",
        "clean": "pnpm --filter \"./packages/**\" clean",
        "nuke": "pnpm --filter \"./packages/**\" nuke && rimraf node_modules .turbo",
        "format": "prettier --write \"**/*.{ts,tsx,md}\"",
        "lint": "eslint \"**/*.{js,jsx,ts,tsx}\"",
        "lint-fix": "pnpm lint --fix",
        "quick": "pretty-quick --staged",
        "postinstall": "husky install",
        "migration:generate": "turbo typeorm:migration-generate",
        "migration:run": "npx dotenv -- turbo typeorm:migration-run",
        "migration:show": "npx dotenv -- turbo typeorm:migration-show",
        "db": "dotenv -- pnpm --filter db prisma",
        "db:healthcheck": "dotenv -- wait-on tcp:localhost:5432",
        "db:migrate": "dotenv -- pnpm db migrate dev",
        "db:deploy": "dotenv -- pnpm db migrate deploy",
        "db:reset": "dotenv -- pnpm db migrate reset",
        "db:run:script": "dotenv -- pnpm --filter db run:script",
        "db:studio": "dotenv -- pnpm db studio",
        "db:seed": "dotenv -- pnpm db db seed",
        "test": "pnpm turbo run test:auth",
        "test:e2e": "pnpm cypress run",
        "test:cmp": "pnpm cypress run --component",
        "logs": "docker-compose logs -f",
        "dev-inngest": "npx inngest-cli@latest dev -u http://localhost:3001/api/inngest --no-discovery > /dev/null 2>&1",
        "scripts:processCsvRows": "dotenv -- ts-node ./packages-answers/scripts/processCsvRows.ts",
        "scripts:generateCsv": "dotenv -- ts-node ./packages-answers/scripts/generateCsv.ts",
        "scripts:initCsvRun": "dotenv -- ts-node ./packages-answers/scripts/initCsvRun.ts"
    },
    "lint-staged": {
        "*.{js,jsx,ts,tsx}": "eslint --fix"
    },
    "devDependencies": {
        "@babel/preset-env": "^7.19.4",
        "@babel/preset-typescript": "7.18.6",
        "@cypress/react18": "^2.0.0",
        "@types/express": "^4.17.13",
        "@typescript-eslint/typescript-estree": "^7.13.1",
        "cypress": "^12.17.1",
        "dotenv-cli": "latest",
        "eslint": "^8.24.0",
        "eslint-config-prettier": "^8.3.0",
        "eslint-config-react-app": "^7.0.1",
        "eslint-plugin-jsx-a11y": "^6.6.1",
        "eslint-plugin-markdown": "^3.0.0",
        "eslint-plugin-prettier": "^3.4.0",
        "eslint-plugin-react": "^7.26.1",
        "eslint-plugin-react-hooks": "^4.6.0",
        "eslint-plugin-unused-imports": "^2.0.0",
        "husky": "^8.0.1",
        "kill-port": "^2.0.1",
        "lint-staged": "^13.0.3",
        "prettier": "^2.7.1",
        "pretty-quick": "^3.1.3",
        "rimraf": "^3.0.2",
        "run-script-os": "^1.1.6",
        "turbo": "1.10.16",
        "typescript": "^5.4.5",
        "cursor-tools": "latest"
    },
    "dependencies": {
        "@types/node-cron": "^3.0.11",
        "node-cron": "^3.0.3",
        "wait-on": "^7.0.1"
    },
    "pnpm": {
        "onlyBuiltDependencies": [
            "faiss-node",
            "sqlite3"
        ],
        "overrides": {
            "axios": "1.7.9",
            "body-parser": "2.0.2",
            "braces": "3.0.3",
            "cross-spawn": "7.0.6",
            "glob-parent": "6.0.2",
            "http-proxy-middleware": "3.0.3",
            "json5": "2.2.3",
            "nth-check": "2.1.1",
            "path-to-regexp": "0.1.12",
            "prismjs": "1.29.0",
            "semver": "7.7.1",
            "set-value": "4.1.0",
            "unset-value": "2.0.1",
            "webpack-dev-middleware": "7.4.2"
        }
    },
    "engines": {
        "node": ">=18.15.0 <19.0.0 || ^20",
        "pnpm": ">=9"
    },
    "resolutions": {
        "@google/generative-ai": "^0.24.0",
        "@grpc/grpc-js": "^1.10.10",
        "@langchain/core": "0.3.37",
        "@qdrant/openapi-typescript-fetch": "1.2.6",
        "openai": "4.96.0",
        "protobufjs": "7.4.0"
    },
    "eslintIgnore": [
        "**/dist",
        "**/node_modules",
        "**/build",
        "**/package-lock.json"
    ],
    "prettier": {
        "printWidth": 140,
        "singleQuote": true,
        "jsxSingleQuote": true,
        "trailingComma": "none",
        "tabWidth": 4,
        "semi": false,
        "endOfLine": "auto"
    },
    "babel": {
        "presets": [
            "@babel/preset-typescript",
            [
                "@babel/preset-env",
                {
                    "targets": {
                        "node": "current"
                    }
                }
            ]
        ]
    },
    "packageManager": "pnpm@9.7.0+sha512.dc09430156b427f5ecfc79888899e1c39d2d690f004be70e05230b72cb173d96839587545d09429b55ac3c429c801b4dc3c0e002f653830a420fa2dd4e3cf9cf"
}<|MERGE_RESOLUTION|>--- conflicted
+++ resolved
@@ -1,11 +1,6 @@
 {
-<<<<<<< HEAD
     "name": "theanswer",
-    "version": "2.2.7",
-=======
-    "name": "flowise",
     "version": "3.0.0",
->>>>>>> e35a126b
     "private": true,
     "homepage": "https://theanswer.ai",
     "workspaces": [
@@ -21,14 +16,9 @@
     "scripts": {
         "build": "dotenv -- turbo run build ",
         "build-force": "pnpm clean && turbo run build --force",
-<<<<<<< HEAD
         "dev": "dotenv -- turbo run dev dev-docker",
         "dev-docker": "docker-compose  -f \"./docker-compose.dev.yml\" up -d",
         "start": "dotenv -- npx turbo run start",
-=======
-        "dev": "turbo run dev --parallel --no-cache",
-        "start": "run-script-os",
->>>>>>> e35a126b
         "start:windows": "cd packages/server/bin && run start",
         "start:default": "cd packages/server/bin && ./run start",
         "start-worker": "run-script-os",
