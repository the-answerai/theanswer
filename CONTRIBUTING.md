<!-- markdownlint-disable MD030 -->

# Contributing to Flowise

English | [中文](./i18n/CONTRIBUTING-ZH.md)

We appreciate any form of contributions.

## ⭐ Star

Star and share the [Github Repo](https://github.com/FlowiseAI/Flowise).

## 🙋 Q&A

Search up for any questions in [Q&A section](https://github.com/FlowiseAI/Flowise/discussions/categories/q-a), if you can't find one, don't hesitate to create one. It might helps others that have similar question.

## 🙌 Share Chatflow

Yes! Sharing how you use Flowise is a way of contribution. Export your chatflow as JSON, attach a screenshot and share it in [Show and Tell section](https://github.com/FlowiseAI/Flowise/discussions/categories/show-and-tell).

## 💡 Ideas

Ideas are welcome such as new feature, apps integration, and blockchain networks. Submit in [Ideas section](https://github.com/FlowiseAI/Flowise/discussions/categories/ideas).

## 🐞 Report Bugs

Found an issue? [Report it](https://github.com/FlowiseAI/Flowise/issues/new/choose).

## 👨‍💻 Contribute to Code

Not sure what to contribute? Some ideas:

-   Create new components from `packages/components`
-   Update existing components such as extending functionality, fixing bugs
-   Add new chatflow ideas

### Developers

Flowise has 3 different modules in a single mono repository.

-   `server`: Node backend to serve API logics
-   `ui`: React frontend
-   `components`: Third-party nodes integrations

#### Prerequisite

-   Install [PNPM](https://pnpm.io/installation). The project is configured to use pnpm v9.
    ```bash
    npm i -g pnpm
    ```

#### Step by step

1. Fork the official [Flowise Github Repository](https://github.com/FlowiseAI/Flowise).

2. Clone your forked repository.

3. Create a new branch, see [guide](https://docs.github.com/en/pull-requests/collaborating-with-pull-requests/proposing-changes-to-your-work-with-pull-requests/creating-and-deleting-branches-within-your-repository). Naming conventions:

    - For feature branch: `feature/<Your New Feature>`
    - For bug fix branch: `bugfix/<Your New Bugfix>`.

4. Switch to the newly created branch.

5. Go into repository folder

    ```bash
    cd Flowise
    ```

6. Install all dependencies of all modules:

    ```bash
    pnpm install
    ```

7. Build all the code:

    ```bash
    pnpm build
    ```

8. Start the app on [http://localhost:3000](http://localhost:3000)

    ```bash
    pnpm start
    ```

9. For development:

    - Create `.env` file and specify the `VITE_PORT` (refer to `.env.example`) in `packages/ui`
    - Create `.env` file and specify the `PORT` (refer to `.env.example`) in `packages/server`
    - Run

    ```bash
    pnpm dev
    ```

    Any changes made in `packages/ui` or `packages/server` will be reflected on [http://localhost:8080](http://localhost:8080)

    For changes made in `packages/components`, run `pnpm build` again to pickup the changes.

10. After making all the changes, run

    ```bash
    pnpm build
    ```

    and

    ```bash
    pnpm start
    ```

    to make sure everything works fine in production.

11. Commit code and submit Pull Request from forked branch pointing to [Flowise master](https://github.com/FlowiseAI/Flowise/tree/master).

## 🌱 Env Variables

Flowise support different environment variables to configure your instance. You can specify the following variables in the `.env` file inside `packages/server` folder. Read [more](https://docs.flowiseai.com/environment-variables)

<<<<<<< HEAD
| Variable                     | Description                                                                      | Type                                             | Default                             |
| ---------------------------- | -------------------------------------------------------------------------------- | ------------------------------------------------ | ----------------------------------- |
| PORT                         | The HTTP port Flowise runs on                                                    | Number                                           | 3000                                |
| CORS_ORIGINS                 | The allowed origins for all cross-origin HTTP calls                              | String                                           |                                     |
| IFRAME_ORIGINS               | The allowed origins for iframe src embedding                                     | String                                           |                                     |
| FLOWISE_USERNAME             | Username to login                                                                | String                                           |                                     |
| FLOWISE_PASSWORD             | Password to login                                                                | String                                           |                                     |
| FLOWISE_FILE_SIZE_LIMIT      | Upload File Size Limit                                                           | String                                           | 50mb                                |
| DEBUG                        | Print logs from components                                                       | Boolean                                          |                                     |
| LOG_PATH                     | Location where log files are stored                                              | String                                           | `your-path/Flowise/logs`            |
| LOG_LEVEL                    | Different levels of logs                                                         | Enum String: `error`, `info`, `verbose`, `debug` | `info`                              |
| LOG_JSON_SPACES              | Spaces to beautify JSON logs                                                     |                                                  | 2                                   |
| APIKEY_STORAGE_TYPE          | To store api keys on a JSON file or database. Default is `json`                  | Enum String: `json`, `db`                        | `json`                              |
| APIKEY_PATH                  | Location where api keys are saved when `APIKEY_STORAGE_TYPE` is `json`           | String                                           | `your-path/Flowise/packages/server` |
| TOOL_FUNCTION_BUILTIN_DEP    | NodeJS built-in modules to be used for Tool Function                             | String                                           |                                     |
| TOOL_FUNCTION_EXTERNAL_DEP   | External modules to be used for Tool Function                                    | String                                           |                                     |
| DATABASE_TYPE                | Type of database to store the flowise data                                       | Enum String: `sqlite`, `mysql`, `postgres`       | `sqlite`                            |
| DATABASE_PATH                | Location where database is saved (When DATABASE_TYPE is sqlite)                  | String                                           | `your-home-dir/.flowise`            |
| DATABASE_HOST                | Host URL or IP address (When DATABASE_TYPE is not sqlite)                        | String                                           |                                     |
| DATABASE_PORT                | Database port (When DATABASE_TYPE is not sqlite)                                 | String                                           |                                     |
| DATABASE_USER                | Database username (When DATABASE_TYPE is not sqlite)                             | String                                           |                                     |
| DATABASE_PASSWORD            | Database password (When DATABASE_TYPE is not sqlite)                             | String                                           |                                     |
| DATABASE_NAME                | Database name (When DATABASE_TYPE is not sqlite)                                 | String                                           |                                     |
| DATABASE_SSL_KEY_BASE64      | Database SSL client cert in base64 (takes priority over DATABASE_SSL)            | Boolean                                          | false                               |
| DATABASE_SSL                 | Database connection overssl (When DATABASE_TYPE is postgre)                      | Boolean                                          | false                               |
| SECRETKEY_PATH               | Location where encryption key (used to encrypt/decrypt credentials) is saved     | String                                           | `your-path/Flowise/packages/server` |
| FLOWISE_SECRETKEY_OVERWRITE  | Encryption key to be used instead of the key stored in SECRETKEY_PATH            | String                                           |                                     |
| DISABLE_FLOWISE_TELEMETRY    | Turn off telemetry                                                               | Boolean                                          |                                     |
| MODEL_LIST_CONFIG_JSON       | File path to load list of models from your local config file                     | String                                           | `/your_model_list_config_file_path` |
| STORAGE_TYPE                 | Type of storage for uploaded files. default is `local`                           | Enum String: `s3`, `local`                       | `local`                             |
| BLOB_STORAGE_PATH            | Local folder path where uploaded files are stored when `STORAGE_TYPE` is `local` | String                                           | `your-home-dir/.flowise/storage`    |
| S3_STORAGE_BUCKET_NAME       | Bucket name to hold the uploaded files when `STORAGE_TYPE` is `s3`               | String                                           |                                     |
| S3_STORAGE_ACCESS_KEY_ID     | AWS Access Key                                                                   | String                                           |                                     |
| S3_STORAGE_SECRET_ACCESS_KEY | AWS Secret Key                                                                   | String                                           |                                     |
| S3_STORAGE_REGION            | Region for S3 bucket                                                             | String                                           |                                     |
| S3_ENDPOINT_URL              | Custom Endpoint for S3                                                           | String                                           |                                     |
| S3_FORCE_PATH_STYLE          | Set this to true to force the request to use path-style addressing               | Boolean                                          | false                               |
| SHOW_COMMUNITY_NODES         | Show nodes created by community                                                  | Boolean                                          |                                     |
| DISABLED_NODES               | Hide nodes from UI (comma separated list of node names)                          | String                                           |                                     |
| ENABLE_BILLING_SYNC_CRON     | Enable/disable the automatic billing usage sync cron job                         | Boolean                                          | `true`                              |
| BILLING_SYNC_CRON_SCHEDULE   | Cron schedule for the billing usage sync job                                     | String                                           | `*/15 * * * *`                      |
| API_BASE_URL                 | Base URL for internal API requests from cron jobs                                | String                                           | `http://localhost:{PORT}`           |
=======
| Variable                           | Description                                                                      | Type                                             | Default                             |
| ---------------------------------- | -------------------------------------------------------------------------------- | ------------------------------------------------ | ----------------------------------- |
| PORT                               | The HTTP port Flowise runs on                                                    | Number                                           | 3000                                |
| CORS_ORIGINS                       | The allowed origins for all cross-origin HTTP calls                              | String                                           |                                     |
| IFRAME_ORIGINS                     | The allowed origins for iframe src embedding                                     | String                                           |                                     |
| FLOWISE_USERNAME                   | Username to login                                                                | String                                           |                                     |
| FLOWISE_PASSWORD                   | Password to login                                                                | String                                           |                                     |
| FLOWISE_FILE_SIZE_LIMIT            | Upload File Size Limit                                                           | String                                           | 50mb                                |
| DEBUG                              | Print logs from components                                                       | Boolean                                          |                                     |
| LOG_PATH                           | Location where log files are stored                                              | String                                           | `your-path/Flowise/logs`            |
| LOG_LEVEL                          | Different levels of logs                                                         | Enum String: `error`, `info`, `verbose`, `debug` | `info`                              |
| LOG_JSON_SPACES                    | Spaces to beautify JSON logs                                                     |                                                  | 2                                   |
| APIKEY_STORAGE_TYPE                | To store api keys on a JSON file or database. Default is `json`                  | Enum String: `json`, `db`                        | `json`                              |
| APIKEY_PATH                        | Location where api keys are saved when `APIKEY_STORAGE_TYPE` is `json`           | String                                           | `your-path/Flowise/packages/server` |
| TOOL_FUNCTION_BUILTIN_DEP          | NodeJS built-in modules to be used for Tool Function                             | String                                           |                                     |
| TOOL_FUNCTION_EXTERNAL_DEP         | External modules to be used for Tool Function                                    | String                                           |                                     |
| DATABASE_TYPE                      | Type of database to store the flowise data                                       | Enum String: `sqlite`, `mysql`, `postgres`       | `sqlite`                            |
| DATABASE_PATH                      | Location where database is saved (When DATABASE_TYPE is sqlite)                  | String                                           | `your-home-dir/.flowise`            |
| DATABASE_HOST                      | Host URL or IP address (When DATABASE_TYPE is not sqlite)                        | String                                           |                                     |
| DATABASE_PORT                      | Database port (When DATABASE_TYPE is not sqlite)                                 | String                                           |                                     |
| DATABASE_USER                      | Database username (When DATABASE_TYPE is not sqlite)                             | String                                           |                                     |
| DATABASE_PASSWORD                  | Database password (When DATABASE_TYPE is not sqlite)                             | String                                           |                                     |
| DATABASE_NAME                      | Database name (When DATABASE_TYPE is not sqlite)                                 | String                                           |                                     |
| DATABASE_SSL_KEY_BASE64            | Database SSL client cert in base64 (takes priority over DATABASE_SSL)            | Boolean                                          | false                               |
| DATABASE_SSL                       | Database connection overssl (When DATABASE_TYPE is postgre)                      | Boolean                                          | false                               |
| SECRETKEY_PATH                     | Location where encryption key (used to encrypt/decrypt credentials) is saved     | String                                           | `your-path/Flowise/packages/server` |
| FLOWISE_SECRETKEY_OVERWRITE        | Encryption key to be used instead of the key stored in SECRETKEY_PATH            | String                                           |                                     |
| MODEL_LIST_CONFIG_JSON             | File path to load list of models from your local config file                     | String                                           | `/your_model_list_config_file_path` |
| STORAGE_TYPE                       | Type of storage for uploaded files. default is `local`                           | Enum String: `s3`, `local`, `gcs`                | `local`                             |
| BLOB_STORAGE_PATH                  | Local folder path where uploaded files are stored when `STORAGE_TYPE` is `local` | String                                           | `your-home-dir/.flowise/storage`    |
| S3_STORAGE_BUCKET_NAME             | Bucket name to hold the uploaded files when `STORAGE_TYPE` is `s3`               | String                                           |                                     |
| S3_STORAGE_ACCESS_KEY_ID           | AWS Access Key                                                                   | String                                           |                                     |
| S3_STORAGE_SECRET_ACCESS_KEY       | AWS Secret Key                                                                   | String                                           |                                     |
| S3_STORAGE_REGION                  | Region for S3 bucket                                                             | String                                           |                                     |
| S3_ENDPOINT_URL                    | Custom Endpoint for S3                                                           | String                                           |                                     |
| S3_FORCE_PATH_STYLE                | Set this to true to force the request to use path-style addressing               | Boolean                                          | false                               |
| GOOGLE_CLOUD_STORAGE_PROJ_ID       | The GCP project id for cloud storage & logging when `STORAGE_TYPE` is `gcs`      | String                                           |                                     |
| GOOGLE_CLOUD_STORAGE_CREDENTIAL    | The credential key file path when `STORAGE_TYPE` is `gcs`                        | String                                           |                                     |
| GOOGLE_CLOUD_STORAGE_BUCKET_NAME   | Bucket name to hold the uploaded files when `STORAGE_TYPE` is `gcs`              | String                                           |                                     |
| GOOGLE_CLOUD_UNIFORM_BUCKET_ACCESS | Enable uniform bucket level access when `STORAGE_TYPE` is `gcs`                  | Boolean                                          | true                                |
| SHOW_COMMUNITY_NODES               | Show nodes created by community                                                  | Boolean                                          |                                     |
| DISABLED_NODES                     | Hide nodes from UI (comma separated list of node names)                          | String                                           |                                     |
>>>>>>> e35a126b

You can also specify the env variables when using `npx`. For example:

```
npx flowise start --PORT=3000 --DEBUG=true
```

## 📖 Contribute to Docs

[Flowise Docs](https://github.com/FlowiseAI/FlowiseDocs)

## 🏷️ Pull Request process

A member of the FlowiseAI team will automatically be notified/assigned when you open a pull request. You can also reach out to us on [Discord](https://discord.gg/jbaHfsRVBW).

## 📜 Code of Conduct

This project and everyone participating in it are governed by the Code of Conduct which can be found in the [file](CODE_OF_CONDUCT.md). By participating, you are expected to uphold this code. Please report unacceptable behavior to hello@flowiseai.com.<|MERGE_RESOLUTION|>--- conflicted
+++ resolved
@@ -8,23 +8,23 @@
 
 ## ⭐ Star
 
-Star and share the [Github Repo](https://github.com/FlowiseAI/Flowise).
+Star and share the [Github Repo](https://github.com/the-answerai/theanswer).
 
 ## 🙋 Q&A
 
-Search up for any questions in [Q&A section](https://github.com/FlowiseAI/Flowise/discussions/categories/q-a), if you can't find one, don't hesitate to create one. It might helps others that have similar question.
+Search up for any questions in [Q&A section](https://github.com/the-answerai/theanswer/discussions/categories/q-a), if you can't find one, don't hesitate to create one. It might helps others that have similar question.
 
 ## 🙌 Share Chatflow
 
-Yes! Sharing how you use Flowise is a way of contribution. Export your chatflow as JSON, attach a screenshot and share it in [Show and Tell section](https://github.com/FlowiseAI/Flowise/discussions/categories/show-and-tell).
+Yes! Sharing how you use Flowise is a way of contribution. Export your chatflow as JSON, attach a screenshot and share it in [Show and Tell section](https://github.com/the-answerai/theanswer/discussions/categories/show-and-tell).
 
 ## 💡 Ideas
 
-Ideas are welcome such as new feature, apps integration, and blockchain networks. Submit in [Ideas section](https://github.com/FlowiseAI/Flowise/discussions/categories/ideas).
+Ideas are welcome such as new feature, apps integration, and blockchain networks. Submit in [Ideas section](https://github.com/the-answerai/theanswer/discussions/categories/ideas).
 
 ## 🐞 Report Bugs
 
-Found an issue? [Report it](https://github.com/FlowiseAI/Flowise/issues/new/choose).
+Found an issue? [Report it](https://github.com/the-answerai/theanswer/issues/new/choose).
 
 ## 👨‍💻 Contribute to Code
 
@@ -51,7 +51,7 @@
 
 #### Step by step
 
-1. Fork the official [Flowise Github Repository](https://github.com/FlowiseAI/Flowise).
+1. Fork the official [Flowise Github Repository](https://github.com/the-answerai/theanswer).
 
 2. Clone your forked repository.
 
@@ -114,56 +114,12 @@
 
     to make sure everything works fine in production.
 
-11. Commit code and submit Pull Request from forked branch pointing to [Flowise master](https://github.com/FlowiseAI/Flowise/tree/master).
+11. Commit code and submit Pull Request from forked branch pointing to [Flowise master](https://github.com/the-answerai/theanswer/tree/master).
 
 ## 🌱 Env Variables
 
 Flowise support different environment variables to configure your instance. You can specify the following variables in the `.env` file inside `packages/server` folder. Read [more](https://docs.flowiseai.com/environment-variables)
 
-<<<<<<< HEAD
-| Variable                     | Description                                                                      | Type                                             | Default                             |
-| ---------------------------- | -------------------------------------------------------------------------------- | ------------------------------------------------ | ----------------------------------- |
-| PORT                         | The HTTP port Flowise runs on                                                    | Number                                           | 3000                                |
-| CORS_ORIGINS                 | The allowed origins for all cross-origin HTTP calls                              | String                                           |                                     |
-| IFRAME_ORIGINS               | The allowed origins for iframe src embedding                                     | String                                           |                                     |
-| FLOWISE_USERNAME             | Username to login                                                                | String                                           |                                     |
-| FLOWISE_PASSWORD             | Password to login                                                                | String                                           |                                     |
-| FLOWISE_FILE_SIZE_LIMIT      | Upload File Size Limit                                                           | String                                           | 50mb                                |
-| DEBUG                        | Print logs from components                                                       | Boolean                                          |                                     |
-| LOG_PATH                     | Location where log files are stored                                              | String                                           | `your-path/Flowise/logs`            |
-| LOG_LEVEL                    | Different levels of logs                                                         | Enum String: `error`, `info`, `verbose`, `debug` | `info`                              |
-| LOG_JSON_SPACES              | Spaces to beautify JSON logs                                                     |                                                  | 2                                   |
-| APIKEY_STORAGE_TYPE          | To store api keys on a JSON file or database. Default is `json`                  | Enum String: `json`, `db`                        | `json`                              |
-| APIKEY_PATH                  | Location where api keys are saved when `APIKEY_STORAGE_TYPE` is `json`           | String                                           | `your-path/Flowise/packages/server` |
-| TOOL_FUNCTION_BUILTIN_DEP    | NodeJS built-in modules to be used for Tool Function                             | String                                           |                                     |
-| TOOL_FUNCTION_EXTERNAL_DEP   | External modules to be used for Tool Function                                    | String                                           |                                     |
-| DATABASE_TYPE                | Type of database to store the flowise data                                       | Enum String: `sqlite`, `mysql`, `postgres`       | `sqlite`                            |
-| DATABASE_PATH                | Location where database is saved (When DATABASE_TYPE is sqlite)                  | String                                           | `your-home-dir/.flowise`            |
-| DATABASE_HOST                | Host URL or IP address (When DATABASE_TYPE is not sqlite)                        | String                                           |                                     |
-| DATABASE_PORT                | Database port (When DATABASE_TYPE is not sqlite)                                 | String                                           |                                     |
-| DATABASE_USER                | Database username (When DATABASE_TYPE is not sqlite)                             | String                                           |                                     |
-| DATABASE_PASSWORD            | Database password (When DATABASE_TYPE is not sqlite)                             | String                                           |                                     |
-| DATABASE_NAME                | Database name (When DATABASE_TYPE is not sqlite)                                 | String                                           |                                     |
-| DATABASE_SSL_KEY_BASE64      | Database SSL client cert in base64 (takes priority over DATABASE_SSL)            | Boolean                                          | false                               |
-| DATABASE_SSL                 | Database connection overssl (When DATABASE_TYPE is postgre)                      | Boolean                                          | false                               |
-| SECRETKEY_PATH               | Location where encryption key (used to encrypt/decrypt credentials) is saved     | String                                           | `your-path/Flowise/packages/server` |
-| FLOWISE_SECRETKEY_OVERWRITE  | Encryption key to be used instead of the key stored in SECRETKEY_PATH            | String                                           |                                     |
-| DISABLE_FLOWISE_TELEMETRY    | Turn off telemetry                                                               | Boolean                                          |                                     |
-| MODEL_LIST_CONFIG_JSON       | File path to load list of models from your local config file                     | String                                           | `/your_model_list_config_file_path` |
-| STORAGE_TYPE                 | Type of storage for uploaded files. default is `local`                           | Enum String: `s3`, `local`                       | `local`                             |
-| BLOB_STORAGE_PATH            | Local folder path where uploaded files are stored when `STORAGE_TYPE` is `local` | String                                           | `your-home-dir/.flowise/storage`    |
-| S3_STORAGE_BUCKET_NAME       | Bucket name to hold the uploaded files when `STORAGE_TYPE` is `s3`               | String                                           |                                     |
-| S3_STORAGE_ACCESS_KEY_ID     | AWS Access Key                                                                   | String                                           |                                     |
-| S3_STORAGE_SECRET_ACCESS_KEY | AWS Secret Key                                                                   | String                                           |                                     |
-| S3_STORAGE_REGION            | Region for S3 bucket                                                             | String                                           |                                     |
-| S3_ENDPOINT_URL              | Custom Endpoint for S3                                                           | String                                           |                                     |
-| S3_FORCE_PATH_STYLE          | Set this to true to force the request to use path-style addressing               | Boolean                                          | false                               |
-| SHOW_COMMUNITY_NODES         | Show nodes created by community                                                  | Boolean                                          |                                     |
-| DISABLED_NODES               | Hide nodes from UI (comma separated list of node names)                          | String                                           |                                     |
-| ENABLE_BILLING_SYNC_CRON     | Enable/disable the automatic billing usage sync cron job                         | Boolean                                          | `true`                              |
-| BILLING_SYNC_CRON_SCHEDULE   | Cron schedule for the billing usage sync job                                     | String                                           | `*/15 * * * *`                      |
-| API_BASE_URL                 | Base URL for internal API requests from cron jobs                                | String                                           | `http://localhost:{PORT}`           |
-=======
 | Variable                           | Description                                                                      | Type                                             | Default                             |
 | ---------------------------------- | -------------------------------------------------------------------------------- | ------------------------------------------------ | ----------------------------------- |
 | PORT                               | The HTTP port Flowise runs on                                                    | Number                                           | 3000                                |
@@ -206,7 +162,6 @@
 | GOOGLE_CLOUD_UNIFORM_BUCKET_ACCESS | Enable uniform bucket level access when `STORAGE_TYPE` is `gcs`                  | Boolean                                          | true                                |
 | SHOW_COMMUNITY_NODES               | Show nodes created by community                                                  | Boolean                                          |                                     |
 | DISABLED_NODES                     | Hide nodes from UI (comma separated list of node names)                          | String                                           |                                     |
->>>>>>> e35a126b
 
 You can also specify the env variables when using `npx`. For example:
 
@@ -216,7 +171,7 @@
 
 ## 📖 Contribute to Docs
 
-[Flowise Docs](https://github.com/FlowiseAI/FlowiseDocs)
+[Flowise Docs](https://github.com/the-answerai/theanswerDocs)
 
 ## 🏷️ Pull Request process
 
